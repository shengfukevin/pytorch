--- conflicted
+++ resolved
@@ -130,11 +130,8 @@
       const std::shared_ptr<SafePyObject>& type);
   using is_contiguous_sig = bool(const PyInterpreter*, const TensorImpl*);
   using device_sig = c10::Device(const PyInterpreter*, const TensorImpl*);
-<<<<<<< HEAD
+  using dim_sig = int64_t(const PyInterpreter*, const TensorImpl*);
   using strides_sig = c10::IntArrayRef(const PyInterpreter*, const TensorImpl*);
-=======
-  using dim_sig = int64_t(const PyInterpreter*, const TensorImpl*);
->>>>>>> c975287b
 
   PyInterpreter(
       name_sig* name_fn,
@@ -143,22 +140,16 @@
       dispatch_sig* dispatch,
       is_contiguous_sig* is_contiguous,
       device_sig* device_fn,
-<<<<<<< HEAD
+      dim_sig* dim_fn,
       strides_sig* strides)
-=======
-      dim_sig* dim_fn)
->>>>>>> c975287b
       : name_fn_(name_fn),
         decref_fn_(decref_fn),
         detach_fn_(detach),
         dispatch_fn_(dispatch),
         is_contiguous_fn_(is_contiguous),
         device_fn_(device_fn),
-<<<<<<< HEAD
+        dim_fn_(dim_fn),
         strides_fn_(strides) {}
-=======
-        dim_fn_(dim_fn) {}
->>>>>>> c975287b
 
   name_sig* name_fn_;
   decref_sig* decref_fn_;
@@ -166,11 +157,8 @@
   dispatch_sig* dispatch_fn_;
   is_contiguous_sig* is_contiguous_fn_;
   device_sig* device_fn_;
-<<<<<<< HEAD
+  dim_sig* dim_fn_;
   strides_sig* strides_fn_;
-=======
-  dim_sig* dim_fn_;
->>>>>>> c975287b
 
   // UBSAN suppression fixes: "call to function
   // (anonymous namespace)::concrete_decref_fn(c10::impl::PyInterpreter const*,
@@ -213,14 +201,12 @@
     return (*device_fn_)(this, self);
   }
 
-<<<<<<< HEAD
+  __ubsan_ignore_function__ int64_t dim(const TensorImpl* self) const {
+    return (*dim_fn_)(this, self);
+
   __ubsan_ignore_function__ c10::IntArrayRef strides(
       const TensorImpl* self) const {
     return (*strides_fn_)(this, self);
-=======
-  __ubsan_ignore_function__ int64_t dim(const TensorImpl* self) const {
-    return (*dim_fn_)(this, self);
->>>>>>> c975287b
   }
 
   // Disarm this PyInterpreter, making all of its methods noops.
