Quantization API Reference
-------------------------------

torch.quantization
~~~~~~~~~~~~~~~~~~

This module contains Eager mode quantization APIs.

.. currentmodule:: torch.quantization

Top level APIs
^^^^^^^^^^^^^^

.. autosummary::
    :toctree: generated
    :nosignatures:
    :template: classtemplate.rst

    quantize
    quantize_dynamic
    quantize_qat
    prepare
    prepare_qat
    convert

Preparing model for quantization
^^^^^^^^^^^^^^^^^^^^^^^^^^^^^^^^

.. autosummary::
    :toctree: generated
    :nosignatures:
    :template: classtemplate.rst

    fuse_modules
    QuantStub
    DeQuantStub
    QuantWrapper
    add_quant_dequant

Utility functions
^^^^^^^^^^^^^^^^^

.. autosummary::
    :toctree: generated
    :nosignatures:
    :template: classtemplate.rst

    add_observer_
    swap_module
    propagate_qconfig_
    default_eval_fn
    get_observer_dict

torch.quantization.quantize_fx
~~~~~~~~~~~~~~~~~~~~~~~~~~~~~~

This module contains FX graph mode quantization APIs (prototype).

.. currentmodule:: torch.quantization.quantize_fx

.. autosummary::
    :toctree: generated
    :nosignatures:
    :template: classtemplate.rst

    prepare_fx
    prepare_qat_fx
    convert_fx
    fuse_fx

torch (quantization related functions)
~~~~~~~~~~~~~~~~~~~~~~~~~~~~~~~~~~~~~~

This describes the quantization related functions of the `torch` namespace.

.. currentmodule:: torch

.. autosummary::
    :toctree: generated
    :nosignatures:
    :template: classtemplate.rst

    quantize_per_tensor
    quantize_per_channel
    dequantize

torch.Tensor (quantization related methods)
~~~~~~~~~~~~~~~~~~~~~~~~~~~~~~~~~~~~~~~~~~~

Quantized Tensors support a limited subset of data manipulation methods of the
regular full-precision tensor.

.. currentmodule:: torch.Tensor

.. autosummary::
    :toctree: generated
    :nosignatures:
    :template: classtemplate.rst

    view
    as_strided
    expand
    flatten
    select
    ne
    eq
    ge
    le
    gt
    lt
    copy_
    clone
    dequantize
    equal
    int_repr
    max
    mean
    min
    q_scale
    q_zero_point
    q_per_channel_scales
    q_per_channel_zero_points
    q_per_channel_axis
    resize_
    sort
    topk


torch.quantization.observer
~~~~~~~~~~~~~~~~~~~~~~~~~~~

This module contains observers which are used to collect statistics about
the values observed during calibration (PTQ) or training (QAT).

.. currentmodule:: torch.quantization.observer

.. autosummary::
    :toctree: generated
    :nosignatures:
    :template: classtemplate.rst

    ObserverBase
    MinMaxObserver
    MovingAverageMinMaxObserver
    PerChannelMinMaxObserver
    MovingAveragePerChannelMinMaxObserver
    HistogramObserver
    PlaceholderObserver
    RecordingObserver
    NoopObserver
    get_observer_state_dict
    load_observer_state_dict
    default_observer
    default_placeholder_observer
    default_debug_observer
    default_weight_observer
    default_histogram_observer
    default_per_channel_weight_observer
    default_dynamic_quant_observer
    default_float_qparams_observer

torch.quantization.fake_quantize
~~~~~~~~~~~~~~~~~~~~~~~~~~~~~~~~

This module implements modules which are used to perform fake quantization
during QAT.

.. currentmodule:: torch.quantization.fake_quantize

.. autosummary::
    :toctree: generated
    :nosignatures:
    :template: classtemplate.rst

    FakeQuantizeBase
    FakeQuantize
    FixedQParamsFakeQuantize
    FusedMovingAvgObsFakeQuantize
    default_fake_quant
    default_weight_fake_quant
    default_per_channel_weight_fake_quant
    default_histogram_fake_quant
    default_fused_act_fake_quant
    default_fused_wt_fake_quant
    default_fused_per_channel_wt_fake_quant
    disable_fake_quant
    enable_fake_quant
    disable_observer
    enable_observer

torch.quantization.qconfig
~~~~~~~~~~~~~~~~~~~~~~~~~~

This module defines `QConfig` objects which are used
to configure quantization settings for individual ops.

.. currentmodule:: torch.quantization.qconfig

.. autosummary::
    :toctree: generated
    :nosignatures:
    :template: classtemplate.rst

    QConfig
    default_qconfig
    default_debug_qconfig
    default_per_channel_qconfig
    default_dynamic_qconfig
    float16_dynamic_qconfig
    float16_static_qconfig
    per_channel_dynamic_qconfig
    float_qparams_weight_only_qconfig
    default_qat_qconfig
    default_weight_only_qconfig
    default_activation_only_qconfig
    default_qat_qconfig_v2

torch.nn.intrinsic
~~~~~~~~~~~~~~~~~~
.. automodule:: torch.nn.intrinsic
.. automodule:: torch.nn.intrinsic.modules

This module implements the combined (fused) modules conv + relu which can
then be quantized.

.. currentmodule:: torch.nn.intrinsic

.. autosummary::
    :toctree: generated
    :nosignatures:
    :template: classtemplate.rst

    ConvReLU1d
    ConvReLU2d
    ConvReLU3d
    LinearReLU
    ConvBn1d
    ConvBn2d
    ConvBn3d
    ConvBnReLU1d
    ConvBnReLU2d
    ConvBnReLU3d
    BNReLU2d
    BNReLU3d

torch.nn.intrinsic.qat
~~~~~~~~~~~~~~~~~~~~~~
.. automodule:: torch.nn.intrinsic.qat
.. automodule:: torch.nn.intrinsic.qat.modules


This module implements the versions of those fused operations needed for
quantization aware training.

.. currentmodule:: torch.nn.intrinsic.qat

.. autosummary::
    :toctree: generated
    :nosignatures:
    :template: classtemplate.rst

    LinearReLU
    ConvBn1d
    ConvBnReLU1d
    ConvBn2d
    ConvBnReLU2d
    ConvReLU2d
    ConvBn3d
    ConvBnReLU3d
    ConvReLU3d
    update_bn_stats
    freeze_bn_stats

torch.nn.intrinsic.quantized
~~~~~~~~~~~~~~~~~~~~~~~~~~~~
.. automodule:: torch.nn.intrinsic.quantized
.. automodule:: torch.nn.intrinsic.quantized.modules


This module implements the quantized implementations of fused operations
like conv + relu. No BatchNorm variants as it's usually folded into convolution
for inference.

.. currentmodule:: torch.nn.intrinsic.quantized

.. autosummary::
    :toctree: generated
    :nosignatures:
    :template: classtemplate.rst

    BNReLU2d
    BNReLU3d
    ConvReLU1d
    ConvReLU2d
    ConvReLU3d
    LinearReLU

torch.nn.intrinsic.quantized.dynamic
~~~~~~~~~~~~~~~~~~~~~~~~~~~~~~~~~~~~
.. automodule:: torch.nn.intrinsic.quantized.dynamic
.. automodule:: torch.nn.intrinsic.quantized.dynamic.modules

This module implements the quantized dynamic implementations of fused operations
like linear + relu.

.. currentmodule:: torch.nn.intrinsic.quantized.dynamic

.. autosummary::
    :toctree: generated
    :nosignatures:
    :template: classtemplate.rst

    LinearReLU

torch.nn.qat
~~~~~~~~~~~~~~~~~~~~~~
.. automodule:: torch.nn.qat
.. automodule:: torch.nn.qat.modules

This module implements versions of the key nn modules **Conv2d()** and
**Linear()** which run in FP32 but with rounding applied to simulate the
effect of INT8 quantization.

.. currentmodule:: torch.nn.qat

.. autosummary::
    :toctree: generated
    :nosignatures:
    :template: classtemplate.rst

    Conv2d
    Conv3d
    Linear

torch.nn.qat.dynamic
~~~~~~~~~~~~~~~~~~~~~~~~~~
.. automodule:: torch.nn.qat.dynamic
.. automodule:: torch.nn.qat.dynamic.modules

This module implements versions of the key nn modules such as **Linear()**
which run in FP32 but with rounding applied to simulate the effect of INT8
quantization and will be dynamically quantized during inference.

.. currentmodule:: torch.nn.qat.dynamic

.. autosummary::
    :toctree: generated
    :nosignatures:
    :template: classtemplate.rst

    Linear

torch.ao.nn.quantized
~~~~~~~~~~~~~~~~~~~~~~
.. automodule:: torch.ao.nn.quantized
.. automodule:: torch.ao.nn.quantized.modules

This module implements the quantized versions of the nn layers such as
~`torch.nn.Conv2d` and `torch.nn.ReLU`.

.. currentmodule:: torch.ao.nn.quantized

.. autosummary::
    :toctree: generated
    :nosignatures:
    :template: classtemplate.rst

    ReLU6
    Hardswish
    ELU
    LeakyReLU
    Sigmoid
    BatchNorm2d
    BatchNorm3d
    Conv1d
    Conv2d
    Conv3d
    ConvTranspose1d
    ConvTranspose2d
    ConvTranspose3d
    Embedding
    EmbeddingBag
    FloatFunctional
    FXFloatFunctional
    QFunctional
    Linear
    LayerNorm
    GroupNorm
    InstanceNorm1d
    InstanceNorm2d
    InstanceNorm3d

torch.ao.nn.quantized.functional
~~~~~~~~~~~~~~~~~~~~~~~~~~~~~~~~
.. automodule:: torch.ao.nn.quantized.functional

This module implements the quantized versions of the functional layers such as
~`torch.nn.functional.conv2d` and `torch.nn.functional.relu`. Note:
:meth:`~torch.nn.functional.relu` supports quantized inputs.

.. currentmodule:: torch.ao.nn.quantized.functional

.. autosummary::
    :toctree: generated
    :nosignatures:
    :template: classtemplate.rst

    avg_pool2d
    avg_pool3d
    adaptive_avg_pool2d
    adaptive_avg_pool3d
    conv1d
    conv2d
    conv3d
    interpolate
    linear
    max_pool1d
    max_pool2d
    celu
    leaky_relu
    hardtanh
    hardswish
    threshold
    elu
    hardsigmoid
    clamp
    upsample
    upsample_bilinear
    upsample_nearest

<<<<<<< HEAD
torch.ao.nn.quantized.dynamic
=======
torch.nn.quantizable
~~~~~~~~~~~~~~~~~~~~~~

This module implements the quantizable versions of some of the nn layers.
These modules can be used in conjunction with the custom module mechanism,
by providing the ``custom_module_config`` argument to both prepare and convert.

.. currentmodule:: torch.nn.quantizable

.. autosummary::
    :toctree: generated
    :nosignatures:
    :template: classtemplate.rst

    LSTM
    MultiheadAttention


torch.nn.quantized.dynamic
>>>>>>> ee0e8361
~~~~~~~~~~~~~~~~~~~~~~~~~~
.. automodule:: torch.ao.nn.quantized.dynamic
.. automodule:: torch.ao.nn.quantized.dynamic.modules

Dynamically quantized :class:`~torch.nn.Linear`, :class:`~torch.nn.LSTM`,
:class:`~torch.nn.LSTMCell`, :class:`~torch.nn.GRUCell`, and
:class:`~torch.nn.RNNCell`.

.. currentmodule:: torch.ao.nn.quantized.dynamic

.. autosummary::
    :toctree: generated
    :nosignatures:
    :template: classtemplate.rst

    Linear
    LSTM
    GRU
    RNNCell
    LSTMCell
    GRUCell

Quantized dtypes and quantization schemes
~~~~~~~~~~~~~~~~~~~~~~~~~~~~~~~~~~~~~~~~~

Note that operator implementations currently only
support per channel quantization for weights of the **conv** and **linear**
operators. Furthermore, the input data is
mapped linearly to the the quantized data and vice versa
as follows:

    .. math::

        \begin{aligned}
            \text{Quantization:}&\\
            &Q_\text{out} = \text{clamp}(x_\text{input}/s+z, Q_\text{min}, Q_\text{max})\\
            \text{Dequantization:}&\\
            &x_\text{out} = (Q_\text{input}-z)*s
        \end{aligned}

where :math:`\text{clamp}(.)` is the same as :func:`~torch.clamp` while the
scale :math:`s` and zero point :math:`z` are then computed
as decribed in :class:`~torch.ao.quantization.observer.MinMaxObserver`, specifically:

    .. math::

        \begin{aligned}
            \text{if Symmetric:}&\\
            &s = 2 \max(|x_\text{min}|, x_\text{max}) /
                \left( Q_\text{max} - Q_\text{min} \right) \\
            &z = \begin{cases}
                0 & \text{if dtype is qint8} \\
                128 & \text{otherwise}
            \end{cases}\\
            \text{Otherwise:}&\\
                &s = \left( x_\text{max} - x_\text{min}  \right ) /
                    \left( Q_\text{max} - Q_\text{min} \right ) \\
                &z = Q_\text{min} - \text{round}(x_\text{min} / s)
        \end{aligned}

where :math:`[x_\text{min}, x_\text{max}]` denotes the range of the input data while
:math:`Q_\text{min}` and :math:`Q_\text{max}` are respectively the minimum and maximum values of the quantized dtype.

Note that the choice of :math:`s` and :math:`z` implies that zero is represented with no quantization error whenever zero is within
the range of the input data or symmetric quantization is being used.

Additional data types and quantization schemes can be implemented through
the `custom operator mechanism <https://pytorch.org/tutorials/advanced/torch_script_custom_ops.html>`_.

* :attr:`torch.qscheme` — Type to describe the quantization scheme of a tensor.
  Supported types:

  * :attr:`torch.per_tensor_affine` — per tensor, asymmetric
  * :attr:`torch.per_channel_affine` — per channel, asymmetric
  * :attr:`torch.per_tensor_symmetric` — per tensor, symmetric
  * :attr:`torch.per_channel_symmetric` — per channel, symmetric

* ``torch.dtype`` — Type to describe the data. Supported types:

  * :attr:`torch.quint8` — 8-bit unsigned integer
  * :attr:`torch.qint8` — 8-bit signed integer
  * :attr:`torch.qint32` — 32-bit signed integer


.. These modules are missing docs. Adding them here only for tracking
.. automodule:: torch.nn.quantizable
.. automodule:: torch.nn.quantizable.modules<|MERGE_RESOLUTION|>--- conflicted
+++ resolved
@@ -428,17 +428,14 @@
     upsample_bilinear
     upsample_nearest
 
-<<<<<<< HEAD
-torch.ao.nn.quantized.dynamic
-=======
-torch.nn.quantizable
-~~~~~~~~~~~~~~~~~~~~~~
+torch.ao.nn.quantizable
+~~~~~~~~~~~~~~~~~~~~~~~
 
 This module implements the quantizable versions of some of the nn layers.
 These modules can be used in conjunction with the custom module mechanism,
 by providing the ``custom_module_config`` argument to both prepare and convert.
 
-.. currentmodule:: torch.nn.quantizable
+.. currentmodule:: torch.ao.nn.quantizable
 
 .. autosummary::
     :toctree: generated
@@ -449,9 +446,8 @@
     MultiheadAttention
 
 
-torch.nn.quantized.dynamic
->>>>>>> ee0e8361
-~~~~~~~~~~~~~~~~~~~~~~~~~~
+torch.ao.nn.quantized.dynamic
+~~~~~~~~~~~~~~~~~~~~~~~~~~~~~
 .. automodule:: torch.ao.nn.quantized.dynamic
 .. automodule:: torch.ao.nn.quantized.dynamic.modules
 
@@ -536,5 +532,5 @@
 
 
 .. These modules are missing docs. Adding them here only for tracking
-.. automodule:: torch.nn.quantizable
-.. automodule:: torch.nn.quantizable.modules+.. automodule:: torch.ao.nn.quantizable
+.. automodule:: torch.ao.nn.quantizable.modules