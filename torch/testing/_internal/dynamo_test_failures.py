# tests in this list will run without Dynamo strict mode by default.
FIXME_default_non_strict = {
    "backends/xeon/test_launch",
    "benchmark_utils/test_benchmark_utils",
    "distributions/test_constraints",
    "distributions/test_distributions",
    "dynamo/test_activation_checkpointing",
    "dynamo/test_after_aot",
    "dynamo/test_aot_autograd",
    "dynamo/test_autograd_function",
    "dynamo/test_backends",
    "dynamo/test_backward_higher_order_ops",
    "dynamo/test_base_output",
    "dynamo/test_bytecode_hook",
    "dynamo/test_compile",
    "dynamo/test_comptime",
    "dynamo/test_config",
    "dynamo/test_ctx_manager",
    "dynamo/test_cudagraphs",
    "dynamo/test_debug_utils",
    "dynamo/test_decorators",
    "dynamo/test_dynamic_shapes",
    "dynamo/test_exc",
    "dynamo/test_export",
    "dynamo/test_export_mutations",
    "dynamo/test_frame_init",
    "dynamo/test_functions",
    "dynamo/test_global",
    "dynamo/test_higher_order_ops",
    "dynamo/test_hooks",
    "dynamo/test_input_attr_tracking",
    "dynamo/test_interop",
    "dynamo/test_logging",
    "dynamo/test_minifier",
    "dynamo/test_misc",
    "dynamo/test_model_output",
    "dynamo/test_modules",
    "dynamo/test_nops",
    "dynamo/test_optimizers",
    "dynamo/test_pre_dispatch",
    "dynamo/test_profiler",
    "dynamo/test_python_autograd",
    "dynamo/test_recompile_ux",
    "dynamo/test_recompiles",
    "dynamo/test_replay_record",
    "dynamo/test_repros",
    "dynamo/test_skip_non_tensor",
    "dynamo/test_sources",
    "dynamo/test_subclasses",
    "dynamo/test_subgraphs",
    "dynamo/test_torchrec",
    "dynamo/test_trace_rules",
    "dynamo/test_unspec",
    "dynamo/test_verify_correctness",
    "export/test_db",
    "export/test_experimental",
    "export/test_export",
    "export/test_export_nonstrict",
    "export/test_functionalized_assertions",
    "export/test_pass_infra",
    "export/test_passes",
    "export/test_retraceability",
    "export/test_serdes",
    "export/test_serialize",
    "export/test_unflatten",
    "export/test_upgrade",
    "export/test_verifier",
    "functorch/test_aotdispatch",
    "functorch/test_control_flow",
    "functorch/test_dims",
    "functorch/test_eager_transforms",
    "functorch/test_logging",
    "functorch/test_memory_efficient_fusion",
    "functorch/test_minifier",
    "functorch/test_ops",
    "functorch/test_parsing",
    "functorch/test_rearrange",
    "functorch/test_vmap",
    "functorch/test_vmap_registrations",
    "inductor/test_aot_inductor",
    "inductor/test_aot_inductor_utils",
    "inductor/test_benchmark_fusion",
    "inductor/test_binary_folding",
    "inductor/test_codecache",
    "inductor/test_codegen_triton",
    "inductor/test_compiled_autograd",
    "inductor/test_compiled_optimizers",
    "inductor/test_config",
    "inductor/test_coordinate_descent_tuner",
    "inductor/test_cpu_cpp_wrapper",
    "inductor/test_cpu_repro",
    "inductor/test_cuda_cpp_wrapper",
    "inductor/test_cuda_repro",
    "inductor/test_cudacodecache",
    "inductor/test_cudagraph_trees",
    "inductor/test_custom_lowering",
    "inductor/test_custom_post_grad_passes",
    "inductor/test_debug_trace",
    "inductor/test_dependencies",
    "inductor/test_efficient_conv_bn_eval",
    "inductor/test_extension_backend",
    "inductor/test_foreach",
    "inductor/test_fp8",
    "inductor/test_fused_attention",
    "inductor/test_fx_fusion",
    "inductor/test_group_batch_fusion",
    "inductor/test_indexing",
    "inductor/test_inductor_freezing",
    "inductor/test_inductor_utils",
    "inductor/test_inplacing_pass",
    "inductor/test_kernel_benchmark",
    "inductor/test_layout_optim",
    "inductor/test_max_autotune",
    "inductor/test_memory_planning",
    "inductor/test_minifier",
    "inductor/test_minifier_isolate",
    "inductor/test_mkldnn_pattern_matcher",
    "inductor/test_mmdecomp",
    "inductor/test_move_constructors_to_cuda",
    "inductor/test_pattern_matcher",
    "inductor/test_perf",
    "inductor/test_profiler",
    "inductor/test_select_algorithm",
    "inductor/test_smoke",
    "inductor/test_snode_runtime",
    "inductor/test_split_cat_fx_passes",
    "inductor/test_standalone_compile",
    "inductor/test_torchinductor",
    "inductor/test_torchinductor_codegen_dynamic_shapes",
    "inductor/test_torchinductor_dynamic_shapes",
    "inductor/test_torchinductor_opinfo",
    "inductor/test_triton_heuristics",
    "inductor/test_triton_wrapper",
    "inductor/test_unbacked_symints",
    "lazy/test_bindings",
    "lazy/test_debug_util",
    "lazy/test_extract_compiled_graph",
    "lazy/test_functionalization",
    "lazy/test_generator",
    "lazy/test_meta_kernel",
    "lazy/test_reuse_ir",
    "lazy/test_step_closures",
    "lazy/test_ts_opinfo",
    "nn/test_convolution",
    "nn/test_dropout",
    "nn/test_embedding",
    "nn/test_init",
    "nn/test_lazy_modules",
    "nn/test_module_hooks",
    "nn/test_multihead_attention",
    "nn/test_packed_sequence",
    "nn/test_parametrization",
    "nn/test_pooling",
    "nn/test_pruning",
    "optim/test_lrscheduler",
    "optim/test_optim",
    "optim/test_swa_utils",
    "profiler/test_memory_profiler",
    "profiler/test_profiler",
    "profiler/test_profiler_tree",
    "test_ao_sparsity",
    "test_autograd",
    "test_binary_ufuncs",
    "test_bundled_inputs",
    "test_comparison_utils",
    "test_compile_benchmark_util",
    "test_complex",
    "test_content_store",
    "test_cpp_api_parity",
    "test_cpp_extensions_aot_ninja",
    "test_cpp_extensions_aot_no_ninja",
    "test_cpp_extensions_jit",
    "test_cpp_extensions_open_device_registration",
    "test_cuda",
    "test_cuda_expandable_segments",
    "test_cuda_multigpu",
    "test_cuda_nvml_based_avail",
    "test_cuda_primary_ctx",
    "test_cuda_sanitizer",
    "test_cuda_trace",
    "test_custom_ops",
    "test_dataloader",
    "test_datapipe",
    "test_decomp",
    "test_deploy",
    "test_dispatch",
    "test_dlpack",
    "test_dynamic_shapes",
    "test_expanded_weights",
    "test_fake_tensor",
    "test_flop_counter",
    "test_foreach",
    "test_function_schema",
    "test_functional_autograd_benchmark",
    "test_functionalization",
    "test_functionalization_of_rng_ops",
    "test_futures",
    "test_fx",
    "test_fx_experimental",
    "test_fx_passes",
    "test_fx_reinplace_pass",
    "test_hub",
    "test_import_stats",
    "test_itt",
    "test_jit",
    "test_jit_autocast",
    "test_jit_disabled",
    "test_jit_fuser_te",
    "test_jit_llga_fuser",
    "test_jiterator",
    "test_legacy_vmap",
    "test_license",
    "test_logging",
    "test_masked",
    "test_maskedtensor",
    "test_matmul_cuda",
    "test_meta",
    "test_mkl_verbose",
    "test_mkldnn",
    "test_mkldnn_fusion",
    "test_mkldnn_verbose",
    "test_mobile_optimizer",
    "test_model_dump",
    "test_model_exports_to_core_aten",
    "test_modules",
    "test_monitor",
    "test_multiprocessing",
    "test_multiprocessing_spawn",
    "test_namedtensor",
    "test_namedtuple_return_api",
    "test_native_functions",
    "test_native_mha",
    "test_nestedtensor",
    "test_nn",
    "test_numba_integration",
    "test_numpy_interop",
    "test_openmp",
    "test_ops",
    "test_ops_fwd_gradients",
    "test_ops_gradients",
    "test_ops_jit",
    "test_optim",
    "test_out_dtype_op",
    "test_overrides",
    "test_package",
    "test_per_overload_api",
    "test_prims",
    "test_proxy_tensor",
    "test_pruning_op",
    "test_public_bindings",
    "test_python_dispatch",
    "test_pytree",
    "test_quantization",
    "test_reductions",
    "test_scatter_gather_ops",
    "test_schema_check",
    "test_segment_reductions",
    "test_serialization",
    "test_set_default_mobile_cpu_allocator",
    "test_shape_ops",
    "test_show_pickle",
    "test_sparse",
    "test_sparse_csr",
    "test_sparse_semi_structured",
    "test_spectral_ops",
    "test_sympy_utils",
    "test_tensorexpr",
    "test_tensorexpr_pybind",
    "test_torch",
<<<<<<< HEAD
=======
    "test_transformers",
>>>>>>> eb958d75
    "test_unary_ufuncs",
    "test_utils",
    "test_vulkan",
    "test_xnnpack_integration",
}

# We generate unittest.expectedFailure for all of the following tests
# when run under PYTORCH_TEST_WITH_DYNAMO=1.
#
# This lists exists so we can more easily add large numbers of failing tests,
dynamo_expected_failures = {
    "TestCppExtensionJIT.test_cpp_frontend_module_has_up_to_date_attribute",
    "TestCppExtensionJIT.test_custom_compound_op_autograd",
    "TestCppExtensionJIT.test_cpp_frontend_module_has_up_to_date_attributes",
    "TestCppExtensionOpenRgistration.test_open_device_registration",
    "TestAutogradFallback.test_supports_tensor_lists_mode_nothing",
    "TestAutogradFallback.test_post_autograd_returns_mix_of_requires_grad_tensors_mode_warn",
    "TestAutogradFallback.test_cpu_return_self_mode_warn",
    "TestAutogradFallback.test_base_does_not_require_grad_mode_warn",
    "TestAutogradFallback.test_undefined_grads_mode_nothing",
    "TestAutogradFallback.test_undefined_grads_mode_warn",
    "TestAutogradFallback.test_autograd_function_registered_to_cpu_mode_warn",
    "TestAutogradFallback.test_cpu_return_self_mode_nothing",
    "TestAutogradFallback.test_composite_registered_to_cpu_mode_nothing",
    "TestAutogradFallback.test_undefined_inputs_outputs_mode_nothing",
    "TestAutogradFallback.test_no_autograd_kernel_inplace_mode_nothing",
    "TestAutogradFallback.test_post_autograd_returns_leaf_mode_nothing",
    "TestAutogradFallback.test_inplace_on_tensor_that_does_not_require_grad_mode_nothing",
    "TestAutogradFallback.test_no_grad_mode_warn",
    "TestAutogradFallback.test_inplace_autograd_function_registered_to_cpu_mode_warn",
    "TestAutogradFallback.test_no_autograd_kernel_mode_warn",
    "TestAutogradFallback.test_base_does_not_require_grad_mode_nothing",
    "TestAutogradFallback.test_composite_registered_to_cpu_mode_warn",
    "TestAutogradFallback.test_post_autograd_returns_mix_of_requires_grad_tensors_mode_nothing",
    "TestAutogradFallback.test_no_autograd_kernel_inplace_mode_warn",
    "TestAutogradFallback.test_no_grad_mode_nothing",
    "TestAutogradFallback.test_no_autograd_kernel_mode_nothing",
    "TestAutogradFallback.test_supports_tensor_lists_mode_warn",
    "TestAutogradFallback.test_post_autograd_returns_leaf_mode_warn",
    "TestAutogradFallback.test_undefined_inputs_outputs_mode_warn",
    "TestAutogradFallback.test_inplace_on_tensor_that_does_not_require_grad_mode_warn",
    "TestAutogradFallback.test_inplace_autograd_function_registered_to_cpu_mode_nothing",
    "TestAutogradFallback.test_autograd_function_registered_to_cpu_mode_nothing",
    "TestFunctionalOptimParity.test_functional_optim_parity_sgd",
    "TestIndexingCPU.test_invalid_index_cpu",
    "NumpyTestsCPU.test_boolean_shape_mismatch_cpu",
    "TestIndexingCPU.test_empty_ndim_index_bool_cpu",
    "TestIndexingCPU.test_out_of_bound_index_cpu",
    "NumpyTestsCPU.test_index_no_floats_cpu",
    "TestIndexingCPU.test_zero_dim_index_cpu",
    "NumpyTestsCPU.test_empty_fancy_index_cpu",
    "TestIndexingCPU.test_index_cpu",
    "TestIndexingCPU.test_index_limits_cpu",
    "NumpyTestsCPU.test_boolean_indexing_weirdness_cpu",
    "TestLinalgCPU.test_inverse_cpu_float32",
    "TestLinalgCPU.test_matrix_rank_cpu_complex64",
    "TestLinalgCPU.test_slogdet_errors_and_warnings_cpu_float32",
    "TestLinalgCPU.test_inverse_cpu_complex128",
    "TestLinalgCPU.test_norm_dtype_cpu_complex128",
    "TestLinalgCPU.test_householder_product_cpu_float64",
    "TestLinalgCPU.test_linalg_lu_family_cpu_float32",
    "TestLinalgCPU.test_linalg_lu_family_cpu_float64",
    "TestLinalgCPU.test_addr_integral_cpu_int64",
    "TestLinalgCPU.test_norm_vector_cpu_float32",
    "TestLinalgCPU.test_solve_cpu_complex128",
    "TestLinalgCPU.test_lobpcg_torchscript_cpu_float64",
    "TestLinalgCPU.test_einsum_sublist_format_cpu_float64",
    "TestLinalgCPU.test_solve_cpu_float32",
    "TestLinalgCPU.test_addr_integral_cpu_int16",
    "TestLinalgCPU.test_norm_vector_cpu_float64",
    "TestLinalgCPU.test_einsum_random_cpu_complex128",
    "TestLinalgCPU.test_addmm_sizes_cpu_float64",
    "TestLinalgCPU.test_norm_dtype_cpu_float64",
    "TestLinalgCPU.test_addr_integral_cpu_int8",
    "TestLinalgCPU.test_einsum_random_cpu_float64",
    "TestLinalgCPU.test_matmul_small_brute_force_3d_Nd_cpu_complex64",
    "TestLinalgCPU.test_matrix_rank_cpu_float32",
    "TestLinalgCPU.test_pinv_cpu_float32",
    "TestLinalgCPU.test_addr_integral_cpu_uint8",
    "TestLinalgCPU.test_slogdet_errors_and_warnings_cpu_complex128",
    "TestLinalgCPU.test_addr_integral_cpu_int32",
    "TestLinalgCPU.test_matmul_small_brute_force_3d_Nd_cpu_int64",
    "TestLinalgCPU.test_solve_cpu_complex64",
    "TestLinalgCPU.test_solve_cpu_float64",
    "TestLinalgCPU.test_addmm_sizes_cpu_float32",
    "TestLinalgCPU.test_norm_bfloat16_and_half_cpu_float16",
    "TestLinalgCPU.test_householder_product_cpu_complex64",
    "TestLinalgCPU.test_linalg_lu_family_cpu_complex128",
    "TestLinalgCPU.test_inverse_cpu_float64",
    "TestLinalgCPU.test_slogdet_errors_and_warnings_cpu_complex64",
    "TestLinalgCPU.test_pinv_cpu_complex64",
    "TestLinalgCPU.test_matmul_small_brute_force_3d_Nd_cpu_float32",
    "TestLinalgCPU.test_geqrf_cpu_complex128",
    "TestLinalgCPU.test_matrix_rank_cpu_complex128",
    "TestLinalgCPU.test_einsum_sublist_format_cpu_complex128",
    "TestLinalgCPU.test_geqrf_cpu_complex64",
    "TestLinalgCPU.test_slogdet_errors_and_warnings_cpu_float64",
    "TestLinalgCPU.test_linalg_lu_family_cpu_complex64",
    "TestLinalgCPU.test_matrix_rank_cpu_float64",
    "TestLinalgCPU.test_geqrf_cpu_float64",
    "TestLinalgCPU.test_householder_product_cpu_complex128",
    "TestLinalgCPU.test_geqrf_cpu_float32",
    "TestLinalgCPU.test_pinv_cpu_complex128",
    "TestLinalgCPU.test_pinv_cpu_float64",
    "TestLinalgCPU.test_householder_product_cpu_float32",
    "TestLinalgCPU.test_norm_bfloat16_and_half_cpu_bfloat16",
    "TestLinalgCPU.test_inverse_cpu_complex64",
    "TestModuleInitCPU.test_nn_FractionalMaxPool3d_cpu_float64",
    "TestModuleInitCPU.test_nn_PReLU_cpu_float64",
    "TestModuleInitCPU.test_nn_MultiLabelSoftMarginLoss_cpu_float64",
    "TestModuleInitCPU.test_nn_TransformerEncoder_cpu_float64",
    "TestModuleInitCPU.test_nn_LazyLinear_cpu_float32",
    "TestModuleInitCPU.test_nn_BatchNorm3d_cpu_float32",
    "TestModuleInitCPU.test_nn_BCEWithLogitsLoss_cpu_float64",
    "TestModuleInitCPU.test_nn_BatchNorm1d_cpu_float32",
    "TestModuleInitCPU.test_quantizable_LSTMCell_cpu_float32",
    "TestModuleInitCPU.test_nn_InstanceNorm2d_cpu_float64",
    "TestModuleInitCPU.test_nn_LazyConvTranspose1d_cpu_float64",
    "TestModuleInitCPU.test_nn_LazyLinear_cpu_float64",
    "TestModuleInitCPU.test_nn_LazyConv2d_cpu_float64",
    "TestModuleInitCPU.test_nn_PReLU_cpu_float32",
    "TestModuleInitCPU.test_nn_InstanceNorm1d_cpu_float64",
    "TestModuleInitCPU.test_nn_InstanceNorm2d_cpu_float32",
    "TestModuleInitCPU.test_nn_ConvTranspose1d_cpu_float32",
    "TestModuleInitCPU.test_quantized_InstanceNorm1d_cpu_float64",
    "TestModuleInitCPU.test_nn_TransformerEncoderLayer_cpu_float64",
    "TestModuleInitCPU.test_qat_Conv3d_cpu_float32",
    "TestModuleInitCPU.test_nn_LazyConvTranspose3d_cpu_float32",
    "TestModuleInitCPU.test_quantized_LeakyReLU_cpu_float32",
    "TestModuleInitCPU.test_quantized_GroupNorm_cpu_float64",
    "TestModuleInitCPU.test_nn_RNNBase_cpu_float32",
    "TestModuleInitCPU.test_nn_FractionalMaxPool2d_cpu_float64",
    "TestModuleInitCPU.test_nn_LSTMCell_cpu_float64",
    "TestModuleInitCPU.test_nn_Embedding_cpu_float32",
    "TestModuleInitCPU.test_quantized_BatchNorm2d_cpu_float64",
    "TestModuleInitCPU.test_nn_RNNCellBase_cpu_float64",
    "TestModuleInitCPU.test_nn_LazyConvTranspose3d_cpu_float64",
    "TestModuleInitCPU.test_quantized_GroupNorm_cpu_float32",
    "TestModuleInitCPU.test_nn_MultiLabelSoftMarginLoss_cpu_float32",
    "TestModuleInitCPU.test_nn_GroupNorm_cpu_float32",
    "TestModuleInitCPU.test_nn_RNNCell_cpu_float64",
    "TestModuleInitCPU.test_nn_TransformerEncoder_cpu_float32",
    "TestModuleInitCPU.test_nn_InstanceNorm3d_cpu_float64",
    "TestModuleInitCPU.test_quantized_InstanceNorm2d_cpu_float32",
    "TestModuleInitCPU.test_nn_Conv3d_cpu_float64",
    "TestModuleInitCPU.test_nn_LazyConv2d_cpu_float32",
    "TestModuleInitCPU.test_nn_RNNCellBase_cpu_float32",
    "TestModuleInitCPU.test_quantized_Quantize_cpu_float32",
    "TestModuleInitCPU.test_nn_MultiheadAttention_cpu_float32",
    "TestModuleInitCPU.test_nn_TransformerEncoderLayer_cpu_float32",
    "TestModuleInitCPU.test_quantized_BatchNorm3d_cpu_float64",
    "TestModuleInitCPU.test_nn_ConvTranspose3d_cpu_float32",
    "TestModuleInitCPU.test_nn_LazyInstanceNorm1d_cpu_float32",
    "TestModuleInitCPU.test_nn_RNNBase_cpu_float64",
    "TestModuleInitCPU.test_nn_ConvTranspose2d_cpu_float64",
    "TestModuleInitCPU.test_nn_AdaptiveLogSoftmaxWithLoss_cpu_float32",
    "TestModuleInitCPU.test_nn_Transformer_cpu_float64",
    "TestModuleInitCPU.test_quantizable_LSTM_cpu_float64",
    "TestModuleInitCPU.test_nn_BCEWithLogitsLoss_cpu_float32",
    "TestModuleInitCPU.test_nn_LazyConv1d_cpu_float64",
    "TestModuleInitCPU.test_nn_LazyConv3d_cpu_float32",
    "TestModuleInitCPU.test_nn_LazyBatchNorm2d_cpu_float64",
    "TestModuleInitCPU.test_nn_Embedding_cpu_float64",
    "TestModuleInitCPU.test_nn_FractionalMaxPool3d_cpu_float32",
    "TestModuleInitCPU.test_nn_LazyBatchNorm3d_cpu_float32",
    "TestModuleInitCPU.test_nn_GroupNorm_cpu_float64",
    "TestModuleInitCPU.test_nn_LazyConv3d_cpu_float64",
    "TestModuleInitCPU.test_nn_GRU_cpu_float32",
    "TestModuleInitCPU.test_qat_Conv3d_cpu_float64",
    "TestModuleInitCPU.test_nn_LazyInstanceNorm1d_cpu_float64",
    "TestModuleInitCPU.test_nn_TransformerDecoder_cpu_float64",
    "TestModuleInitCPU.test_nn_Conv3d_cpu_float32",
    "TestModuleInitCPU.test_nn_LazyBatchNorm2d_cpu_float32",
    "TestModuleInitCPU.test_nn_LazyInstanceNorm2d_cpu_float32",
    "TestModuleInitCPU.test_qat_Embedding_cpu_float32",
    "TestModuleInitCPU.test_nn_GRU_cpu_float64",
    "TestModuleInitCPU.test_quantized_LayerNorm_cpu_float32",
    "TestModuleInitCPU.test_quantizable_MultiheadAttention_cpu_float64",
    "TestModuleInitCPU.test_qat_Embedding_cpu_float64",
    "TestModuleInitCPU.test_nn_SyncBatchNorm_cpu_float32",
    "TestModuleInitCPU.test_nn_Transformer_cpu_float32",
    "TestModuleInitCPU.test_nn_LazyBatchNorm3d_cpu_float64",
    "TestModuleInitCPU.test_nn_FractionalMaxPool2d_cpu_float32",
    "TestModuleInitCPU.test_nn_LazyInstanceNorm2d_cpu_float64",
    "TestModuleInitCPU.test_qat_Conv2d_cpu_float32",
    "TestModuleInitCPU.test_nn_BatchNorm2d_cpu_float32",
    "TestModuleInitCPU.test_nn_BatchNorm1d_cpu_float64",
    "TestModuleInitCPU.test_nn_Bilinear_cpu_float32",
    "TestModuleInitCPU.test_nn_Conv2d_cpu_float64",
    "TestModuleInitCPU.test_qat_EmbeddingBag_cpu_float32",
    "TestModuleInitCPU.test_quantized_InstanceNorm1d_cpu_float32",
    "TestModuleInitCPU.test_quantizable_LSTMCell_cpu_float64",
    "TestModuleInitCPU.test_nn_LazyBatchNorm1d_cpu_float64",
    "TestModuleInitCPU.test_nn_NLLLoss_cpu_float32",
    "TestModuleInitCPU.test_nn_LazyConv1d_cpu_float32",
    "TestModuleInitCPU.test_quantizable_MultiheadAttention_cpu_float32",
    "TestModuleInitCPU.test_nn_BCELoss_cpu_float64",
    "TestModuleInitCPU.test_nn_TransformerDecoderLayer_cpu_float32",
    "TestModuleInitCPU.test_nn_LayerNorm_cpu_float32",
    "TestModuleInitCPU.test_nn_AdaptiveLogSoftmaxWithLoss_cpu_float64",
    "TestModuleInitCPU.test_nn_CrossEntropyLoss_cpu_float32",
    "TestModuleInitCPU.test_nn_LayerNorm_cpu_float64",
    "TestModuleInitCPU.test_nn_RNNCell_cpu_float32",
    "TestModuleInitCPU.test_nn_ConvTranspose1d_cpu_float64",
    "TestModuleInitCPU.test_nn_GRUCell_cpu_float64",
    "TestModuleInitCPU.test_nn_LSTMCell_cpu_float32",
    "TestModuleInitCPU.test_qat_Linear_cpu_float32",
    "TestModuleInitCPU.test_nn_Conv2d_cpu_float32",
    "TestModuleInitCPU.test_nn_InstanceNorm1d_cpu_float32",
    "TestModuleInitCPU.test_nn_TransformerDecoderLayer_cpu_float64",
    "TestModuleInitCPU.test_quantized_InstanceNorm3d_cpu_float64",
    "TestModuleInitCPU.test_nn_SyncBatchNorm_cpu_float64",
    "TestModuleInitCPU.test_nn_RNN_cpu_float32",
    "TestModuleInitCPU.test_nn_RNN_cpu_float64",
    "TestModuleInitCPU.test_quantizable_LSTM_cpu_float32",
    "TestModuleInitCPU.test_quantized_InstanceNorm3d_cpu_float32",
    "TestModuleInitCPU.test_quantized_Hardswish_cpu_float64",
    "TestModuleInitCPU.test_nn_LazyBatchNorm1d_cpu_float32",
    "TestModuleInitCPU.test_quantized_InstanceNorm2d_cpu_float64",
    "TestModuleInitCPU.test_qat_EmbeddingBag_cpu_float64",
    "TestModuleInitCPU.test_quantized_BatchNorm2d_cpu_float32",
    "TestModuleInitCPU.test_nn_CrossEntropyLoss_cpu_float64",
    "TestModuleInitCPU.test_nn_ConvTranspose3d_cpu_float64",
    "TestModuleInitCPU.test_quantized_Quantize_cpu_float64",
    "TestModuleInitCPU.test_nn_BCELoss_cpu_float32",
    "TestModuleInitCPU.test_nn_EmbeddingBag_cpu_float32",
    "TestModuleInitCPU.test_nn_LSTM_cpu_float64",
    "TestModuleInitCPU.test_nn_Linear_cpu_float32",
    "TestModuleInitCPU.test_nn_LazyInstanceNorm3d_cpu_float64",
    "TestModuleInitCPU.test_nn_EmbeddingBag_cpu_float64",
    "TestModuleInitCPU.test_nn_ConvTranspose2d_cpu_float32",
    "TestModuleInitCPU.test_nn_BatchNorm2d_cpu_float64",
    "TestModuleInitCPU.test_nn_BatchNorm3d_cpu_float64",
    "TestModuleInitCPU.test_nn_MultiMarginLoss_cpu_float32",
    "TestModuleInitCPU.test_nn_LazyInstanceNorm3d_cpu_float32",
    "TestModuleInitCPU.test_nn_MultiMarginLoss_cpu_float64",
    "TestModuleInitCPU.test_quantized_LayerNorm_cpu_float64",
    "TestModuleInitCPU.test_nn_InstanceNorm3d_cpu_float32",
    "TestModuleInitCPU.test_nn_Bilinear_cpu_float64",
    "TestModuleInitCPU.test_qat_Conv1d_cpu_float64",
    "TestModuleInitCPU.test_nn_Conv1d_cpu_float64",
    "TestModuleInitCPU.test_nn_LazyConvTranspose2d_cpu_float32",
    "TestModuleInitCPU.test_nn_LazyConvTranspose2d_cpu_float64",
    "TestModuleInitCPU.test_nn_MultiheadAttention_cpu_float64",
    "TestModuleInitCPU.test_nn_GRUCell_cpu_float32",
    "TestModuleInitCPU.test_quantized_LeakyReLU_cpu_float64",
    "TestModuleInitCPU.test_qat_Conv2d_cpu_float64",
    "TestModuleInitCPU.test_nn_NLLLoss_cpu_float64",
    "TestModuleInitCPU.test_quantized_Hardswish_cpu_float32",
    "TestModuleInitCPU.test_nn_Linear_cpu_float64",
    "TestModuleInitCPU.test_nn_LazyConvTranspose1d_cpu_float32",
    "TestModuleInitCPU.test_nn_Conv1d_cpu_float32",
    "TestModuleInitCPU.test_nn_TransformerDecoder_cpu_float32",
    "TestModuleInitCPU.test_qat_Linear_cpu_float64",
    "TestModuleInitCPU.test_quantized_BatchNorm3d_cpu_float32",
    "TestModuleInitCPU.test_nn_LSTM_cpu_float32",
    "TestModuleInitCPU.test_qat_Conv1d_cpu_float32",
    "TestBinaryUfuncs.test_xy_and_out_casting_casting_unsafe_ufunc10_out_dtype_float32",
    "TestBinaryUfuncs.test_xy_and_out_casting_casting_safe_ufunc14_out_dtype_float32",
    "TestBinaryUfuncs.test_xy_and_out_casting_casting_unsafe_ufunc9_out_dtype_float64",
    "TestUnaryUfuncs.test_x_and_out_casting_casting_same_kind_ufunc0_out_dtype_float32",
    "TestBinaryUfuncs.test_xy_and_out_casting_casting_safe_ufunc8_out_dtype_complex128",
    "TestBinaryUfuncs.test_xy_and_out_casting_casting_unsafe_ufunc1_out_dtype_complex128",
    "TestBinaryUfuncs.test_xy_and_out_casting_casting_equiv_ufunc12_out_dtype_float64",
    "TestBinaryUfuncs.test_xy_and_out_casting_casting_equiv_ufunc4_out_dtype_float64",
    "TestBinaryUfuncs.test_xy_and_out_casting_casting_same_kind_ufunc16_out_dtype_float32",
    "TestBinaryUfuncs.test_xy_and_out_casting_casting_unsafe_ufunc6_out_dtype_float64",
    "TestBinaryUfuncs.test_xy_and_out_casting_casting_unsafe_ufunc0_out_dtype_float64",
    "TestBinaryUfuncs.test_xy_and_out_casting_casting_equiv_ufunc11_out_dtype_complex128",
    "TestBinaryUfuncs.test_xy_and_out_casting_casting_unsafe_ufunc1_out_dtype_float64",
    "TestBinaryUfuncs.test_xy_and_out_broadcast_ufunc16",
    "TestBinaryUfuncs.test_xy_and_out_casting_casting_unsafe_ufunc14_out_dtype_complex128",
    "TestBinaryUfuncs.test_xy_and_out_casting_casting_same_kind_ufunc8_out_dtype_float32",
    "TestBinaryUfuncs.test_xy_and_out_casting_casting_same_kind_ufunc1_out_dtype_float32",
    "TestBinaryUfuncs.test_xy_and_out_casting_casting_no_ufunc12_out_dtype_float32",
    "TestBinaryUfuncs.test_xy_and_out_broadcast_ufunc5",
    "TestBinaryUfuncs.test_xy_and_out_casting_casting_no_ufunc14_out_dtype_complex128",
    "TestBinaryUfuncs.test_xy_and_out_casting_casting_same_kind_ufunc2_out_dtype_float64",
    "TestBinaryUfuncs.test_xy_and_out_casting_casting_equiv_ufunc5_out_dtype_float32",
    "TestBinaryUfuncs.test_xy_and_out_casting_casting_equiv_ufunc15_out_dtype_complex128",
    "TestBinaryUfuncs.test_xy_and_out_casting_casting_no_ufunc0_out_dtype_float64",
    "TestBinaryUfuncs.test_xy_and_out_casting_casting_same_kind_ufunc12_out_dtype_float64",
    "TestBinaryUfuncs.test_xy_and_out_casting_casting_same_kind_ufunc11_out_dtype_complex128",
    "TestBinaryUfuncs.test_xy_and_out_casting_casting_unsafe_ufunc16_out_dtype_complex128",
    "TestBinaryUfuncs.test_xy_and_out_casting_casting_no_ufunc4_out_dtype_float64",
    "TestBinaryUfuncs.test_xy_and_out_casting_casting_same_kind_ufunc15_out_dtype_float32",
    "TestBinaryUfuncs.test_xy_and_out_casting_casting_unsafe_ufunc3_out_dtype_complex128",
    "TestBinaryUfuncs.test_xy_and_out_casting_casting_equiv_ufunc1_out_dtype_float64",
    "TestBinaryUfuncs.test_xy_and_out_casting_casting_no_ufunc12_out_dtype_float64",
    "TestBinaryUfuncs.test_xy_and_out_casting_casting_equiv_ufunc12_out_dtype_complex128",
    "TestBinaryUfuncs.test_xy_and_out_casting_casting_same_kind_ufunc12_out_dtype_float32",
    "TestBinaryUfuncs.test_xy_and_out_casting_casting_unsafe_ufunc0_out_dtype_complex128",
    "TestBinaryUfuncs.test_xy_and_out_casting_casting_no_ufunc16_out_dtype_complex128",
    "TestBinaryUfuncs.test_xy_and_out_casting_casting_unsafe_ufunc13_out_dtype_float64",
    "TestBinaryUfuncs.test_xy_and_out_casting_casting_unsafe_ufunc4_out_dtype_float64",
    "TestBinaryUfuncs.test_xy_and_out_casting_casting_safe_ufunc9_out_dtype_complex128",
    "TestBinaryUfuncs.test_xy_and_out_casting_casting_unsafe_ufunc12_out_dtype_float32",
    "TestBinaryUfuncs.test_xy_and_out_casting_casting_safe_ufunc12_out_dtype_float32",
    "TestBinaryUfuncs.test_xy_and_out_casting_casting_same_kind_ufunc0_out_dtype_float64",
    "TestBinaryUfuncs.test_xy_and_out_casting_casting_same_kind_ufunc11_out_dtype_float64",
    "TestBinaryUfuncs.test_xy_and_out_casting_casting_unsafe_ufunc15_out_dtype_float32",
    "TestBinaryUfuncs.test_xy_and_out_casting_casting_unsafe_ufunc8_out_dtype_complex128",
    "TestBinaryUfuncs.test_xy_and_out_casting_casting_safe_ufunc0_out_dtype_float64",
    "TestBinaryUfuncs.test_xy_and_out_casting_casting_no_ufunc10_out_dtype_float64",
    "TestBinaryUfuncs.test_xy_and_out_casting_casting_same_kind_ufunc13_out_dtype_float64",
    "TestBinaryUfuncs.test_xy_and_out_casting_casting_equiv_ufunc8_out_dtype_complex128",
    "TestBinaryUfuncs.test_xy_and_out_casting_casting_no_ufunc9_out_dtype_complex128",
    "TestBinaryUfuncs.test_xy_and_out_casting_casting_equiv_ufunc7_out_dtype_float64",
    "TestBinaryUfuncs.test_xy_and_out_casting_casting_safe_ufunc8_out_dtype_float64",
    "TestBinaryUfuncs.test_xy_and_out_casting_casting_unsafe_ufunc0_out_dtype_float32",
    "TestBinaryUfuncs.test_xy_and_out_casting_casting_unsafe_ufunc6_out_dtype_float32",
    "TestUnaryUfuncs.test_x_and_out_casting_casting_unsafe_ufunc0_out_dtype_complex128",
    "TestBinaryUfuncs.test_xy_and_out_broadcast_ufunc7",
    "TestUnaryUfuncs.test_x_and_out_casting_casting_equiv_ufunc0_out_dtype_float64",
    "TestBinaryUfuncs.test_xy_and_out_casting_casting_equiv_ufunc9_out_dtype_complex128",
    "TestBinaryUfuncs.test_xy_and_out_casting_casting_same_kind_ufunc0_out_dtype_float32",
    "TestBinaryUfuncs.test_xy_and_out_broadcast_ufunc4",
    "TestBinaryUfuncs.test_xy_and_out_casting_casting_same_kind_ufunc14_out_dtype_complex128",
    "TestBinaryUfuncs.test_xy_and_out_casting_casting_equiv_ufunc13_out_dtype_complex128",
    "TestBinaryUfuncs.test_xy_and_out_casting_casting_unsafe_ufunc9_out_dtype_complex128",
    "TestBinaryUfuncs.test_xy_and_out_casting_casting_same_kind_ufunc7_out_dtype_float32",
    "TestBinaryUfuncs.test_xy_and_out_casting_casting_equiv_ufunc6_out_dtype_float64",
    "TestUnaryUfuncs.test_x_and_out_casting_casting_safe_ufunc0_out_dtype_complex128",
    "TestBinaryUfuncs.test_xy_and_out_casting_casting_safe_ufunc5_out_dtype_complex128",
    "TestBinaryUfuncs.test_xy_and_out_casting_casting_unsafe_ufunc4_out_dtype_float32",
    "TestBinaryUfuncs.test_xy_and_out_casting_casting_unsafe_ufunc9_out_dtype_float32",
    "TestBinaryUfuncs.test_xy_and_out_casting_casting_unsafe_ufunc8_out_dtype_float32",
    "TestBinaryUfuncs.test_xy_and_out_casting_casting_same_kind_ufunc7_out_dtype_complex128",
    "TestBinaryUfuncs.test_xy_and_out_casting_casting_equiv_ufunc7_out_dtype_float32",
    "TestBinaryUfuncs.test_xy_and_out_casting_casting_unsafe_ufunc14_out_dtype_float64",
    "TestBinaryUfuncs.test_xy_and_out_casting_casting_safe_ufunc10_out_dtype_float64",
    "TestBinaryUfuncs.test_xy_and_out_casting_casting_safe_ufunc9_out_dtype_float64",
    "TestBinaryUfuncs.test_xy_and_out_casting_casting_no_ufunc14_out_dtype_float32",
    "TestBinaryUfuncs.test_xy_and_out_casting_casting_safe_ufunc4_out_dtype_complex128",
    "TestBinaryUfuncs.test_xy_and_out_casting_casting_equiv_ufunc8_out_dtype_float64",
    "TestBinaryUfuncs.test_xy_and_out_casting_casting_no_ufunc8_out_dtype_complex128",
    "TestBinaryUfuncs.test_xy_and_out_broadcast_ufunc0",
    "TestBinaryUfuncs.test_xy_and_out_casting_casting_same_kind_ufunc7_out_dtype_float64",
    "TestBinaryUfuncs.test_xy_and_out_casting_casting_safe_ufunc6_out_dtype_float64",
    "TestBinaryUfuncs.test_xy_and_out_casting_casting_no_ufunc15_out_dtype_float64",
    "TestBinaryUfuncs.test_xy_and_out_casting_casting_unsafe_ufunc12_out_dtype_float64",
    "TestBinaryUfuncs.test_xy_and_out_casting_casting_no_ufunc11_out_dtype_complex128",
    "TestBinaryUfuncs.test_xy_and_out_casting_casting_no_ufunc1_out_dtype_float64",
    "TestBinaryUfuncs.test_xy_and_out_casting_casting_equiv_ufunc15_out_dtype_float32",
    "TestBinaryUfuncs.test_xy_and_out_casting_casting_safe_ufunc0_out_dtype_complex128",
    "TestBinaryUfuncs.test_xy_and_out_casting_casting_unsafe_ufunc2_out_dtype_float32",
    "TestBinaryUfuncs.test_xy_and_out_broadcast_ufunc15",
    "TestBinaryUfuncs.test_xy_and_out_casting_casting_equiv_ufunc16_out_dtype_float64",
    "TestBinaryUfuncs.test_xy_and_out_casting_casting_no_ufunc12_out_dtype_complex128",
    "TestBinaryUfuncs.test_xy_and_out_casting_casting_equiv_ufunc16_out_dtype_float32",
    "TestBinaryUfuncs.test_xy_and_out_casting_casting_no_ufunc15_out_dtype_float32",
    "TestBinaryUfuncs.test_xy_and_out_casting_casting_safe_ufunc16_out_dtype_float64",
    "TestBinaryUfuncs.test_xy_and_out_casting_casting_no_ufunc7_out_dtype_float32",
    "TestBinaryUfuncs.test_xy_and_out_casting_casting_unsafe_ufunc1_out_dtype_float32",
    "TestBinaryUfuncs.test_xy_and_out_casting_casting_unsafe_ufunc2_out_dtype_complex128",
    "TestBinaryUfuncs.test_xy_and_out_casting_casting_unsafe_ufunc3_out_dtype_float32",
    "TestBinaryUfuncs.test_xy_and_out_casting_casting_equiv_ufunc6_out_dtype_float32",
    "TestBinaryUfuncs.test_xy_and_out_casting_casting_same_kind_ufunc6_out_dtype_float64",
    "TestBinaryUfuncs.test_xy_and_out_broadcast_ufunc3",
    "TestBinaryUfuncs.test_xy_and_out_casting_casting_safe_ufunc13_out_dtype_float32",
    "TestBinaryUfuncs.test_xy_and_out_casting_casting_unsafe_ufunc5_out_dtype_float32",
    "TestBinaryUfuncs.test_xy_and_out_casting_casting_same_kind_ufunc3_out_dtype_float32",
    "TestBinaryUfuncs.test_xy_and_out_casting_casting_no_ufunc7_out_dtype_float64",
    "TestBinaryUfuncs.test_xy_and_out_casting_casting_unsafe_ufunc6_out_dtype_complex128",
    "TestBinaryUfuncs.test_xy_and_out_casting_casting_no_ufunc5_out_dtype_complex128",
    "TestBinaryUfuncs.test_xy_and_out_casting_casting_safe_ufunc7_out_dtype_complex128",
    "TestBinaryUfuncs.test_xy_and_out_casting_casting_same_kind_ufunc2_out_dtype_complex128",
    "TestBinaryUfuncs.test_xy_and_out_casting_casting_same_kind_ufunc10_out_dtype_complex128",
    "TestBinaryUfuncs.test_xy_and_out_broadcast_ufunc10",
    "TestBinaryUfuncs.test_xy_and_out_casting_casting_safe_ufunc11_out_dtype_float32",
    "TestBinaryUfuncs.test_xy_and_out_casting_casting_unsafe_ufunc16_out_dtype_float32",
    "TestBinaryUfuncs.test_xy_and_out_casting_casting_no_ufunc11_out_dtype_float32",
    "TestBinaryUfuncs.test_xy_and_out_casting_casting_same_kind_ufunc5_out_dtype_float64",
    "TestBinaryUfuncs.test_xy_and_out_casting_casting_safe_ufunc9_out_dtype_float32",
    "TestBinaryUfuncs.test_xy_and_out_casting_casting_safe_ufunc2_out_dtype_float64",
    "TestBinaryUfuncs.test_xy_and_out_casting_casting_unsafe_ufunc5_out_dtype_float64",
    "TestBinaryUfuncs.test_xy_and_out_casting_casting_safe_ufunc3_out_dtype_float64",
    "TestBinaryUfuncs.test_xy_and_out_casting_casting_unsafe_ufunc7_out_dtype_float64",
    "TestBinaryUfuncs.test_xy_and_out_casting_casting_unsafe_ufunc15_out_dtype_complex128",
    "TestBinaryUfuncs.test_xy_and_out_casting_casting_equiv_ufunc5_out_dtype_float64",
    "TestBinaryUfuncs.test_xy_and_out_casting_casting_safe_ufunc10_out_dtype_float32",
    "TestBinaryUfuncs.test_xy_and_out_casting_casting_equiv_ufunc15_out_dtype_float64",
    "TestBinaryUfuncs.test_xy_and_out_casting_casting_safe_ufunc11_out_dtype_complex128",
    "TestBinaryUfuncs.test_xy_and_out_casting_casting_same_kind_ufunc14_out_dtype_float64",
    "TestBinaryUfuncs.test_xy_and_out_casting_casting_no_ufunc2_out_dtype_float64",
    "TestBinaryUfuncs.test_xy_and_out_casting_casting_safe_ufunc2_out_dtype_complex128",
    "TestBinaryUfuncs.test_xy_and_out_casting_casting_safe_ufunc11_out_dtype_float64",
    "TestBinaryUfuncs.test_xy_and_out_casting_casting_same_kind_ufunc12_out_dtype_complex128",
    "TestBinaryUfuncs.test_xy_and_out_casting_casting_equiv_ufunc14_out_dtype_float32",
    "TestBinaryUfuncs.test_xy_and_out_casting_casting_unsafe_ufunc8_out_dtype_float64",
    "TestUnaryUfuncs.test_x_and_out_casting_casting_same_kind_ufunc0_out_dtype_float64",
    "TestUfuncDtypeKwd.test_binary_ufunc_dtype_and_out",
    "TestUnaryUfuncs.test_x_and_out_casting_casting_same_kind_ufunc0_out_dtype_complex128",
    "TestUnaryUfuncs.test_x_and_out_casting_casting_unsafe_ufunc0_out_dtype_float64",
    "TestBinaryUfuncs.test_xy_and_out_casting_casting_safe_ufunc1_out_dtype_float64",
    "TestBinaryUfuncs.test_xy_and_out_casting_casting_unsafe_ufunc12_out_dtype_complex128",
    "TestBinaryUfuncs.test_xy_and_out_casting_casting_equiv_ufunc13_out_dtype_float64",
    "TestBinaryUfuncs.test_xy_and_out_casting_casting_equiv_ufunc5_out_dtype_complex128",
    "TestBinaryUfuncs.test_xy_and_out_casting_casting_equiv_ufunc14_out_dtype_float64",
    "TestBinaryUfuncs.test_xy_and_out_casting_casting_no_ufunc9_out_dtype_float32",
    "TestBinaryUfuncs.test_xy_and_out_casting_casting_same_kind_ufunc9_out_dtype_float32",
    "TestBinaryUfuncs.test_xy_and_out_casting_casting_safe_ufunc14_out_dtype_float64",
    "TestBinaryUfuncs.test_xy_and_out_casting_casting_unsafe_ufunc13_out_dtype_float32",
    "TestBinaryUfuncs.test_xy_and_out_casting_casting_equiv_ufunc10_out_dtype_complex128",
    "TestBinaryUfuncs.test_xy_and_out_casting_casting_equiv_ufunc3_out_dtype_float64",
    "TestBinaryUfuncs.test_xy_and_out_broadcast_ufunc11",
    "TestBinaryUfuncs.test_xy_and_out_casting_casting_no_ufunc7_out_dtype_complex128",
    "TestBinaryUfuncs.test_xy_and_out_casting_casting_same_kind_ufunc13_out_dtype_float32",
    "TestBinaryUfuncs.test_xy_and_out_casting_casting_no_ufunc5_out_dtype_float32",
    "TestBinaryUfuncs.test_xy_and_out_casting_casting_same_kind_ufunc6_out_dtype_float32",
    "TestBinaryUfuncs.test_xy_and_out_broadcast_ufunc1",
    "TestBinaryUfuncs.test_xy_and_out_casting_casting_safe_ufunc8_out_dtype_float32",
    "TestBinaryUfuncs.test_xy_and_out_casting_casting_equiv_ufunc13_out_dtype_float32",
    "TestBinaryUfuncs.test_xy_and_out_casting_casting_same_kind_ufunc0_out_dtype_complex128",
    "TestBinaryUfuncs.test_xy_and_out_casting_casting_same_kind_ufunc9_out_dtype_float64",
    "TestBinaryUfuncs.test_xy_and_out_casting_casting_unsafe_ufunc16_out_dtype_float64",
    "TestBinaryUfuncs.test_xy_and_out_casting_casting_same_kind_ufunc16_out_dtype_complex128",
    "TestBinaryUfuncs.test_xy_and_out_casting_casting_safe_ufunc5_out_dtype_float64",
    "TestBinaryUfuncs.test_xy_and_out_broadcast_ufunc12",
    "TestBinaryUfuncs.test_xy_and_out_casting_casting_safe_ufunc6_out_dtype_float32",
    "TestBinaryUfuncs.test_xy_and_out_casting_casting_same_kind_ufunc3_out_dtype_complex128",
    "TestBinaryUfuncs.test_xy_and_out_casting_casting_no_ufunc6_out_dtype_complex128",
    "TestBinaryUfuncs.test_xy_and_out_casting_casting_same_kind_ufunc14_out_dtype_float32",
    "TestBinaryUfuncs.test_xy_and_out_casting_casting_same_kind_ufunc15_out_dtype_complex128",
    "TestBinaryUfuncs.test_xy_and_out_casting_casting_unsafe_ufunc13_out_dtype_complex128",
    "TestBinaryUfuncs.test_xy_and_out_casting_casting_unsafe_ufunc7_out_dtype_complex128",
    "TestBinaryUfuncs.test_xy_and_out_casting_casting_no_ufunc14_out_dtype_float64",
    "TestBinaryUfuncs.test_xy_and_out_casting_casting_equiv_ufunc10_out_dtype_float32",
    "TestBinaryUfuncs.test_xy_and_out_casting_casting_equiv_ufunc11_out_dtype_float32",
    "TestBinaryUfuncs.test_xy_and_out_casting_casting_same_kind_ufunc4_out_dtype_float64",
    "TestBinaryUfuncs.test_xy_and_out_casting_casting_no_ufunc6_out_dtype_float64",
    "TestBinaryUfuncs.test_xy_and_out_casting_casting_safe_ufunc4_out_dtype_float64",
    "TestBinaryUfuncs.test_xy_and_out_casting_casting_unsafe_ufunc11_out_dtype_float32",
    "TestBinaryUfuncs.test_xy_and_out_casting_casting_no_ufunc3_out_dtype_float64",
    "TestBinaryUfuncs.test_xy_and_out_broadcast_ufunc9",
    "TestBinaryUfuncs.test_xy_and_out_casting_casting_no_ufunc10_out_dtype_complex128",
    "TestBinaryUfuncs.test_xy_and_out_casting_casting_unsafe_ufunc3_out_dtype_float64",
    "TestBinaryUfuncs.test_xy_and_out_casting_casting_same_kind_ufunc11_out_dtype_float32",
    "TestBinaryUfuncs.test_xy_and_out_casting_casting_no_ufunc15_out_dtype_complex128",
    "TestBinaryUfuncs.test_xy_and_out_casting_casting_no_ufunc13_out_dtype_float32",
    "TestBinaryUfuncs.test_xy_and_out_broadcast_ufunc14",
    "TestBinaryUfuncs.test_xy_and_out_casting_casting_safe_ufunc15_out_dtype_complex128",
    "TestBinaryUfuncs.test_xy_and_out_broadcast_ufunc6",
    "TestBinaryUfuncs.test_xy_and_out_casting_casting_equiv_ufunc16_out_dtype_complex128",
    "TestBinaryUfuncs.test_xy_and_out_casting_casting_no_ufunc5_out_dtype_float64",
    "TestBinaryUfuncs.test_xy_and_out_casting_casting_no_ufunc9_out_dtype_float64",
    "TestBinaryUfuncs.test_xy_and_out_casting_casting_same_kind_ufunc16_out_dtype_float64",
    "TestBinaryUfuncs.test_xy_and_out_casting_casting_same_kind_ufunc4_out_dtype_float32",
    "TestBinaryUfuncs.test_xy_and_out_casting_casting_same_kind_ufunc5_out_dtype_complex128",
    "TestBinaryUfuncs.test_xy_and_out_casting_casting_same_kind_ufunc6_out_dtype_complex128",
    "TestBinaryUfuncs.test_xy_and_out_casting_casting_unsafe_ufunc11_out_dtype_float64",
    "TestBinaryUfuncs.test_xy_and_out_casting_casting_no_ufunc13_out_dtype_float64",
    "TestBinaryUfuncs.test_xy_and_out_casting_casting_safe_ufunc15_out_dtype_float32",
    "TestBinaryUfuncs.test_xy_and_out_casting_casting_safe_ufunc7_out_dtype_float32",
    "TestUnaryUfuncs.test_x_and_out_casting_casting_unsafe_ufunc0_out_dtype_float32",
    "TestBinaryUfuncs.test_xy_and_out_casting_casting_equiv_ufunc14_out_dtype_complex128",
    "TestBinaryUfuncs.test_xy_and_out_casting_casting_same_kind_ufunc15_out_dtype_float64",
    "TestBinaryUfuncs.test_xy_and_out_casting_casting_unsafe_ufunc15_out_dtype_float64",
    "TestBinaryUfuncs.test_xy_and_out_casting_casting_no_ufunc10_out_dtype_float32",
    "TestBinaryUfuncs.test_xy_and_out_casting_casting_equiv_ufunc12_out_dtype_float32",
    "TestBinaryUfuncs.test_xy_and_out_casting_casting_same_kind_ufunc4_out_dtype_complex128",
    "TestBinaryUfuncs.test_xy_and_out_casting_casting_safe_ufunc14_out_dtype_complex128",
    "TestUnaryUfuncs.test_x_and_out_casting_casting_no_ufunc0_out_dtype_float64",
    "TestBinaryUfuncs.test_xy_and_out_casting_casting_same_kind_ufunc10_out_dtype_float32",
    "TestBinaryUfuncs.test_xy_and_out_casting_casting_same_kind_ufunc13_out_dtype_complex128",
    "TestBinaryUfuncs.test_xy_and_out_casting_casting_safe_ufunc12_out_dtype_float64",
    "TestBinaryUfuncs.test_xy_and_out_casting_casting_unsafe_ufunc2_out_dtype_float64",
    "TestUnaryUfuncs.test_x_and_out_broadcast_ufunc0",
    "TestBinaryUfuncs.test_xy_and_out_casting_casting_safe_ufunc16_out_dtype_complex128",
    "TestBinaryUfuncs.test_xy_and_out_casting_casting_safe_ufunc13_out_dtype_float64",
    "TestBinaryUfuncs.test_xy_and_out_casting_casting_same_kind_ufunc5_out_dtype_float32",
    "TestBinaryUfuncs.test_xy_and_out_casting_casting_equiv_ufunc9_out_dtype_float32",
    "TestBinaryUfuncs.test_xy_and_out_casting_casting_no_ufunc8_out_dtype_float64",
    "TestBinaryUfuncs.test_xy_and_out_casting_casting_safe_ufunc3_out_dtype_complex128",
    "TestUnaryUfuncs.test_x_and_out_casting_casting_safe_ufunc0_out_dtype_float64",
    "TestBinaryUfuncs.test_xy_and_out_casting_casting_safe_ufunc16_out_dtype_float32",
    "TestBinaryUfuncs.test_xy_and_out_casting_casting_safe_ufunc15_out_dtype_float64",
    "TestBinaryUfuncs.test_xy_and_out_casting_casting_safe_ufunc12_out_dtype_complex128",
    "TestBinaryUfuncs.test_xy_and_out_casting_casting_safe_ufunc6_out_dtype_complex128",
    "TestBinaryUfuncs.test_xy_and_out_casting_casting_same_kind_ufunc8_out_dtype_float64",
    "TestBinaryUfuncs.test_xy_and_out_casting_casting_unsafe_ufunc11_out_dtype_complex128",
    "TestBinaryUfuncs.test_xy_and_out_casting_casting_same_kind_ufunc8_out_dtype_complex128",
    "TestBinaryUfuncs.test_xy_and_out_casting_casting_unsafe_ufunc14_out_dtype_float32",
    "TestBinaryUfuncs.test_xy_and_out_casting_casting_same_kind_ufunc10_out_dtype_float64",
    "TestBinaryUfuncs.test_xy_and_out_casting_casting_unsafe_ufunc7_out_dtype_float32",
    "TestBinaryUfuncs.test_xy_and_out_casting_casting_no_ufunc11_out_dtype_float64",
    "TestBinaryUfuncs.test_xy_and_out_casting_casting_no_ufunc8_out_dtype_float32",
    "TestBinaryUfuncs.test_xy_and_out_casting_casting_same_kind_ufunc9_out_dtype_complex128",
    "TestBinaryUfuncs.test_xy_and_out_casting_casting_unsafe_ufunc10_out_dtype_complex128",
    "TestBinaryUfuncs.test_xy_and_out_casting_casting_equiv_ufunc8_out_dtype_float32",
    "TestBinaryUfuncs.test_xy_and_out_casting_casting_no_ufunc16_out_dtype_float64",
    "TestBinaryUfuncs.test_xy_and_out_casting_casting_equiv_ufunc9_out_dtype_float64",
    "TestBinaryUfuncs.test_xy_and_out_casting_casting_safe_ufunc1_out_dtype_complex128",
    "TestBinaryUfuncs.test_xy_and_out_casting_casting_same_kind_ufunc3_out_dtype_float64",
    "TestBinaryUfuncs.test_xy_and_out_casting_casting_equiv_ufunc10_out_dtype_float64",
    "TestBinaryUfuncs.test_xy_and_out_casting_casting_equiv_ufunc7_out_dtype_complex128",
    "TestBinaryUfuncs.test_xy_and_out_casting_casting_no_ufunc6_out_dtype_float32",
    "TestBinaryUfuncs.test_xy_and_out_casting_casting_safe_ufunc7_out_dtype_float64",
    "TestBinaryUfuncs.test_xy_and_out_casting_casting_equiv_ufunc0_out_dtype_float64",
    "TestBinaryUfuncs.test_xy_and_out_broadcast_ufunc8",
    "TestBinaryUfuncs.test_xy_and_out_casting_casting_equiv_ufunc11_out_dtype_float64",
    "TestBinaryUfuncs.test_xy_and_out_casting_casting_no_ufunc16_out_dtype_float32",
    "TestBinaryUfuncs.test_xy_and_out_casting_casting_no_ufunc13_out_dtype_complex128",
    "TestBinaryUfuncs.test_xy_and_out_casting_casting_safe_ufunc13_out_dtype_complex128",
    "TestBinaryUfuncs.test_xy_and_out_casting_casting_equiv_ufunc2_out_dtype_float64",
    "TestBinaryUfuncs.test_xy_and_out_casting_casting_same_kind_ufunc1_out_dtype_complex128",
    "TestBinaryUfuncs.test_xy_and_out_casting_casting_unsafe_ufunc10_out_dtype_float64",
    "TestBinaryUfuncs.test_xy_and_out_casting_casting_unsafe_ufunc5_out_dtype_complex128",
    "TestBinaryUfuncs.test_xy_and_out_casting_casting_unsafe_ufunc4_out_dtype_complex128",
    "TestBinaryUfuncs.test_xy_and_out_casting_casting_equiv_ufunc6_out_dtype_complex128",
    "TestBinaryUfuncs.test_xy_and_out_broadcast_ufunc13",
    "TestBinaryUfuncs.test_xy_and_out_casting_casting_safe_ufunc5_out_dtype_float32",
    "TestBinaryUfuncs.test_xy_and_out_casting_casting_same_kind_ufunc2_out_dtype_float32",
    "TestBinaryUfuncs.test_xy_and_out_broadcast_ufunc2",
    "TestBinaryUfuncs.test_xy_and_out_casting_casting_safe_ufunc10_out_dtype_complex128",
    "TestBinaryUfuncs.test_xy_and_out_casting_casting_same_kind_ufunc1_out_dtype_float64",
    "TestIsScalar.test_is_not_scalar_value6",
    "TestGenericReductions.test_bad_axis_func0",
    "TestGenericReductions.test_bad_axis_func11",
    "TestGenericReductions.test_bad_axis_func7",
    "TestGenericReductions.test_bad_axis_func6",
    "TestGenericReductions.test_bad_axis_func2",
    "TestGenericCumSumProd.test_bad_axis_func1",
    "TestGenericReductions.test_bad_axis_func3",
    "TestGenericReductions.test_bad_axis_func4",
    "TestGenericReductions.test_bad_axis_func10",
    "TestGenericReductions.test_bad_axis_func5",
    "TestGenericReductions.test_bad_axis_func8",
    "TestGenericReductions.test_bad_axis_func1",
    "TestGenericCumSumProd.test_bad_axis_func0",
    "TestGenericReductions.test_bad_axis_func9",
    "TestShuffle.test_1d_use_numpy_True",
    "TestShuffle.test_1d_use_numpy_False",
    "TestShuffle.test_2d_use_numpy_True",
    "TestShuffle.test_2d_use_numpy_False",
    "TestArrayCreationCopyArgument.test_buffer_interface",
    "TestWritebackIfCopy.test_take_mode_raise",
    "TestArange.test_infinite",
    "TestArrayConstruction.test_array_empty",
    "TestAttributes.test_fill_readonly",
    "TestArrayAttributeDeletion.test_multiarray_writable_attributes_deletion",
    "TestMatmul.test_out_contiguous",
    "TestMinMax.test_scalar",
    "TestFromBuffer.test_basic_little_dtype2",
    "TestArrayCreationCopyArgument.test_striding_not_ok",
    "TestArange.test_require_range",
    "TestStats.test_dtype_from_input",
    "TestArange.test_nan_step",
    "TestWritebackIfCopy.test_argmin_with_out",
    "TestArrayAttributeDeletion.test_multiarray_not_writable_attributes_deletion",
    "TestLexsort.test_datetime",
    "TestMinMax.test_axis",
    "TestLexsort.test_mixed",
    "TestWritebackIfCopy.test_dot_out",
    "TestAttributes.test_fill_struct_array",
    "TestFromBuffer.test_empty",
    "TestAssignment.test_assignment_broadcasting",
    "TestMatmul.test_out_arg",
    "TestAttributes.test_set_stridesattr",
    "TestStats.test_out",
    "TestScalarIndexing.test_invalid_subscript",
    "TestWhere.test_error",
    "TestWritebackIfCopy.test_argmax_with_out",
    "TestBool.test_sum_2",
    "TestScalarIndexing.test_invalid_newaxis",
    "TestTake.test_out_overlap",
    "TestScalarIndexing.test_invalid_subscript_assignment",
    "TestFromBuffer.test_basic_little_dtype1",
    "TestWritebackIfCopy.test_choose_mod_raise",
    "TestAttributes.test_fill_max_uint64",
    "TestPutmask.test_byteorder_dtype_<i4",
    "TestPutmask.test_byteorder_dtype_>i4",
    "TestAttributes.test_stridesattr",
    "TestArange.test_zero_step",
    "TestStats.test_dtype_from_dtype",
    "TestArrayCreationCopyArgument.test_scalars",
    "TestConversion.test_to_int_scalar",
    "TestPutmask.test_record_array",
    "TestTake.test_raise",
    "TestFromBuffer.test_basic_little_dtype0",
    "TestMatmul.test_exceptions",
    "TestFlag.test_writeable_from_readonly",
    "TestArgmaxArgminCommon.test_np_vs_ndarray_positional_arr_method_argmax_np_method0",
    "TestArgmaxArgminCommon.test_ret_is_out_ndim_1_method_argmin",
    "TestArgmaxArgminCommon.test_np_vs_ndarray_arr_method_argmax_np_method0",
    "TestArgmaxArgminCommon.test_np_vs_ndarray_arr_method_argmin_np_method1",
    "TestArgmaxArgminCommon.test_ret_is_out_ndim_0_method_argmax",
    "TestArgmaxArgminCommon.test_np_vs_ndarray_positional_arr_method_argmin_np_method1",
    "TestArgmaxArgminCommon.test_ret_is_out_ndim_1_method_argmax",
    "TestArgmaxArgminCommon.test_ret_is_out_ndim_0_method_argmin",
    "TestConvertDType.test_convert_np_dtypes_'int64'",
    "TestConvertDType.test_convert_np_dtypes_'uint8'",
    "TestConvertDType.test_convert_np_dtypes_bool",
    "TestConvertDType.test_convert_np_dtypes_'complex128'",
    "TestConvertDType.test_convert_np_dtypes_'float16'",
    "TestConvertDType.test_convert_np_dtypes_'int16'",
    "TestConvertDType.test_convert_np_dtypes_'int32'",
    "TestConvertDType.test_convert_np_dtypes_'int8'",
    "TestConvertDType.test_convert_np_dtypes_'float64'",
    "TestConvertDType.test_convert_np_dtypes_'float32'",
    "TestConvertDType.test_convert_np_dtypes_'complex64'",
    "TestConvertDType.test_convert_np_dtypes_'bool_'",
    "TestOneArr.test_asarray_list_func55",
    "TestOneArr.test_asarray_tensor_func65",
    "TestOneArr.test_asarray_tensor_func44",
    "TestOneArr.test_asarray_array_func59",
    "TestOneArr.test_asarray_array_func45",
    "TestOneArr.test_asarray_list_func70",
    "TestOneArrAndAxis.test_andaxis_list_func7_axis_0",
    "TestSequenceOfArrays.test_single_array_func1",
    "TestOneArrAndAxis.test_andaxis_array_func1_axis_1",
    "TestSequenceOfArraysToSingle.test_several_func6",
    "TestOneArr.test_asarray_list_func0",
    "TestOneArrAndAxis.test_andaxis_list_func9_axis_1",
    "TestOneArrAndAxis.test_andaxis_list_func8_axis_0",
    "TestOneArr.test_asarray_list_func36",
    "TestOneArrAndAxis.test_andaxis_array_func3_axis_0",
    "TestOneArr.test_asarray_tensor_func15",
    "TestOneArr.test_asarray_array_func51",
    "TestOneArr.test_asarray_list_func16",
    "TestOneArrAndAxis.test_andaxis_tensor_func5_axis_0",
    "TestOneArrAndAxis.test_andaxis_tensor_func1_axis_1",
    "TestOneArr.test_asarray_tensor_func1",
    "TestOneArrAndAxesTuple.test_andtuple_list_func0_axes2",
    "TestOneArrAndAxis.test_andaxis_list_func6_axis_1",
    "TestOneArrAndAxis.test_andaxis_tensor_func10_axis_-1",
    "TestSequenceOfArraysToSingle.test_several_func2",
    "TestOneArrAndAxis.test_andaxis_array_func5_axis_1",
    "TestOneArrAndAxis.test_andaxis_list_func10_axis_1",
    "TestOneArr.test_asarray_array_func72",
    "TestOneArrAndShape.test_andshape_list_func0",
    "TestCtorNested.test_arrays_in_lists",
    "TestOneArr.test_asarray_tensor_func51",
    "TestOneArr.test_asarray_array_func0",
    "TestOneArr.test_asarray_array_func10",
    "TestOneArr.test_asarray_array_func43",
    "TestOneArrToScalar.test_toscalar_array_func2_np_func2",
    "TestOneArr.test_asarray_list_func3",
    "TestOneArr.test_asarray_array_func56",
    "TestArrayToSequence.test_asarray_array_func1",
    "TestOneArrAndShape.test_andshape_tensor_func4",
    "TestOneArr.test_asarray_list_func60",
    "TestDivmod.test_divmod_out",
    "TestOneArrAndAxis.test_andaxis_list_func7_axis3",
    "TestOneArrAndAxis.test_andaxis_array_func6_axis_0",
    "TestOneArrAndAxis.test_andaxis_list_func5_axis_0",
    "TestOneArr.test_asarray_tensor_func53",
    "TestOneArrAndAxis.test_andaxis_array_func6_axis3",
    "TestOneArr.test_asarray_tensor_func73",
    "TestDivmod.test_divmod_no_out",
    "TestOneArrAndAxis.test_andaxis_array_func9_axis_1",
    "TestOneArr.test_asarray_list_func58",
    "TestOneArrAndAxis.test_andaxis_tensor_func8_axis_0",
    "TestOneArr.test_asarray_array_func49",
    "TestOneArr.test_asarray_array_func60",
    "TestOneArr.test_asarray_tensor_func62",
    "TestOneArrAndAxesTuple.test_andtuple_tensor_func0_axes0",
    "TestOneArr.test_asarray_array_func22",
    "TestOneArr.test_asarray_list_func24",
    "TestOneArr.test_asarray_list_func15",
    "TestSequenceOfArrays.test_several_func2",
    "TestOneArr.test_asarray_tensor_func66",
    "TestOneArrAndAxis.test_andaxis_tensor_func7_axis3",
    "TestOneArrAndAxis.test_andaxis_tensor_func10_axis_0",
    "TestOneArrAndAxis.test_andaxis_list_func1_axis_-1",
    "TestOneArr.test_asarray_list_func32",
    "TestOneArr.test_asarray_list_func48",
    "TestOneArrToScalar.test_toscalar_array_func1_np_func1",
    "TestOneArr.test_asarray_list_func23",
    "TestOneArr.test_asarray_list_func65",
    "TestOneArr.test_asarray_tensor_func34",
    "TestOneArr.test_asarray_array_func57",
    "TestOneArr.test_asarray_list_func31",
    "TestOneArrAndAxis.test_andaxis_array_func9_axis_0",
    "TestOneArr.test_asarray_array_func63",
    "TestOneArrAndAxis.test_andaxis_tensor_func9_axis_1",
    "TestOneArr.test_asarray_tensor_func0",
    "TestOneArr.test_asarray_list_func43",
    "TestOneArr.test_asarray_list_func62",
    "TestOneArrAndShape.test_andshape_array_func0",
    "TestSequenceOfArrays.test_several_func0",
    "TestOneArrAndAxis.test_andaxis_array_func8_axis_-1",
    "TestOneArr.test_asarray_tensor_func29",
    "TestArrayToSequence.test_asarray_array_func0",
    "TestOneArrAndAxis.test_andaxis_array_func5_axis3",
    "TestOneArr.test_asarray_array_func16",
    "TestOneArr.test_asarray_array_func68",
    "TestOneArr.test_asarray_list_func21",
    "TestOneArrAndAxis.test_andaxis_list_func7_axis_1",
    "TestOneArr.test_asarray_array_func33",
    "TestOneArr.test_asarray_list_func13",
    "TestOneArr.test_asarray_list_func40",
    "TestOneArrAndAxis.test_andaxis_array_func1_axis_0",
    "TestOneArrAndAxesTuple.test_andtuple_list_func0_axes0",
    "TestOneArr.test_asarray_list_func52",
    "TestOneArr.test_asarray_array_func42",
    "TestOneArr.test_asarray_list_func73",
    "TestOneArr.test_asarray_array_func24",
    "TestOneArr.test_asarray_list_func45",
    "TestOneArr.test_asarray_array_func38",
    "TestOneArr.test_asarray_array_func20",
    "TestOneArr.test_asarray_tensor_func45",
    "TestOneArr.test_asarray_array_func66",
    "TestOneArrAndAxis.test_andaxis_list_func2_axis_0",
    "TestOneArr.test_asarray_array_func11",
    "TestOneArrAndAxis.test_andaxis_array_func9_axis3",
    "TestOneArrAndAxis.test_andaxis_list_func5_axis_-1",
    "TestOneArrAndShape.test_andshape_list_func1",
    "TestPythonArgsToArray.test_argstoarray_simple_func4_args4",
    "TestOneArr.test_asarray_tensor_func14",
    "TestOneArr.test_asarray_array_func48",
    "TestOneArr.test_asarray_list_func53",
    "TestOneArr.test_asarray_tensor_func24",
    "TestOneArr.test_asarray_list_func54",
    "TestOneArr.test_asarray_tensor_func33",
    "TestPythonArgsToArray.test_argstoarray_simple_func7_args7",
    "TestOneArrAndAxesTuple.test_andtuple_array_func0_axes1",
    "TestOneArrAndAxis.test_andaxis_list_func2_axis_1",
    "TestSequenceOfArrays.test_single_array_func0",
    "TestOneArr.test_asarray_tensor_func69",
    "TestSequenceOfArraysToSingle.test_several_func3",
    "TestOneArr.test_asarray_array_func36",
    "TestOneArr.test_asarray_list_func11",
    "TestCopyTo.test_copyto_typecast",
    "TestOneArrAndShape.test_andshape_tensor_func1",
    "TestOneArr.test_asarray_array_func71",
    "TestOneArrAndAxis.test_andaxis_list_func6_axis_0",
    "TestOneArrAndAxis.test_andaxis_tensor_func9_axis_0",
    "TestOneArrAndAxis.test_andaxis_array_func2_axis_0",
    "TestOneArr.test_asarray_list_func72",
    "TestSequenceOfArraysToSingle.test_several_func4",
    "TestOneArrAndAxis.test_andaxis_tensor_func2_axis_0",
    "TestOneArrAndAxis.test_andaxis_list_func2_axis_-1",
    "TestOneArr.test_asarray_array_func34",
    "TestOneArr.test_asarray_array_func23",
    "TestOneArr.test_asarray_list_func20",
    "TestOneArrAndAxis.test_andaxis_array_func6_axis_1",
    "TestOneArr.test_asarray_array_func41",
    "TestOneArr.test_asarray_list_func38",
    "TestOneArrAndAxis.test_andaxis_list_func5_axis_1",
    "TestOneArrAndAxis.test_andaxis_array_func3_axis_-1",
    "TestOneArrAndAxis.test_andaxis_array_func3_axis3",
    "TestOneArrToScalar.test_toscalar_array_func0_np_func0",
    "TestOneArr.test_asarray_tensor_func37",
    "TestOneArr.test_asarray_tensor_func20",
    "TestOneArr.test_asarray_tensor_func42",
    "TestOneArr.test_asarray_list_func67",
    "TestOneArr.test_asarray_list_func30",
    "TestOneArrAndAxis.test_andaxis_list_func4_axis_1",
    "TestSequenceOfArrays.test_several_func3",
    "TestOneArr.test_asarray_array_func54",
    "TestOneArrAndShape.test_andshape_list_func4",
    "TestOneArr.test_asarray_tensor_func2",
    "TestOneArr.test_asarray_tensor_func57",
    "TestOneArrAndAxis.test_andaxis_list_func9_axis_-1",
    "TestOneArrAndAxis.test_andaxis_array_func0_axis_1",
    "TestOneArrAndAxis.test_andaxis_list_func4_axis_-1",
    "TestOneArr.test_asarray_array_func55",
    "TestOneArrAndAxis.test_andaxis_tensor_func3_axis_-1",
    "TestOneArrAndAxis.test_andaxis_tensor_func5_axis_-1",
    "TestOneArr.test_asarray_list_func14",
    "TestOneArr.test_asarray_list_func29",
    "TestOneArrAndAxis.test_andaxis_array_func7_axis_1",
    "TestOneArrAndShape.test_andshape_list_func3",
    "TestOneArr.test_asarray_tensor_func5",
    "TestOneArr.test_asarray_list_func68",
    "TestOneArr.test_asarray_tensor_func61",
    "TestSequenceOfArrays.test_single_list_func3",
    "TestOneArr.test_asarray_array_func21",
    "TestOneArr.test_asarray_list_func61",
    "TestOneArr.test_asarray_tensor_func55",
    "TestOneArr.test_asarray_tensor_func18",
    "TestOneArr.test_asarray_list_func50",
    "TestOneArrAndAxis.test_andaxis_array_func7_axis_0",
    "TestOneArr.test_asarray_array_func62",
    "TestOneArr.test_asarray_tensor_func50",
    "TestOneArr.test_asarray_array_func6",
    "TestOneArr.test_asarray_list_func66",
    "TestOneArr.test_asarray_list_func59",
    "TestOneArr.test_asarray_tensor_func28",
    "TestShapeLikeToArray.test_shape_func3",
    "TestOneArr.test_asarray_array_func9",
    "TestOneArrAndAxis.test_andaxis_array_func0_axis_0",
    "TestOneArrAndShape.test_andshape_array_func2",
    "TestPythonArgsToArray.test_argstoarray_simple_func2_args2",
    "TestOneArrAndShape.test_andshape_tensor_func0",
    "TestPythonArgsToArray.test_argstoarray_simple_func0_args0",
    "TestOneArr.test_asarray_array_func19",
    "TestOneArr.test_asarray_tensor_func39",
    "TestOneArr.test_asarray_array_func65",
    "TestSequenceOfArrays.test_single_list_func2",
    "TestOneArr.test_asarray_array_func31",
    "TestOneArrAndAxis.test_andaxis_list_func10_axis_0",
    "TestOneArr.test_asarray_list_func2",
    "TestOneArrAndAxis.test_andaxis_array_func10_axis3",
    "TestOneArrAndAxis.test_andaxis_array_func4_axis_1",
    "TestDivmod.test_divmod_out_list",
    "TestOneArr.test_asarray_list_func19",
    "TestOneArrAndAxesTuple.test_andtuple_array_func0_axes2",
    "TestOneArr.test_asarray_array_func1",
    "TestOneArrAndAxis.test_andaxis_tensor_func4_axis_1",
    "TestOneArr.test_asarray_tensor_func43",
    "TestOneArrAndAxis.test_andaxis_array_func5_axis_0",
    "TestOneArrAndAxesTuple.test_andtuple_tensor_func0_axes2",
    "TestOneArr.test_asarray_list_func10",
    "TestSequenceOfArrays.test_single_array_func3",
    "TestOneArr.test_asarray_tensor_func40",
    "TestSequenceOfArraysToSingle.test_several_func0",
    "TestOneArrAndAxis.test_andaxis_array_func7_axis3",
    "TestOneArrAndAxis.test_andaxis_array_func6_axis_-1",
    "TestOneArr.test_asarray_tensor_func35",
    "TestOneArr.test_asarray_tensor_func72",
    "TestOneArr.test_asarray_list_func18",
    "TestOneArr.test_asarray_tensor_func60",
    "TestOneArrAndAxis.test_andaxis_list_func3_axis_0",
    "TestOneArr.test_asarray_array_func37",
    "TestOneArr.test_asarray_array_func74",
    "TestNormalizations.test_unknown_args",
    "TestOneArr.test_asarray_array_func4",
    "TestOneArr.test_asarray_array_func58",
    "TestOneArrAndAxis.test_andaxis_list_func9_axis_0",
    "TestOneArr.test_asarray_tensor_func22",
    "TestOneArr.test_asarray_list_func56",
    "TestOneArrAndAxis.test_andaxis_list_func3_axis_1",
    "TestOneArrAndAxis.test_andaxis_array_func0_axis_-1",
    "TestOneArr.test_asarray_tensor_func4",
    "TestPythonArgsToArray.test_argstoarray_simple_func6_args6",
    "TestOneArrAndAxis.test_andaxis_tensor_func9_axis_-1",
    "TestOneArr.test_asarray_tensor_func68",
    "TestOneArr.test_asarray_list_func27",
    "TestOneArrAndAxis.test_andaxis_array_func4_axis_-1",
    "TestOneArr.test_asarray_array_func13",
    "TestOneArr.test_asarray_list_func6",
    "TestOneArr.test_asarray_array_func39",
    "TestOneArr.test_asarray_array_func73",
    "TestOneArr.test_asarray_tensor_func12",
    "TestOneArrAndAxis.test_andaxis_array_func7_axis_-1",
    "TestOneArr.test_asarray_list_func17",
    "TestShapeLikeToArray.test_shape_func2",
    "TestOneArrAndAxis.test_andaxis_list_func4_axis_0",
    "TestOneArrAndAxis.test_andaxis_array_func3_axis_1",
    "TestOneArrAndAxis.test_andaxis_tensor_func10_axis_1",
    "TestOneArrAndAxis.test_andaxis_list_func8_axis_1",
    "TestOneArr.test_asarray_list_func33",
    "TestOneArrAndAxis.test_andaxis_tensor_func1_axis_-1",
    "TestOneArr.test_asarray_array_func18",
    "TestOneArr.test_asarray_tensor_func3",
    "TestOneArrAndShape.test_andshape_tensor_func2",
    "TestOneArr.test_asarray_list_func35",
    "TestOneArrAndAxis.test_andaxis_tensor_func3_axis_0",
    "TestOneArr.test_asarray_array_func70",
    "TestOneArrAndAxesTuple.test_andtuple_list_func0_axes1",
    "TestOneArrAndAxis.test_andaxis_list_func8_axis_-1",
    "TestOneArr.test_asarray_tensor_func59",
    "TestOneArr.test_asarray_array_func15",
    "TestOneArrAndAxis.test_andaxis_tensor_func6_axis_1",
    "TestOneArr.test_asarray_tensor_func38",
    "TestPythonArgsToArray.test_argstoarray_simple_func8_args8",
    "TestPythonArgsToArray.test_argstoarray_simple_func3_args3",
    "TestOneArr.test_asarray_array_func14",
    "TestPythonArgsToArray.test_argstoarray_simple_func5_args5",
    "TestOneArr.test_asarray_list_func26",
    "TestOneArr.test_asarray_list_func34",
    "TestOneArr.test_asarray_list_func4",
    "TestOneArr.test_asarray_tensor_func67",
    "TestOneArr.test_asarray_array_func3",
    "TestOneArr.test_asarray_array_func5",
    "TestOneArr.test_asarray_array_func52",
    "TestOneArr.test_asarray_tensor_func58",
    "TestOneArr.test_asarray_tensor_func48",
    "TestOneArr.test_asarray_array_func50",
    "TestOneArr.test_asarray_tensor_func47",
    "TestOneArrAndAxis.test_andaxis_array_func4_axis3",
    "TestOneArrAndAxis.test_andaxis_tensor_func2_axis_1",
    "TestOneArrAndAxis.test_andaxis_array_func0_axis3",
    "TestShapeLikeToArray.test_shape_func1",
    "TestOneArrAndAxis.test_andaxis_tensor_func4_axis_-1",
    "TestOneArrAndAxis.test_andaxis_tensor_func8_axis_-1",
    "TestDefaultDtype.test_defaultdtype_defaults",
    "TestOneArr.test_asarray_list_func63",
    "TestOneArrAndShape.test_andshape_list_func2",
    "TestOneArr.test_asarray_array_func27",
    "TestOneArrAndAxis.test_andaxis_array_func4_axis_0",
    "TestOneArr.test_asarray_list_func41",
    "TestSequenceOfArrays.test_single_tensor_func2",
    "TestOneArr.test_asarray_list_func39",
    "TestOneArr.test_asarray_tensor_func6",
    "TestOneArr.test_asarray_tensor_func25",
    "TestOneArr.test_asarray_array_func2",
    "TestOneArrAndAxis.test_andaxis_array_func8_axis_1",
    "TestOneArr.test_asarray_tensor_func56",
    "TestOneArr.test_asarray_array_func69",
    "TestOneArr.test_asarray_list_func28",
    "TestOneArr.test_asarray_tensor_func26",
    "TestArrayToSequence.test_asarray_tensor_func1",
    "TestOneArr.test_asarray_array_func28",
    "TestPythonArgsToArray.test_argstoarray_simple_func1_args1",
    "TestOneArrAndAxis.test_andaxis_list_func10_axis3",
    "TestOneArr.test_asarray_list_func44",
    "TestOneArr.test_asarray_array_func46",
    "TestOneArrAndAxis.test_andaxis_array_func10_axis_1",
    "TestOneArr.test_asarray_tensor_func30",
    "TestOneArr.test_asarray_tensor_func16",
    "TestOneArrAndAxis.test_andaxis_array_func1_axis3",
    "TestOneArr.test_asarray_tensor_func46",
    "TestOneArr.test_asarray_tensor_func10",
    "TestOneArrAndAxis.test_andaxis_array_func2_axis_-1",
    "TestOneArr.test_asarray_list_func47",
    "TestSequenceOfArrays.test_single_tensor_func0",
    "TestOneArrAndAxesTuple.test_andtuple_array_func0_axes0",
    "TestOneArr.test_asarray_list_func12",
    "TestOneArrAndAxis.test_andaxis_array_func8_axis3",
    "TestShapeLikeToArray.test_shape_func0",
    "TestOneArr.test_asarray_array_func61",
    "TestOneArrAndAxis.test_andaxis_tensor_func7_axis_-1",
    "TestOneArrAndAxis.test_andaxis_list_func0_axis_0",
    "TestOneArr.test_asarray_tensor_func31",
    "TestOneArr.test_asarray_array_func67",
    "TestOneArr.test_asarray_list_func64",
    "TestOneArrAndAxis.test_andaxis_array_func5_axis_-1",
    "TestOneArrAndAxis.test_andaxis_array_func2_axis_1",
    "TestOneArr.test_asarray_array_func32",
    "TestOneArr.test_asarray_array_func8",
    "TestOneArr.test_asarray_list_func5",
    "TestOneArr.test_asarray_array_func17",
    "TestOneArrAndAxis.test_andaxis_list_func7_axis_-1",
    "TestOneArrAndAxis.test_andaxis_tensor_func5_axis_1",
    "TestOneArrAndAxis.test_andaxis_list_func0_axis_-1",
    "TestOneArrAndAxis.test_andaxis_array_func8_axis_0",
    "TestOneArr.test_asarray_array_func64",
    "TestArrayToSequence.test_asarray_tensor_func0",
    "TestSequenceOfArrays.test_single_array_func2",
    "TestOneArrAndAxis.test_andaxis_list_func10_axis_-1",
    "TestOneArr.test_asarray_list_func71",
    "TestOneArrAndAxesTuple.test_andtuple_tensor_func0_axes1",
    "TestOneArrAndAxis.test_andaxis_tensor_func1_axis_0",
    "TestOneArr.test_asarray_array_func44",
    "TestCopyTo.test_copyto_basic",
    "TestSequenceOfArrays.test_single_tensor_func1",
    "TestOneArr.test_asarray_tensor_func11",
    "TestSequenceOfArrays.test_several_func1",
    "TestOneArr.test_asarray_tensor_func74",
    "TestOneArr.test_asarray_tensor_func36",
    "TestOneArr.test_asarray_array_func53",
    "TestOneArr.test_asarray_tensor_func63",
    "TestOneArrAndShape.test_andshape_array_func3",
    "TestOneArr.test_asarray_list_func74",
    "TestOneArr.test_asarray_tensor_func49",
    "TestOneArrAndAxis.test_andaxis_tensor_func3_axis_1",
    "TestOneArr.test_asarray_tensor_func32",
    "TestOneArrAndAxis.test_andaxis_list_func1_axis_1",
    "TestOneArrAndAxis.test_andaxis_tensor_func4_axis_0",
    "TestOneArrAndShape.test_andshape_tensor_func3",
    "TestOneArr.test_asarray_tensor_func27",
    "TestOneArr.test_asarray_list_func22",
    "TestOneArr.test_asarray_list_func69",
    "TestOneArr.test_asarray_array_func26",
    "TestOneArrAndAxis.test_andaxis_array_func9_axis_-1",
    "TestOneArrAndAxis.test_andaxis_tensor_func6_axis_-1",
    "TestSequenceOfArrays.test_single_tensor_func3",
    "TestOneArrAndShape.test_andshape_array_func1",
    "TestOneArr.test_asarray_array_func25",
    "TestOneArrAndAxis.test_andaxis_tensor_func2_axis_-1",
    "TestOneArrAndAxis.test_andaxis_array_func2_axis3",
    "TestOneArr.test_asarray_tensor_func41",
    "TestOneArrAndAxis.test_andaxis_tensor_func0_axis_1",
    "TestOneArr.test_asarray_list_func49",
    "TestOneArr.test_asarray_list_func57",
    "TestOneArrAndAxis.test_andaxis_tensor_func8_axis_1",
    "TestOneArr.test_asarray_tensor_func71",
    "TestSequenceOfArrays.test_single_list_func1",
    "TestPythonArgsToArray.test_argstoarray_simple_func9_args9",
    "TestOneArr.test_asarray_list_func37",
    "TestOneArrAndAxis.test_andaxis_tensor_func0_axis_0",
    "TestOneArr.test_asarray_array_func30",
    "TestOneArr.test_asarray_tensor_func21",
    "TestOneArr.test_asarray_array_func35",
    "TestOneArr.test_asarray_tensor_func64",
    "TestOneArr.test_asarray_list_func51",
    "TestOneArr.test_asarray_array_func47",
    "TestOneArrAndAxis.test_andaxis_tensor_func7_axis_1",
    "TestOneArr.test_asarray_array_func29",
    "TestOneArrAndAxis.test_andaxis_array_func1_axis_-1",
    "TestOneArr.test_asarray_tensor_func19",
    "TestOneArrAndAxis.test_andaxis_list_func1_axis_0",
    "TestOneArr.test_asarray_tensor_func17",
    "TestOneArrAndAxis.test_andaxis_list_func0_axis_1",
    "TestOneArr.test_asarray_tensor_func70",
    "TestOneArr.test_asarray_tensor_func54",
    "TestOneArr.test_asarray_tensor_func23",
    "TestOneArr.test_asarray_array_func7",
    "TestOneArr.test_asarray_array_func12",
    "TestOneArrAndAxis.test_andaxis_list_func3_axis_-1",
    "TestOneArrAndAxis.test_andaxis_array_func10_axis_0",
    "TestOneArr.test_asarray_tensor_func13",
    "TestOneArrAndAxis.test_andaxis_tensor_func6_axis_0",
    "TestOneArrAndShape.test_andshape_array_func4",
    "TestOneArrAndAxis.test_andaxis_tensor_func10_axis3",
    "TestOneArr.test_asarray_array_func40",
    "TestOneArrAndAxis.test_andaxis_tensor_func7_axis_0",
    "TestOneArr.test_asarray_list_func42",
    "TestOneArrAndAxis.test_andaxis_tensor_func0_axis_-1",
    "TestOneArr.test_asarray_list_func25",
    "TestOneArr.test_asarray_tensor_func52",
    "TestOneArrAndAxis.test_andaxis_list_func6_axis_-1",
    "TestSequenceOfArraysToSingle.test_several_func1",
    "TestCopyTo.test_copytobcast",
    "TestOneArrAndAxis.test_andaxis_array_func10_axis_-1",
    "TestSequenceOfArraysToSingle.test_several_func5",
    "TestOneArr.test_asarray_list_func1",
    "TestOneArr.test_asarray_list_func46",
    "TestSequenceOfArrays.test_single_list_func0",
    "TestCholesky.test_basic_property_shape3_dtype1",
    "TestCond.test_sq_cases",
    "TestNormInt64.test_bad_args",
    "TestQR.test_qr_empty_m_0_n_3",
    "TestMultiDot.test_dynamic_programming_optimization_and_out",
    "TestNormDouble.test_bad_args",
    "TestCholesky.test_basic_property_shape4_dtype1",
    "TestCholesky.test_basic_property_shape3_dtype2",
    "TestCholesky.test_basic_property_shape4_dtype0",
    "TestCholesky.test_basic_property_shape3_dtype0",
    "TestCond.test_empty_sq_cases",
    "TestCholesky.test_basic_property_shape1_dtype3",
    "TestQR.test_qr_empty_m_0_n_0",
    "TestQR.test_mode_raw",
    "TestMultiDot.test_two_arguments_and_out",
    "TestCholesky.test_basic_property_shape1_dtype2",
    "TestMultiDot.test_three_arguments_and_out",
    "TestNormDouble.test_axis",
    "TestCholesky.test_basic_property_shape1_dtype1",
    "TestCholesky.test_basic_property_shape2_dtype1",
    "TestMisc.test_generalized_raise_multiloop",
    "TestEigvalsh.test_invalid",
    "TestNormDouble.test_matrix_2x2",
    "TestCholesky.test_basic_property_shape0_dtype0",
    "TestMisc.test_byteorder_check",
    "TestCholesky.test_basic_property_shape4_dtype3",
    "TestCholesky.test_basic_property_shape2_dtype2",
    "TestCholesky.test_basic_property_shape3_dtype3",
    "TestNormInt64.test_axis",
    "TestCholesky.test_basic_property_shape2_dtype0",
    "TestCholesky.test_basic_property_shape0_dtype3",
    "TestQR.test_qr_empty_m_3_n_0",
    "TestEigh.test_invalid",
    "TestNormSingle.test_bad_args",
    "TestNormSingle.test_matrix_2x2",
    "TestNormSingle.test_axis",
    "TestCholesky.test_basic_property_shape1_dtype0",
    "TestCholesky.test_basic_property_shape4_dtype2",
    "TestMultiDot.test_too_few_input_arrays",
    "TestCholesky.test_basic_property_shape0_dtype2",
    "TestCholesky.test_basic_property_shape0_dtype1",
    "TestNormInt64.test_matrix_2x2",
    "TestCholesky.test_basic_property_shape2_dtype3",
    "TestFliplr.test_basic",
    "TestHistogram2d.test_binparameter_combination",
    "TestHistogram2d.test_all_outliers",
    "TestTriuIndicesFrom.test_exceptions",
    "TestTrilIndicesFrom.test_exceptions",
    "TestHistogram2d.test_asym",
    "TestDiag.test_failure",
    "TestVsplit.test_non_iterable",
    "TestVsplit.test_1D_array",
    "TestApplyAlongAxis.test_scalar_array",
    "TestDstack.test_non_iterable",
    "TestSplit.test_unequal_split",
    "TestPutAlongAxis.test_broadcast",
    "TestArraySplit.test_integer_0_split",
    "TestDsplit.test_2D_array",
    "TestTakeAlongAxis.test_invalid",
    "TestHsplit.test_0D_array",
    "TestDsplit.test_1D_array",
    "TestDsplit.test_non_iterable",
    "TestDsplit.test_0D_array",
    "TestHsplit.test_non_iterable",
    "TestColumnStack.test_non_iterable",
    "TestApplyAlongAxis.test_axis_insertion",
    "TestVsplit.test_0D_array",
    "TestExpandDims.test_repeated_axis",
    "TestExpandDims.test_axis_out_of_range",
    "TestApplyAlongAxis.test_0d_array",
    "TestHistogramdd.test_bins_errors",
    "TestHistogramdd.test_equal_edges",
    "TestHistogram.test_precision",
    "TestHistogramdd.test_finite_range",
    "TestHistogramdd.test_weights",
    "TestHistogram.test_error_binnum_type",
    "TestHistogram.test_finite_range",
    "TestHistogramdd.test_inf_edges",
    "TestHistogramdd.test_bins_error_2",
    "TestHistogramdd.test_simple",
    "TestHistogram.test_one_bin",
    "TestHistogram.test_unsigned_monotonicity_check",
    "TestQuantile.test_quantile_monotonic_method_weibull",
    "TestGradient.test_badargs",
    "TestRot90.test_basic",
    "TestDiff.test_axis",
    "TestQuantile.test_quantile_monotonic_method_median_unbiased",
    "TestGradient.test_values",
    "TestCov.test_aweights",
    "TestQuantile.test_quantile_monotonic_method_interpolated_inverted_cdf",
    "TestQuantile.test_quantile_monotonic_method_inverted_cdf",
    "TestPercentile.test_keepdims_out_q1_axis_1",
    "TestSortComplex.test_sort_real_type_in_g_type_out_G",
    "TestMedian.test_keepdims_out_axis2",
    "TestMeshgrid.test_invalid_arguments",
    "TestGradient.test_specific_axes",
    "TestPercentile.test_keepdims_out_q_7_axis4",
    "TestPercentile.test_keepdims_out_q1_axis4",
    "TestDelete.test_slices",
    "TestPercentile.test_extended_axis_invalid",
    "TestGradient.test_second_order_accurate",
    "TestMedian.test_keepdims_out_axis0",
    "TestDiff.test_prepend",
    "TestMedian.test_keepdims_out_axis_1",
    "TestPercentile.test_keepdims_out_q1_axis0",
    "TestQuantile.test_quantile_monotonic_method_averaged_inverted_cdf",
    "TestMedian.test_keepdims_out_axis4",
    "TestBincount.test_with_incorrect_minlength",
    "TestSortComplex.test_sort_real_type_in_H_type_out_F",
    "TestDiff.test_n",
    "TestMeshgrid.test_indexing",
    "TestQuantile.test_quantile_monotonic_method_closest_observation",
    "TestFlip.test_axes",
    "TestPercentile.test_keepdims_out_q1_axis3",
    "TestPercentile.test_keepdims_out_q_7_axis0",
    "TestMedian.test_keepdims_out_axis3",
    "TestCov.test_fweights",
    "TestDiff.test_append",
    "TestPercentile.test_scalar_q",
    "TestMedian.test_extended_axis_invalid",
    "TestMedian.test_out",
    "TestPercentile.test_keepdims_out_q_7_axis2",
    "TestPercentile.test_keepdims_out_q1_axis2",
    "TestQuantile.test_quantile_monotonic_method_hazen",
    "TestPercentile.test_keepdims_out_q_7_axis3",
    "TestPercentile.test_keepdims_out_q_7_axis_1",
    "TestPercentile.test_api",
    "TestQuantile.test_quantile_monotonic_method_normal_unbiased",
    "TestSetOps.test_in1d_mixed_dtype_dtype11_dtype21_kind_table",
    "TestSetOps.test_in1d_mixed_dtype_dtype10_dtype20_kind0",
    "TestSetOps.test_in1d_mixed_dtype_dtype10_dtype20_kind_table",
    "TestSetOps.test_ediff1d_forbidden_type_casts_ary1_prepend1_append1_expected_to_begin",
    "TestSetOps.test_in1d_mixed_dtype_dtype11_dtype21_kind0",
    "TestSetOps.test_in1d_mixed_dtype_dtype11_dtype21_kind_sort",
    "TestSetOps.test_in1d_table_timedelta_fails",
    "TestUnique.test_unique_axis_errors",
    "TestSetOps.test_setdiff1d",
    "TestSetOps.test_in1d_mixed_dtype_dtype10_dtype20_kind_sort",
    "TestSetOps.test_in1d_timedelta_kind_sort",
    "TestSetOps.test_in1d_timedelta_kind0",
    "TestUnique.test_unique_axis",
    "TestConstant.test_check_constant_float3",
    "TestConstant.test_check_constant_pad_2d",
    "TestConcatenate.test_out_and_dtype_axis0_out_dtype_f8_casting_safe",  # torch_np/numpy_tests/core/test_shape_base
    "TestConcatenate.test_out_and_dtype_axis_0_out_dtype_c8_casting_same_kind",  # torch_np/numpy_tests/core/test_shape_base
    "TestStackMisc.test_stack_out_and_dtype_axis_0_out_dtype_f8_casting_same_kind",  # torch_np/numpy_tests/core/test_shape_base
    "TestConcatenate.test_out_and_dtype_axis_0_out_dtype_f8_casting_no",  # torch_np/numpy_tests/core/test_shape_base
    "TestConcatenate.test_exceptions",  # torch_np/numpy_tests/core/test_shape_base
    "TestStackMisc.test_stack_out_and_dtype_axis_0_out_dtype_c8_casting_same_kind",  # torch_np/numpy_tests/core/test_shape_base
    "TestStackMisc.test_stack_out_and_dtype_axis_0_out_dtype_i8_casting_equiv",  # torch_np/numpy_tests/core/test_shape_base
    "TestConcatenate.test_large_concatenate_axis_None",  # torch_np/numpy_tests/core/test_shape_base
    "TestConcatenate.test_concatenate",  # torch_np/numpy_tests/core/test_shape_base
    "TestVstack.test_empty_input",  # torch_np/numpy_tests/core/test_shape_base
    "TestConcatenate.test_out_and_dtype_axis_0_out_dtype_i8_casting_unsafe",  # torch_np/numpy_tests/core/test_shape_base
    "TestStackMisc.test_stack_out_and_dtype_axis_0_out_dtype_i8_casting_no",  # torch_np/numpy_tests/core/test_shape_base
    "TestConcatenate.test_out_and_dtype_axis_0_out_dtype_f8_casting_same_kind",  # torch_np/numpy_tests/core/test_shape_base
    "TestConcatenate.test_out_and_dtype_axis0_out_dtype_f8_casting_no",  # torch_np/numpy_tests/core/test_shape_base
    "TestConcatenate.test_out_and_dtype_axis_0_out_dtype_f4_casting_unsafe",  # torch_np/numpy_tests/core/test_shape_base
    "TestStackMisc.test_stack_out_and_dtype_axis_0_out_dtype_f8_casting_unsafe",  # torch_np/numpy_tests/core/test_shape_base
    "TestVstack.test_non_iterable",  # torch_np/numpy_tests/core/test_shape_base
    "TestConcatenate.test_out_and_dtype_axis0_out_dtype_i8_casting_unsafe",  # torch_np/numpy_tests/core/test_shape_base
    "TestConcatenate.test_out_and_dtype_axis_0_out_dtype_f4_casting_same_kind",  # torch_np/numpy_tests/core/test_shape_base
    "TestConcatenate.test_out_and_dtype_axis_0_out_dtype_f8_casting_unsafe",  # torch_np/numpy_tests/core/test_shape_base
    "TestConcatenate.test_out_and_dtype_axis0_out_dtype_f8_casting_same_kind",  # torch_np/numpy_tests/core/test_shape_base
    "TestStackMisc.test_stack_out_and_dtype_axis_0_out_dtype_f8_casting_safe",  # torch_np/numpy_tests/core/test_shape_base
    "TestConcatenate.test_out_and_dtype_axis0_out_dtype_f4_casting_same_kind",  # torch_np/numpy_tests/core/test_shape_base
    "TestStackMisc.test_stack_out_and_dtype_axis_0_out_dtype_i8_casting_same_kind",  # torch_np/numpy_tests/core/test_shape_base
    "TestConcatenate.test_out_and_dtype_axis_0_out_dtype_c8_casting_unsafe",  # torch_np/numpy_tests/core/test_shape_base
    "TestConcatenate.test_out_and_dtype_axis_0_out_dtype_f8_casting_safe",  # torch_np/numpy_tests/core/test_shape_base
    "TestConcatenate.test_out_and_dtype_axis0_out_dtype_c8_casting_unsafe",  # torch_np/numpy_tests/core/test_shape_base
    "TestStackMisc.test_stack_out_and_dtype_axis_0_out_dtype_f4_casting_same_kind",  # torch_np/numpy_tests/core/test_shape_base
    "TestConcatenate.test_out_and_dtype_axis0_out_dtype_f4_casting_unsafe",  # torch_np/numpy_tests/core/test_shape_base
    "TestStackMisc.test_stack",  # torch_np/numpy_tests/core/test_shape_base
    "TestStackMisc.test_stack_out_and_dtype_axis_0_out_dtype_c8_casting_unsafe",  # torch_np/numpy_tests/core/test_shape_base
    "TestConcatenate.test_out_and_dtype_axis0_out_dtype_f8_casting_unsafe",  # torch_np/numpy_tests/core/test_shape_base
    "TestStackMisc.test_stack_out_and_dtype_axis_0_out_dtype_i8_casting_safe",  # torch_np/numpy_tests/core/test_shape_base
    "TestConcatenate.test_bad_out_shape",  # torch_np/numpy_tests/core/test_shape_base
    "TestConcatenate.test_out_and_dtype_axis0_out_dtype_f8_casting_equiv",  # torch_np/numpy_tests/core/test_shape_base
    "TestHstack.test_non_iterable",  # torch_np/numpy_tests/core/test_shape_base
    "TestConcatenate.test_out_and_dtype_axis0_out_dtype_c8_casting_same_kind",  # torch_np/numpy_tests/core/test_shape_base
    "TestHstack.test_empty_input",  # torch_np/numpy_tests/core/test_shape_base
    "TestStackMisc.test_stack_out_and_dtype_axis_0_out_dtype_f4_casting_unsafe",  # torch_np/numpy_tests/core/test_shape_base
    "TestConcatenate.test_out_and_dtype_axis_0_out_dtype_f8_casting_equiv",  # torch_np/numpy_tests/core/test_shape_base
    "TestStackMisc.test_stack_out_and_dtype_axis_0_out_dtype_i8_casting_unsafe",  # torch_np/numpy_tests/core/test_shape_base
    "TestNegative.test_exceptions",  # torch_np/numpy_tests/core/test_scalarmath
    "TestPower.test_modular_power",  # torch_np/numpy_tests/core/test_scalarmath
    "TestBaseMath.test_lower_align",  # torch_np/numpy_tests/core/test_scalarmath
    "TestArrayFromScalar.test_integers_np_longlong_t26",  # torch_np/numpy_tests/core/test_scalar_ctors
    "TestArrayFromScalar.test_integers_np_intc_np_longlong",  # torch_np/numpy_tests/core/test_scalar_ctors
    "TestArrayFromScalar.test_integers_t15_np_longlong",  # torch_np/numpy_tests/core/test_scalar_ctors
    "TestArrayFromScalar.test_integers_np_longlong_np_longlong",  # torch_np/numpy_tests/core/test_scalar_ctors
    "TestArrayFromScalar.test_integers_np_byte_np_longlong",  # torch_np/numpy_tests/core/test_scalar_ctors
    "TestArrayFromScalar.test_integers_np_short_np_longlong",  # torch_np/numpy_tests/core/test_scalar_ctors
    "TestArrayFromScalar.test_integers_np_int__np_longlong",  # torch_np/numpy_tests/core/test_scalar_ctors
    "TestScalarTypeNames.test_names_reflect_attributes_t4",  # torch_np/numpy_tests/core/test_numerictypes
    "TestScalarTypeNames.test_names_reflect_attributes_t1",  # torch_np/numpy_tests/core/test_numerictypes
    "TestScalarTypeNames.test_names_reflect_attributes_t7",  # torch_np/numpy_tests/core/test_numerictypes
    "TestScalarTypeNames.test_names_reflect_attributes_t5",  # torch_np/numpy_tests/core/test_numerictypes
    "TestScalarTypeNames.test_names_reflect_attributes_t9",  # torch_np/numpy_tests/core/test_numerictypes
    "TestIsSubDType.test_both_abstract",  # torch_np/numpy_tests/core/test_numerictypes
    "TestScalarTypeNames.test_names_reflect_attributes_t6",  # torch_np/numpy_tests/core/test_numerictypes
    "TestScalarTypeNames.test_names_reflect_attributes_t2",  # torch_np/numpy_tests/core/test_numerictypes
    "TestScalarTypeNames.test_names_reflect_attributes_t8",  # torch_np/numpy_tests/core/test_numerictypes
    "TestScalarTypeNames.test_names_reflect_attributes_t0",  # torch_np/numpy_tests/core/test_numerictypes
    "TestIsSubDType.test_nondtype_nonscalartype",  # torch_np/numpy_tests/core/test_numerictypes
    "TestScalarTypeNames.test_names_reflect_attributes_t3",  # torch_np/numpy_tests/core/test_numerictypes
    "TestClip.test_clip_inplace_array",  # torch_np/numpy_tests/core/test_numeric
    "TestRequire.test_require_each",  # torch_np/numpy_tests/core/test_numeric
    "TestClip.test_clip_with_out_simple_int32",  # torch_np/numpy_tests/core/test_numeric
    "TestClip.test_simple_inplace_01",  # torch_np/numpy_tests/core/test_numeric
    "TestStdVar.test_out_scalar",  # torch_np/numpy_tests/core/test_numeric
    "TestClip.test_simple_int32_inout_casting_unsafe",  # torch_np/numpy_tests/core/test_numeric
    "TestMoveaxis.test_errors",  # torch_np/numpy_tests/core/test_numeric
    "TestNonzeroAndCountNonzero.test_count_nonzero_axis",  # torch_np/numpy_tests/core/test_numeric
    "TestClip.test_clip_with_out_memory_overlap",  # torch_np/numpy_tests/core/test_numeric
    "TestClip.test_clip_func_takes_out",  # torch_np/numpy_tests/core/test_numeric
    "TestClip.test_noncontig_inplace",  # torch_np/numpy_tests/core/test_numeric
    "TestClip.test_type_cast_12",  # torch_np/numpy_tests/core/test_numeric
    "TestClip.test_simple_int64_out",  # torch_np/numpy_tests/core/test_numeric
    "TestRollaxis.test_exceptions",  # torch_np/numpy_tests/core/test_numeric
    "TestClip.test_simple_inplace_02",  # torch_np/numpy_tests/core/test_numeric
    "TestRequire.test_C_and_F_simul",  # torch_np/numpy_tests/core/test_numeric
    "TestNonarrayArgs.test_dunder_round_edgecases_val_2147483647_ndigits_-1",  # torch_np/numpy_tests/core/test_numeric
    "TestClip.test_simple_complex",  # torch_np/numpy_tests/core/test_numeric
    "TestBoolArray.test_logical_not_abs",  # torch_np/numpy_tests/core/test_numeric
    "TestClip.test_simple_out",  # torch_np/numpy_tests/core/test_numeric
    "TestBroadcast.test_broadcast_single_arg",  # torch_np/numpy_tests/core/test_numeric
    "TestRequire.test_unknown_requirement",  # torch_np/numpy_tests/core/test_numeric
    "TestBoolArray.test_logical_and_or_xor",  # torch_np/numpy_tests/core/test_numeric
    "TestBroadcast.test_broadcast_error_kwargs",  # torch_np/numpy_tests/core/test_numeric
    "TestNonarrayArgs.test_dunder_round_edgecases_val_2147483647_ndigits_-9",  # torch_np/numpy_tests/core/test_numeric
    "TestNonarrayArgs.test_dunder_round_edgecases_val_2147483647_ndigits_-10",  # torch_np/numpy_tests/core/test_numeric
    "TestClip.test_type_cast_10",  # torch_np/numpy_tests/core/test_numeric
    "TestOuterMisc.test_outer_out_param",  # torch_np/numpy_tests/core/test_numeric
    "TestClip.test_clip_inplace_simple",  # torch_np/numpy_tests/core/test_numeric
    "TestClip.test_clip_with_out_transposed",  # torch_np/numpy_tests/core/test_numeric
    "TestClip.test_clip_with_out_simple",  # torch_np/numpy_tests/core/test_numeric
    "TestCross.test_broadcasting_shapes",  # torch_np/numpy_tests/core/test_numeric
    "TestIndexing.test_index_no_floats",  # torch_np/numpy_tests/core/test_indexing
    "TestBooleanIndexing.test_boolean_indexing_weirdness",  # torch_np/numpy_tests/core/test_indexing
    "TestBooleanIndexing.test_bool_as_int_argument_errors",  # torch_np/numpy_tests/core/test_indexing
    "TestBroadcastedAssignments.test_simple_broadcasting_errors",  # torch_np/numpy_tests/core/test_indexing
    "TestFloatNonIntegerArgument.test_non_integer_argument_errors",  # torch_np/numpy_tests/core/test_indexing
    "TestIndexing.test_slicing_no_floats",  # torch_np/numpy_tests/core/test_indexing
    "TestBroadcastedAssignments.test_prepend_not_one",  # torch_np/numpy_tests/core/test_indexing
    "TestFloatNonIntegerArgument.test_reduce_axis_float_index",  # torch_np/numpy_tests/core/test_indexing
    "TestEinsum.test_different_paths_dtype_f",  # torch_np/numpy_tests/core/test_einsum
    "TestEinsum.test_different_paths_dtype_D",  # torch_np/numpy_tests/core/test_einsum
    "TestEinsum.test_different_paths_dtype_e",  # torch_np/numpy_tests/core/test_einsum
    "TestEinsum.test_einsum_fixed_collapsingbug",  # torch_np/numpy_tests/core/test_einsum
    "TestEinsum.test_combined_views_mapping",  # torch_np/numpy_tests/core/test_einsum
    "TestEinsum.test_different_paths_dtype_B",  # torch_np/numpy_tests/core/test_einsum
    "TestEinsum.test_einsum_sums_cfloat64",  # torch_np/numpy_tests/core/test_einsum
    "TestEinsum.test_einsum_broadcast",  # torch_np/numpy_tests/core/test_einsum
    "TestEinsum.test_einsum_sums_int32",  # torch_np/numpy_tests/core/test_einsum
    "TestEinsum.test_different_paths_dtype_b",  # torch_np/numpy_tests/core/test_einsum
    "TestEinsum.test_einsum_fixedstridebug",  # torch_np/numpy_tests/core/test_einsum
    "TestEinsum.test_out_is_res",  # torch_np/numpy_tests/core/test_einsum
    "TestEinsum.test_subscript_range",  # torch_np/numpy_tests/core/test_einsum
    "TestEinsum.test_einsum_sums_float64",  # torch_np/numpy_tests/core/test_einsum
    "TestEinsum.test_einsum_sums_float32",  # torch_np/numpy_tests/core/test_einsum
    "TestEinsum.test_einsum_sums_cfloat128",  # torch_np/numpy_tests/core/test_einsum
    "TestEinsum.test_small_boolean_arrays",  # torch_np/numpy_tests/core/test_einsum
    "TestEinsum.test_different_paths_dtype_i",  # torch_np/numpy_tests/core/test_einsum
    "TestEinsum.test_different_paths_dtype_d",  # torch_np/numpy_tests/core/test_einsum
    "TestEinsum.test_different_paths_dtype_l",  # torch_np/numpy_tests/core/test_einsum
    "TestEinsum.test_different_paths_dtype_h",  # torch_np/numpy_tests/core/test_einsum
    "TestEinsum.test_einsum_misc",  # torch_np/numpy_tests/core/test_einsum
    "TestMisc.test_overlap",  # torch_np/numpy_tests/core/test_einsum
    "TestEinsum.test_einsum_sums_int64",  # torch_np/numpy_tests/core/test_einsum
    "TestEinsum.test_einsum_failed_on_p9_and_s390x",  # torch_np/numpy_tests/core/test_einsum
    "TestEinsum.test_different_paths_dtype_F",  # torch_np/numpy_tests/core/test_einsum
    "TestDLPack.test_dtype_passthrough_dtype4",  # torch_np/numpy_tests/core/test_dlpack
    "TestDLPack.test_higher_dims_ndim_23",  # torch_np/numpy_tests/core/test_dlpack
    "TestDLPack.test_higher_dims_ndim_12",  # torch_np/numpy_tests/core/test_dlpack
    "TestDLPack.test_higher_dims_ndim_27",  # torch_np/numpy_tests/core/test_dlpack
    "TestDLPack.test_higher_dims_ndim_32",  # torch_np/numpy_tests/core/test_dlpack
    "TestDLPack.test_from_dlpack_refcount",  # torch_np/numpy_tests/core/test_dlpack
    "TestDLPack.test_dtype_passthrough_dtype2",  # torch_np/numpy_tests/core/test_dlpack
    "TestDLPack.test_higher_dims_ndim_2",  # torch_np/numpy_tests/core/test_dlpack
    "TestDLPack.test_ndim0",  # torch_np/numpy_tests/core/test_dlpack
    "TestDLPack.test_higher_dims_ndim_1",  # torch_np/numpy_tests/core/test_dlpack
    "TestDLPack.test_higher_dims_ndim_17",  # torch_np/numpy_tests/core/test_dlpack
    "TestDLPack.test_higher_dims_ndim_13",  # torch_np/numpy_tests/core/test_dlpack
    "TestDLPack.test_higher_dims_ndim_14",  # torch_np/numpy_tests/core/test_dlpack
    "TestDLPack.test_dtype_passthrough_dtype7",  # torch_np/numpy_tests/core/test_dlpack
    "TestDLPack.test_dtype_passthrough_dtype9",  # torch_np/numpy_tests/core/test_dlpack
    "TestDLPack.test_higher_dims_ndim_29",  # torch_np/numpy_tests/core/test_dlpack
    "TestDLPack.test_dunder_dlpack_refcount",  # torch_np/numpy_tests/core/test_dlpack
    "TestDLPack.test_higher_dims_ndim_15",  # torch_np/numpy_tests/core/test_dlpack
    "TestDLPack.test_non_contiguous",  # torch_np/numpy_tests/core/test_dlpack
    "TestDLPack.test_dtype_passthrough_dtype3",  # torch_np/numpy_tests/core/test_dlpack
    "TestDLPack.test_higher_dims_ndim_30",  # torch_np/numpy_tests/core/test_dlpack
    "TestDLPack.test_higher_dims_ndim_6",  # torch_np/numpy_tests/core/test_dlpack
    "TestDLPack.test_higher_dims_ndim_7",  # torch_np/numpy_tests/core/test_dlpack
    "TestDLPack.test_dtype_passthrough_dtype6",  # torch_np/numpy_tests/core/test_dlpack
    "TestDLPack.test_dtype_passthrough_dtype5",  # torch_np/numpy_tests/core/test_dlpack
    "TestDLPack.test_higher_dims_ndim_4",  # torch_np/numpy_tests/core/test_dlpack
    "TestDLPack.test_higher_dims_ndim_31",  # torch_np/numpy_tests/core/test_dlpack
    "TestDLPack.test_from_torch",  # torch_np/numpy_tests/core/test_dlpack
    "TestDLPack.test_higher_dims_ndim_24",  # torch_np/numpy_tests/core/test_dlpack
    "TestDLPack.test_higher_dims_ndim_21",  # torch_np/numpy_tests/core/test_dlpack
    "TestDLPack.test_dtype_passthrough_dtype8",  # torch_np/numpy_tests/core/test_dlpack
    "TestDLPack.test_higher_dims_ndim_28",  # torch_np/numpy_tests/core/test_dlpack
    "TestDLPack.test_higher_dims_ndim_3",  # torch_np/numpy_tests/core/test_dlpack
    "TestDLPack.test_higher_dims_ndim_10",  # torch_np/numpy_tests/core/test_dlpack
    "TestDLPack.test_higher_dims_ndim_0",  # torch_np/numpy_tests/core/test_dlpack
    "TestDLPack.test_higher_dims_ndim_16",  # torch_np/numpy_tests/core/test_dlpack
    "TestDLPack.test_higher_dims_ndim_18",  # torch_np/numpy_tests/core/test_dlpack
    "TestDLPack.test_higher_dims_ndim_20",  # torch_np/numpy_tests/core/test_dlpack
    "TestDLPack.test_higher_dims_ndim_11",  # torch_np/numpy_tests/core/test_dlpack
    "TestDLPack.test_higher_dims_ndim_25",  # torch_np/numpy_tests/core/test_dlpack
    "TestDLPack.test_higher_dims_ndim_5",  # torch_np/numpy_tests/core/test_dlpack
    "TestDLPack.test_higher_dims_ndim_22",  # torch_np/numpy_tests/core/test_dlpack
    "TestDLPack.test_dlpack_device",  # torch_np/numpy_tests/core/test_dlpack
    "TestDLPack.test_higher_dims_ndim_9",  # torch_np/numpy_tests/core/test_dlpack
    "TestDLPack.test_dtype_passthrough_dtype0",  # torch_np/numpy_tests/core/test_dlpack
    "TestDLPack.test_dtype_passthrough_dtype1",  # torch_np/numpy_tests/core/test_dlpack
    "TestDLPack.test_higher_dims_ndim_19",  # torch_np/numpy_tests/core/test_dlpack
    "TestDLPack.test_higher_dims_ndim_26",  # torch_np/numpy_tests/core/test_dlpack
    "TestDLPack.test_higher_dims_ndim_8",  # torch_np/numpy_tests/core/test_dlpack
    "WeakTest.test_make_weak_keyed_dict_from_weak_keyed_dict",  # test_weak
    "WeakKeyDictionaryTestCase.test_update",  # test_weak
    "TestViewOpsLAZY.test_advanced_indexing_assignment_lazy",  # test_view_ops
    "TestOldViewOpsCPU.test_crow_col_indices_cpu",  # test_view_ops
    "TestViewOpsLAZY.test_advanced_indexing_nonview_lazy",  # test_view_ops
    "TestTypePromotionCPU.test_alpha_mismatch_cpu",  # test_type_promotion
    "TestTypePromotionCPU.test_alternate_result_cpu",  # test_type_promotion
    "TestTypeHints.test_doc_examples",  # test_type_hints
<<<<<<< HEAD
    "TestSDPACPU.test_scaled_dot_product_fused_attention_vs_math_cpu_fused_kernel0_bfloat16_batch_size_12_seq_len_267_n_head_1_head_dim_8_causal_True_train_True_cpu_bfloat16",
    "TestSDPACPU.test_scaled_dot_product_fused_attention_vs_math_cpu_fused_kernel0_bfloat16_batch_size_2_seq_len_267_n_head_3_head_dim_8_causal_True_train_False_cpu_bfloat16",
    "TestSDPACPU.test_scaled_dot_product_fused_attention_vs_math_cpu_fused_kernel0_float32_batch_size_2_seq_len_267_n_head_3_head_dim_8_causal_False_train_False_cpu_float32",
    "TestSDPACPU.test_scaled_dot_product_fused_attention_vs_math_cpu_fused_kernel0_float32_batch_size_12_seq_len_267_n_head_1_head_dim_8_causal_True_train_True_cpu_float32",
    "TestSDPACPU.test_scaled_dot_product_fused_attention_vs_math_cpu_fused_kernel0_bfloat16_batch_size_12_seq_len_1030_n_head_1_head_dim_16_causal_False_train_False_cpu_bfloat16",
    "TestSDPACPU.test_scaled_dot_product_fused_attention_vs_math_cpu_fused_kernel0_float32_batch_size_2_seq_len_1030_n_head_1_head_dim_8_causal_True_train_False_cpu_float32",
    "TestSDPACPU.test_scaled_dot_product_fused_attention_vs_math_cpu_fused_kernel0_bfloat16_batch_size_12_seq_len_267_n_head_1_head_dim_8_causal_False_train_True_cpu_bfloat16",
    "TestSDPACPU.test_fused_sdp_choice_cpu_type_dense_dropout_0_0_float32_cpu_float32",
    "TestSDPACPU.test_scaled_dot_product_fused_attention_vs_math_cpu_fused_kernel0_float32_batch_size_12_seq_len_267_n_head_3_head_dim_16_causal_False_train_True_cpu_float32",
    "TestSDPACPU.test_scaled_dot_product_fused_attention_vs_math_cpu_fused_kernel0_float32_batch_size_2_seq_len_267_n_head_1_head_dim_16_causal_True_train_True_cpu_float32",
    "TestSDPACPU.test_scaled_dot_product_fused_attention_vs_math_cpu_fused_kernel0_bfloat16_batch_size_2_seq_len_267_n_head_3_head_dim_8_causal_True_train_True_cpu_bfloat16",
    "TestSDPACPU.test_scaled_dot_product_fused_attention_vs_math_cpu_fused_kernel0_float32_batch_size_12_seq_len_267_n_head_1_head_dim_8_causal_True_train_False_cpu_float32",
    "TestSDPACPU.test_scaled_dot_product_fused_attention_vs_math_cpu_fused_kernel0_float64_batch_size_12_seq_len_267_n_head_3_head_dim_8_causal_True_train_False_cpu_float64",
    "TestSDPACPU.test_scaled_dot_product_fused_attention_vs_math_cpu_fused_kernel0_bfloat16_batch_size_2_seq_len_1030_n_head_1_head_dim_16_causal_True_train_False_cpu_bfloat16",
    "TestSDPACPU.test_scaled_dot_product_fused_attention_vs_math_cpu_fused_kernel0_float32_batch_size_12_seq_len_267_n_head_1_head_dim_16_causal_True_train_True_cpu_float32",
    "TestSDPACPU.test_scaled_dot_product_fused_attention_vs_math_cpu_fused_kernel0_float32_batch_size_2_seq_len_1030_n_head_1_head_dim_16_causal_False_train_True_cpu_float32",
    "TestSDPACPU.test_scaled_dot_product_fused_attention_vs_math_cpu_fused_kernel0_float32_batch_size_12_seq_len_267_n_head_3_head_dim_8_causal_True_train_True_cpu_float32",
    "TestSDPACPU.test_scaled_dot_product_fused_attention_vs_math_cpu_fused_kernel0_bfloat16_batch_size_2_seq_len_267_n_head_3_head_dim_8_causal_False_train_True_cpu_bfloat16",
    "TestAttnMasksCPU.test_is_causal_equals_upper_left_shape0_cpu",
    "TestSDPACPU.test_scaled_dot_product_fused_attention_vs_math_cpu_fused_kernel0_bfloat16_batch_size_12_seq_len_267_n_head_3_head_dim_8_causal_False_train_True_cpu_bfloat16",
    "TestSDPACPU.test_scaled_dot_product_fused_attention_vs_math_cpu_fused_kernel0_float32_batch_size_2_seq_len_267_n_head_3_head_dim_16_causal_True_train_False_cpu_float32",
    "TestSDPACPU.test_scaled_dot_product_fused_attention_vs_math_cpu_fused_kernel0_bfloat16_batch_size_12_seq_len_1030_n_head_3_head_dim_8_causal_False_train_False_cpu_bfloat16",
    "TestSDPACPU.test_scaled_dot_product_fused_attention_vs_math_cpu_fused_kernel0_bfloat16_batch_size_12_seq_len_267_n_head_1_head_dim_8_causal_True_train_False_cpu_bfloat16",
    "TestSDPACPU.test_scaled_dot_product_fused_attention_vs_math_cpu_fused_kernel0_float64_batch_size_12_seq_len_267_n_head_1_head_dim_8_causal_True_train_False_cpu_float64",
    "TestSDPACPU.test_scaled_dot_product_fused_attention_vs_math_cpu_fused_kernel0_float32_batch_size_2_seq_len_267_n_head_1_head_dim_8_causal_True_train_True_cpu_float32",
    "TestSDPAFailureModesCPU.test_invalid_inputs_different_datatypes_kernel2_cpu",
    "TestSDPACPU.test_scaled_dot_product_fused_attention_vs_math_cpu_fused_kernel0_float64_batch_size_2_seq_len_267_n_head_3_head_dim_8_causal_False_train_True_cpu_float64",
    "TestSDPACPU.test_scaled_dot_product_fused_attention_vs_math_cpu_fused_kernel0_float32_batch_size_12_seq_len_267_n_head_3_head_dim_16_causal_False_train_False_cpu_float32",
    "TestSDPACPU.test_scaled_dot_product_fused_attention_vs_math_cpu_fused_kernel0_bfloat16_batch_size_2_seq_len_1030_n_head_3_head_dim_16_causal_False_train_False_cpu_bfloat16",
    "TestSDPACPU.test_scaled_dot_product_fused_attention_vs_math_cpu_fused_kernel0_bfloat16_batch_size_2_seq_len_1030_n_head_1_head_dim_8_causal_True_train_True_cpu_bfloat16",
    "TestSDPACPU.test_scaled_dot_product_fused_attention_vs_math_cpu_fused_kernel0_float64_batch_size_12_seq_len_1030_n_head_3_head_dim_8_causal_False_train_True_cpu_float64",
    "TestSDPACPU.test_scaled_dot_product_fused_attention_vs_math_cpu_fused_kernel0_bfloat16_batch_size_12_seq_len_1030_n_head_3_head_dim_16_causal_True_train_True_cpu_bfloat16",
    "TestSDPACPU.test_scaled_dot_product_fused_attention_vs_math_cpu_fused_kernel0_bfloat16_batch_size_2_seq_len_1030_n_head_3_head_dim_8_causal_False_train_True_cpu_bfloat16",
    "TestSDPACPU.test_scaled_dot_product_fused_attention_vs_math_cpu_fused_kernel0_float64_batch_size_2_seq_len_1030_n_head_1_head_dim_16_causal_True_train_False_cpu_float64",
    "TestSDPACPU.test_scaled_dot_product_fused_attention_vs_math_cpu_fused_kernel0_float64_batch_size_2_seq_len_1030_n_head_1_head_dim_16_causal_True_train_True_cpu_float64",
    "TestSDPACPU.test_scaled_dot_product_fused_attention_vs_math_cpu_fused_kernel0_bfloat16_batch_size_12_seq_len_267_n_head_3_head_dim_8_causal_True_train_False_cpu_bfloat16",
    "TestSDPACPU.test_scaled_dot_product_fused_attention_vs_math_cpu_fused_kernel0_float64_batch_size_2_seq_len_267_n_head_1_head_dim_8_causal_False_train_True_cpu_float64",
    "TestSDPACPU.test_scaled_dot_product_fused_attention_vs_math_cpu_fused_kernel0_float64_batch_size_12_seq_len_1030_n_head_3_head_dim_16_causal_True_train_True_cpu_float64",
    "TestSDPACPU.test_scaled_dot_product_fused_attention_vs_math_cpu_fused_kernel0_bfloat16_batch_size_2_seq_len_1030_n_head_3_head_dim_16_causal_True_train_False_cpu_bfloat16",
    "TestSDPACPU.test_scaled_dot_product_fused_attention_vs_math_cpu_fused_kernel0_float64_batch_size_2_seq_len_267_n_head_1_head_dim_16_causal_False_train_False_cpu_float64",
    "TestSDPACPU.test_scaled_dot_product_fused_attention_vs_math_cpu_fused_kernel0_float32_batch_size_2_seq_len_1030_n_head_3_head_dim_16_causal_True_train_True_cpu_float32",
    "TestSDPACPU.test_scaled_dot_product_fused_attention_vs_math_cpu_fused_kernel0_float32_batch_size_2_seq_len_267_n_head_1_head_dim_8_causal_True_train_False_cpu_float32",
    "TestSDPACPU.test_scaled_dot_product_fused_attention_vs_math_cpu_fused_kernel0_bfloat16_batch_size_2_seq_len_267_n_head_1_head_dim_16_causal_True_train_True_cpu_bfloat16",
    "TestSDPACPU.test_scaled_dot_product_fused_attention_vs_math_cpu_fused_kernel0_bfloat16_batch_size_2_seq_len_267_n_head_1_head_dim_16_causal_False_train_False_cpu_bfloat16",
    "TestSDPACPU.test_scaled_dot_product_fused_attention_vs_math_cpu_fused_kernel0_float64_batch_size_12_seq_len_267_n_head_1_head_dim_16_causal_False_train_False_cpu_float64",
    "TestSDPACPU.test_fused_sdp_choice_cpu_type_dense_dropout_0_0_float64_cpu_float64",
    "TestSDPACPU.test_scaled_dot_product_fused_attention_vs_math_cpu_fused_kernel0_bfloat16_batch_size_2_seq_len_267_n_head_3_head_dim_16_causal_True_train_True_cpu_bfloat16",
    "TestSDPACPU.test_scaled_dot_product_fused_attention_vs_math_cpu_fused_kernel0_float32_batch_size_12_seq_len_267_n_head_3_head_dim_8_causal_True_train_False_cpu_float32",
    "TestSDPACPU.test_scaled_dot_product_fused_attention_vs_math_cpu_fused_kernel0_float64_batch_size_2_seq_len_267_n_head_1_head_dim_16_causal_True_train_False_cpu_float64",
    "TestSDPACPU.test_scaled_dot_product_fused_attention_vs_math_cpu_fused_kernel0_float64_batch_size_2_seq_len_1030_n_head_1_head_dim_8_causal_False_train_False_cpu_float64",
    "TestSDPACPU.test_scaled_dot_product_fused_attention_vs_math_cpu_fused_kernel0_float64_batch_size_2_seq_len_267_n_head_1_head_dim_8_causal_False_train_False_cpu_float64",
    "TestSDPACPU.test_scaled_dot_product_fused_attention_vs_math_cpu_fused_kernel0_float32_batch_size_2_seq_len_267_n_head_1_head_dim_16_causal_True_train_False_cpu_float32",
    "TestSDPACPU.test_scaled_dot_product_fused_attention_vs_math_cpu_fused_kernel0_float32_batch_size_2_seq_len_1030_n_head_1_head_dim_16_causal_True_train_False_cpu_float32",
    "TestSDPACPU.test_scaled_dot_product_fused_attention_vs_math_cpu_fused_kernel0_bfloat16_batch_size_2_seq_len_1030_n_head_1_head_dim_16_causal_False_train_False_cpu_bfloat16",
    "TestSDPACPU.test_scaled_dot_product_fused_attention_vs_math_cpu_fused_kernel0_float32_batch_size_2_seq_len_1030_n_head_3_head_dim_16_causal_True_train_False_cpu_float32",
    "TestSDPACPU.test_scaled_dot_product_fused_attention_vs_math_cpu_fused_kernel0_float64_batch_size_2_seq_len_1030_n_head_1_head_dim_16_causal_False_train_True_cpu_float64",
    "TestSDPACPU.test_fused_sdp_choice_cpu_type_dense_dropout_0_7_float16_cpu_float16",
    "TestSDPACPU.test_scaled_dot_product_fused_attention_vs_math_cpu_fused_kernel0_bfloat16_batch_size_2_seq_len_1030_n_head_1_head_dim_8_causal_False_train_False_cpu_bfloat16",
    "TestSDPACPU.test_scaled_dot_product_fused_attention_vs_math_cpu_fused_kernel0_float32_batch_size_12_seq_len_267_n_head_3_head_dim_8_causal_False_train_False_cpu_float32",
    "TestSDPACPU.test_scaled_dot_product_fused_attention_vs_math_cpu_fused_kernel0_bfloat16_batch_size_12_seq_len_267_n_head_1_head_dim_16_causal_False_train_True_cpu_bfloat16",
    "TestSDPACPU.test_scaled_dot_product_fused_attention_vs_math_cpu_fused_kernel0_float64_batch_size_12_seq_len_267_n_head_3_head_dim_8_causal_True_train_True_cpu_float64",
    "TestSDPACPU.test_scaled_dot_product_fused_attention_vs_math_cpu_fused_kernel0_float64_batch_size_2_seq_len_267_n_head_3_head_dim_16_causal_False_train_True_cpu_float64",
    "TestSDPACPU.test_scaled_dot_product_fused_attention_vs_math_cpu_fused_kernel0_float32_batch_size_2_seq_len_1030_n_head_3_head_dim_8_causal_False_train_False_cpu_float32",
    "TestSDPACPU.test_scaled_dot_product_fused_attention_vs_math_cpu_fused_kernel0_float64_batch_size_12_seq_len_1030_n_head_1_head_dim_8_causal_True_train_True_cpu_float64",
    "TestSDPACPU.test_scaled_dot_product_fused_attention_vs_math_cpu_fused_kernel0_float32_batch_size_12_seq_len_1030_n_head_1_head_dim_8_causal_False_train_True_cpu_float32",
    "TestSDPACPU.test_scaled_dot_product_fused_attention_vs_math_cpu_fused_kernel0_float32_batch_size_12_seq_len_1030_n_head_3_head_dim_16_causal_False_train_True_cpu_float32",
    "TestSDPACPU.test_scaled_dot_product_fused_attention_vs_math_cpu_fused_kernel0_float64_batch_size_12_seq_len_1030_n_head_3_head_dim_8_causal_True_train_True_cpu_float64",
    "TestSDPACPU.test_scaled_dot_product_fused_attention_vs_math_cpu_fused_kernel0_float32_batch_size_2_seq_len_267_n_head_3_head_dim_8_causal_True_train_True_cpu_float32",
    "TestSDPACPU.test_scaled_dot_product_fused_attention_vs_math_cpu_fused_kernel0_float32_batch_size_12_seq_len_1030_n_head_1_head_dim_16_causal_False_train_False_cpu_float32",
    "TestSDPACPU.test_scaled_dot_product_fused_attention_vs_math_cpu_fused_kernel0_float64_batch_size_12_seq_len_1030_n_head_1_head_dim_16_causal_False_train_False_cpu_float64",
    "TestSDPACPU.test_scaled_dot_product_fused_attention_vs_math_cpu_fused_kernel0_float64_batch_size_12_seq_len_267_n_head_1_head_dim_8_causal_False_train_True_cpu_float64",
    "TestSDPACPU.test_scaled_dot_product_fused_attention_vs_math_cpu_fused_kernel0_bfloat16_batch_size_12_seq_len_1030_n_head_3_head_dim_16_causal_False_train_False_cpu_bfloat16",
    "TestAttnMasksCPU.test_is_causal_equals_upper_left_shape1_cpu",
    "TestSDPACPU.test_scaled_dot_product_fused_attention_vs_math_cpu_fused_kernel0_bfloat16_batch_size_12_seq_len_267_n_head_1_head_dim_16_causal_True_train_False_cpu_bfloat16",
    "TestSDPACPU.test_scaled_dot_product_fused_attention_vs_math_cpu_fused_kernel0_bfloat16_batch_size_2_seq_len_1030_n_head_3_head_dim_8_causal_True_train_False_cpu_bfloat16",
    "TestSDPACPU.test_scaled_dot_product_fused_attention_vs_math_cpu_fused_kernel0_float32_batch_size_12_seq_len_1030_n_head_3_head_dim_8_causal_False_train_False_cpu_float32",
    "TestSDPACPU.test_scaled_dot_product_fused_attention_vs_math_cpu_fused_kernel0_bfloat16_batch_size_12_seq_len_1030_n_head_3_head_dim_16_causal_True_train_False_cpu_bfloat16",
    "TestSDPACPU.test_scaled_dot_product_fused_attention_vs_math_cpu_fused_kernel0_bfloat16_batch_size_12_seq_len_267_n_head_1_head_dim_16_causal_False_train_False_cpu_bfloat16",
    "TestSDPACPU.test_scaled_dot_product_fused_attention_vs_math_cpu_fused_kernel0_float64_batch_size_12_seq_len_267_n_head_1_head_dim_16_causal_False_train_True_cpu_float64",
    "TestSDPACPU.test_scaled_dot_product_fused_attention_vs_math_cpu_fused_kernel0_bfloat16_batch_size_12_seq_len_1030_n_head_1_head_dim_8_causal_True_train_True_cpu_bfloat16",
    "TestSDPACPU.test_scaled_dot_product_fused_attention_vs_math_cpu_fused_kernel0_float32_batch_size_12_seq_len_267_n_head_1_head_dim_16_causal_False_train_False_cpu_float32",
    "TestSDPACPU.test_scaled_dot_product_fused_attention_vs_math_cpu_fused_kernel0_bfloat16_batch_size_12_seq_len_267_n_head_3_head_dim_16_causal_False_train_False_cpu_bfloat16",
    "TestSDPACPU.test_scaled_dot_product_fused_attention_vs_math_cpu_fused_kernel0_bfloat16_batch_size_2_seq_len_1030_n_head_1_head_dim_8_causal_True_train_False_cpu_bfloat16",
    "TestSDPACPU.test_scaled_dot_product_fused_attention_vs_math_cpu_fused_kernel0_bfloat16_batch_size_12_seq_len_1030_n_head_3_head_dim_8_causal_True_train_True_cpu_bfloat16",
    "TestSDPACPU.test_scaled_dot_product_fused_attention_vs_math_cpu_fused_kernel0_float32_batch_size_12_seq_len_267_n_head_1_head_dim_16_causal_False_train_True_cpu_float32",
    "TestSDPAFailureModesCPU.test_invalid_inputs_different_datatypes_kernel1_cpu",
    "TestSDPACPU.test_scaled_dot_product_fused_attention_vs_math_cpu_fused_kernel0_float32_batch_size_2_seq_len_1030_n_head_3_head_dim_16_causal_False_train_False_cpu_float32",
    "TestSDPACPU.test_scaled_dot_product_fused_attention_vs_math_cpu_fused_kernel0_float64_batch_size_12_seq_len_1030_n_head_3_head_dim_8_causal_False_train_False_cpu_float64",
    "TestSDPACPU.test_scaled_dot_product_fused_attention_vs_math_cpu_fused_kernel0_float64_batch_size_2_seq_len_1030_n_head_3_head_dim_8_causal_False_train_True_cpu_float64",
    "TestSDPACPU.test_scaled_dot_product_fused_attention_vs_math_cpu_fused_kernel0_float32_batch_size_2_seq_len_1030_n_head_3_head_dim_8_causal_True_train_False_cpu_float32",
    "TestSDPACPU.test_scaled_dot_product_fused_attention_vs_math_cpu_fused_kernel0_float64_batch_size_12_seq_len_1030_n_head_1_head_dim_8_causal_False_train_False_cpu_float64",
    "TestSDPACPU.test_scaled_dot_product_fused_attention_vs_math_cpu_fused_kernel0_float64_batch_size_2_seq_len_1030_n_head_3_head_dim_16_causal_False_train_False_cpu_float64",
    "TestSDPACPU.test_scaled_dot_product_fused_attention_vs_math_cpu_fused_kernel0_float32_batch_size_12_seq_len_1030_n_head_3_head_dim_8_causal_True_train_False_cpu_float32",
    "TestAttnMasksCPU.test_is_causal_and_mask_fails_cpu",
    "TestSDPACPU.test_scaled_dot_product_fused_attention_vs_math_cpu_fused_kernel0_bfloat16_batch_size_2_seq_len_1030_n_head_1_head_dim_8_causal_False_train_True_cpu_bfloat16",
    "TestSDPACPU.test_scaled_dot_product_attention_math_with_negative_scale_kernel0_cpu",
    "TestSDPACPU.test_scaled_dot_product_fused_attention_vs_math_cpu_fused_kernel0_bfloat16_batch_size_12_seq_len_1030_n_head_3_head_dim_8_causal_False_train_True_cpu_bfloat16",
    "TestSDPACPU.test_scaled_dot_product_fused_attention_vs_math_cpu_fused_kernel0_bfloat16_batch_size_12_seq_len_1030_n_head_3_head_dim_8_causal_True_train_False_cpu_bfloat16",
    "TestSDPACPU.test_scaled_dot_product_fused_attention_vs_math_cpu_fused_kernel0_float32_batch_size_2_seq_len_1030_n_head_1_head_dim_16_causal_True_train_True_cpu_float32",
    "TestAttnMasksCPU.test_is_causal_equals_upper_left_shape2_cpu",
    "TestSDPACPU.test_scaled_dot_product_fused_attention_vs_math_cpu_fused_kernel0_float64_batch_size_2_seq_len_1030_n_head_3_head_dim_8_causal_True_train_False_cpu_float64",
    "TestSDPACPU.test_scaled_dot_product_fused_attention_vs_math_cpu_fused_kernel0_float32_batch_size_12_seq_len_267_n_head_1_head_dim_8_causal_False_train_False_cpu_float32",
    "TestSDPACPU.test_scaled_dot_product_fused_attention_vs_math_cpu_fused_kernel0_float64_batch_size_2_seq_len_267_n_head_1_head_dim_16_causal_False_train_True_cpu_float64",
    "TestSDPACPU.test_scaled_dot_product_fused_attention_vs_math_cpu_fused_kernel0_bfloat16_batch_size_2_seq_len_267_n_head_3_head_dim_16_causal_True_train_False_cpu_bfloat16",
    "TestSDPACPU.test_scaled_dot_product_fused_attention_vs_math_cpu_fused_kernel0_bfloat16_batch_size_2_seq_len_267_n_head_3_head_dim_16_causal_False_train_True_cpu_bfloat16",
    "TestSDPACPU.test_scaled_dot_product_fused_attention_vs_math_cpu_fused_kernel0_float32_batch_size_2_seq_len_267_n_head_3_head_dim_16_causal_True_train_True_cpu_float32",
    "TestSDPACPU.test_scaled_dot_product_fused_attention_vs_math_cpu_fused_kernel0_bfloat16_batch_size_2_seq_len_267_n_head_1_head_dim_16_causal_True_train_False_cpu_bfloat16",
    "TestSDPACPU.test_scaled_dot_product_fused_attention_vs_math_cpu_fused_kernel0_bfloat16_batch_size_12_seq_len_1030_n_head_1_head_dim_8_causal_False_train_False_cpu_bfloat16",
    "TestSDPACPU.test_scaled_dot_product_fused_attention_vs_math_cpu_fused_kernel0_float64_batch_size_2_seq_len_267_n_head_3_head_dim_16_causal_False_train_False_cpu_float64",
    "TestTransformersCPU.test_train_with_is_causal_cpu",
    "TestSDPACPU.test_scaled_dot_product_fused_attention_vs_math_cpu_fused_kernel0_float32_batch_size_12_seq_len_1030_n_head_1_head_dim_8_causal_True_train_True_cpu_float32",
    "TestSDPACPU.test_scaled_dot_product_fused_attention_vs_math_cpu_fused_kernel0_float64_batch_size_12_seq_len_267_n_head_3_head_dim_16_causal_False_train_True_cpu_float64",
    "TestSDPACPU.test_scaled_dot_product_fused_attention_vs_math_cpu_fused_kernel0_float64_batch_size_12_seq_len_267_n_head_3_head_dim_8_causal_False_train_True_cpu_float64",
    "TestSDPACPU.test_scaled_dot_product_fused_attention_vs_math_cpu_fused_kernel0_float32_batch_size_2_seq_len_267_n_head_3_head_dim_8_causal_False_train_True_cpu_float32",
    "TestSDPACPU.test_scaled_dot_product_fused_attention_vs_math_cpu_fused_kernel0_float32_batch_size_2_seq_len_1030_n_head_3_head_dim_8_causal_True_train_True_cpu_float32",
    "TestSDPACPU.test_fused_sdp_choice_cpu_type_dense_dropout_0_0_bfloat16_cpu_bfloat16",
    "TestSDPACPU.test_scaled_dot_product_fused_attention_vs_math_cpu_fused_kernel0_float32_batch_size_12_seq_len_1030_n_head_1_head_dim_16_causal_True_train_True_cpu_float32",
    "TestSDPACPU.test_scaled_dot_product_fused_attention_vs_math_cpu_fused_kernel0_float64_batch_size_12_seq_len_267_n_head_1_head_dim_16_causal_True_train_True_cpu_float64",
    "TestSDPAFailureModesCPU.test_invalid_inputs_1_dimensional_inputs_kernel0_cpu",
    "TestSDPACPU.test_scaled_dot_product_fused_attention_vs_math_cpu_fused_kernel0_float32_batch_size_12_seq_len_1030_n_head_1_head_dim_8_causal_True_train_False_cpu_float32",
    "TestSDPACPU.test_scaled_dot_product_fused_attention_vs_math_cpu_fused_kernel0_float64_batch_size_12_seq_len_1030_n_head_1_head_dim_16_causal_True_train_True_cpu_float64",
    "TestSDPACPU.test_scaled_dot_product_fused_attention_vs_math_cpu_fused_kernel0_bfloat16_batch_size_2_seq_len_267_n_head_1_head_dim_8_causal_True_train_True_cpu_bfloat16",
    "TestSDPACPU.test_scaled_dot_product_fused_attention_vs_math_cpu_fused_kernel0_float32_batch_size_12_seq_len_267_n_head_1_head_dim_16_causal_True_train_False_cpu_float32",
    "TestSDPACPU.test_scaled_dot_product_fused_attention_vs_math_cpu_fused_kernel0_float64_batch_size_2_seq_len_1030_n_head_1_head_dim_16_causal_False_train_False_cpu_float64",
    "TestSDPACPU.test_scaled_dot_product_fused_attention_vs_math_cpu_fused_kernel0_float64_batch_size_12_seq_len_1030_n_head_1_head_dim_16_causal_False_train_True_cpu_float64",
    "TestSDPACPU.test_scaled_dot_product_fused_attention_vs_math_cpu_fused_kernel0_float64_batch_size_12_seq_len_1030_n_head_3_head_dim_16_causal_False_train_True_cpu_float64",
    "TestSDPAFailureModesCPU.test_invalid_inputs_different_datatypes_kernel0_cpu",
    "TestSDPACPU.test_scaled_dot_product_fused_attention_vs_math_cpu_fused_kernel0_float64_batch_size_12_seq_len_267_n_head_1_head_dim_8_causal_True_train_True_cpu_float64",
    "TestSDPACPU.test_scaled_dot_product_fused_attention_vs_math_cpu_fused_kernel0_bfloat16_batch_size_2_seq_len_1030_n_head_1_head_dim_16_causal_True_train_True_cpu_bfloat16",
    "TestSDPACPU.test_scaled_dot_product_fused_attention_vs_math_cpu_fused_kernel0_float64_batch_size_12_seq_len_267_n_head_1_head_dim_16_causal_True_train_False_cpu_float64",
    "TestSDPACPU.test_scaled_dot_product_fused_attention_vs_math_cpu_fused_kernel0_float32_batch_size_2_seq_len_1030_n_head_3_head_dim_8_causal_False_train_True_cpu_float32",
    "TestSDPACPU.test_scaled_dot_product_fused_attention_vs_math_cpu_fused_kernel0_float64_batch_size_2_seq_len_1030_n_head_3_head_dim_8_causal_True_train_True_cpu_float64",
    "TestSDPACPU.test_scaled_dot_product_fused_attention_vs_math_cpu_fused_kernel0_float32_batch_size_2_seq_len_1030_n_head_1_head_dim_8_causal_False_train_True_cpu_float32",
    "TestSDPACPU.test_scaled_dot_product_fused_attention_vs_math_cpu_fused_kernel0_float64_batch_size_2_seq_len_1030_n_head_3_head_dim_16_causal_True_train_True_cpu_float64",
    "TestSDPACPU.test_scaled_dot_product_fused_attention_vs_math_cpu_fused_kernel0_float64_batch_size_12_seq_len_267_n_head_3_head_dim_16_causal_True_train_False_cpu_float64",
    "TestSDPACPU.test_scaled_dot_product_fused_attention_vs_math_cpu_fused_kernel0_bfloat16_batch_size_12_seq_len_1030_n_head_1_head_dim_8_causal_True_train_False_cpu_bfloat16",
    "TestSDPACPU.test_scaled_dot_product_fused_attention_vs_math_cpu_fused_kernel0_bfloat16_batch_size_2_seq_len_267_n_head_1_head_dim_16_causal_False_train_True_cpu_bfloat16",
    "TestSDPACPU.test_scaled_dot_product_fused_attention_vs_math_cpu_fused_kernel0_float32_batch_size_12_seq_len_267_n_head_1_head_dim_8_causal_False_train_True_cpu_float32",
    "TestSDPACPU.test_scaled_dot_product_fused_attention_vs_math_cpu_fused_kernel0_float64_batch_size_2_seq_len_267_n_head_3_head_dim_8_causal_False_train_False_cpu_float64",
    "TestAttnMasksCPU.test_is_causal_equals_upper_left_shape3_cpu",
    "TestSDPACPU.test_scaled_dot_product_fused_attention_vs_math_cpu_fused_kernel0_float64_batch_size_2_seq_len_267_n_head_3_head_dim_8_causal_True_train_True_cpu_float64",
    "TestSDPACPU.test_scaled_dot_product_fused_attention_vs_math_cpu_fused_kernel0_bfloat16_batch_size_12_seq_len_1030_n_head_1_head_dim_8_causal_False_train_True_cpu_bfloat16",
    "TestSDPACPU.test_scaled_dot_product_fused_attention_vs_math_cpu_fused_kernel0_bfloat16_batch_size_12_seq_len_267_n_head_3_head_dim_8_causal_True_train_True_cpu_bfloat16",
    "TestSDPACPU.test_scaled_dot_product_fused_attention_vs_math_cpu_fused_kernel0_float32_batch_size_2_seq_len_267_n_head_1_head_dim_16_causal_False_train_False_cpu_float32",
    "TestSDPACPU.test_scaled_dot_product_fused_attention_vs_math_cpu_fused_kernel0_bfloat16_batch_size_12_seq_len_1030_n_head_1_head_dim_16_causal_False_train_True_cpu_bfloat16",
    "TestSDPACPU.test_scaled_dot_product_fused_attention_vs_math_cpu_fused_kernel0_float64_batch_size_12_seq_len_267_n_head_3_head_dim_16_causal_False_train_False_cpu_float64",
    "TestSDPACPU.test_scaled_dot_product_fused_attention_vs_math_cpu_fused_kernel0_float32_batch_size_12_seq_len_267_n_head_3_head_dim_16_causal_True_train_False_cpu_float32",
    "TestSDPACPU.test_scaled_dot_product_fused_attention_vs_math_cpu_fused_kernel0_bfloat16_batch_size_2_seq_len_1030_n_head_3_head_dim_16_causal_True_train_True_cpu_bfloat16",
    "TestSDPACPU.test_scaled_dot_product_fused_attention_vs_math_cpu_fused_kernel0_float32_batch_size_12_seq_len_1030_n_head_1_head_dim_16_causal_False_train_True_cpu_float32",
    "TestSDPACPU.test_scaled_dot_product_fused_attention_vs_math_cpu_fused_kernel0_float32_batch_size_2_seq_len_1030_n_head_1_head_dim_8_causal_True_train_True_cpu_float32",
    "TestSDPACPU.test_scaled_dot_product_fused_attention_vs_math_cpu_fused_kernel0_float32_batch_size_12_seq_len_1030_n_head_1_head_dim_8_causal_False_train_False_cpu_float32",
    "TestSDPACPU.test_fused_sdp_choice_cpu_type_dense_dropout_0_7_float32_cpu_float32",
    "TestSDPACPU.test_scaled_dot_product_fused_attention_vs_math_cpu_fused_kernel0_bfloat16_batch_size_2_seq_len_1030_n_head_3_head_dim_8_causal_False_train_False_cpu_bfloat16",
    "TestSDPACPU.test_scaled_dot_product_fused_attention_vs_math_cpu_fused_kernel0_float32_batch_size_12_seq_len_1030_n_head_3_head_dim_16_causal_True_train_False_cpu_float32",
    "TestSDPACPU.test_scaled_dot_product_fused_attention_vs_math_cpu_fused_kernel0_float32_batch_size_12_seq_len_1030_n_head_3_head_dim_16_causal_True_train_True_cpu_float32",
    "TestSDPAFailureModesCPU.test_invalid_inputs_1_dimensional_inputs_kernel2_cpu",
    "TestSDPACPU.test_scaled_dot_product_fused_attention_vs_math_cpu_fused_kernel0_bfloat16_batch_size_12_seq_len_267_n_head_3_head_dim_16_causal_True_train_True_cpu_bfloat16",
    "TestSDPACPU.test_scaled_dot_product_fused_attention_vs_math_cpu_fused_kernel0_float32_batch_size_12_seq_len_1030_n_head_1_head_dim_16_causal_True_train_False_cpu_float32",
    "TestSDPACPU.test_scaled_dot_product_fused_attention_vs_math_cpu_fused_kernel0_bfloat16_batch_size_2_seq_len_267_n_head_1_head_dim_8_causal_True_train_False_cpu_bfloat16",
    "TestSDPACPU.test_scaled_dot_product_fused_attention_vs_math_cpu_fused_kernel0_float32_batch_size_12_seq_len_1030_n_head_3_head_dim_8_causal_False_train_True_cpu_float32",
    "TestSDPACPU.test_scaled_dot_product_fused_attention_vs_math_cpu_fused_kernel0_float64_batch_size_12_seq_len_267_n_head_1_head_dim_8_causal_False_train_False_cpu_float64",
    "TestSDPACPU.test_scaled_dot_product_fused_attention_vs_math_cpu_fused_kernel0_float32_batch_size_12_seq_len_1030_n_head_3_head_dim_8_causal_True_train_True_cpu_float32",
    "TestSDPACPU.test_scaled_dot_product_fused_attention_vs_math_cpu_fused_kernel0_float64_batch_size_12_seq_len_1030_n_head_1_head_dim_16_causal_True_train_False_cpu_float64",
    "TestSDPACPU.test_scaled_dot_product_fused_attention_vs_math_cpu_fused_kernel0_float64_batch_size_2_seq_len_1030_n_head_1_head_dim_8_causal_True_train_True_cpu_float64",
    "TestSDPACPU.test_scaled_dot_product_fused_attention_vs_math_cpu_fused_kernel0_bfloat16_batch_size_2_seq_len_267_n_head_3_head_dim_16_causal_False_train_False_cpu_bfloat16",
    "TestSDPACPU.test_scaled_dot_product_fused_attention_vs_math_cpu_fused_kernel0_float32_batch_size_2_seq_len_1030_n_head_3_head_dim_16_causal_False_train_True_cpu_float32",
    "TestSDPACPU.test_scaled_dot_product_fused_attention_vs_math_cpu_fused_kernel0_float64_batch_size_12_seq_len_1030_n_head_3_head_dim_16_causal_True_train_False_cpu_float64",
    "TestSDPACPU.test_scaled_dot_product_fused_attention_vs_math_cpu_fused_kernel0_float64_batch_size_2_seq_len_1030_n_head_3_head_dim_16_causal_False_train_True_cpu_float64",
    "TestSDPACPU.test_scaled_dot_product_fused_attention_vs_math_cpu_fused_kernel0_float64_batch_size_2_seq_len_267_n_head_1_head_dim_16_causal_True_train_True_cpu_float64",
    "TestSDPACPU.test_scaled_dot_product_fused_attention_vs_math_cpu_fused_kernel0_float64_batch_size_2_seq_len_267_n_head_1_head_dim_8_causal_True_train_False_cpu_float64",
    "TestSDPACPU.test_scaled_dot_product_fused_attention_vs_math_cpu_fused_kernel0_float64_batch_size_12_seq_len_1030_n_head_1_head_dim_8_causal_True_train_False_cpu_float64",
    "TestSDPACPU.test_scaled_dot_product_fused_attention_vs_math_cpu_fused_kernel0_float64_batch_size_2_seq_len_267_n_head_3_head_dim_8_causal_True_train_False_cpu_float64",
    "TestSDPACPU.test_scaled_dot_product_fused_attention_vs_math_cpu_fused_kernel0_float32_batch_size_12_seq_len_1030_n_head_3_head_dim_16_causal_False_train_False_cpu_float32",
    "TestSDPAFailureModesCPU.test_invalid_inputs_1_dimensional_inputs_kernel1_cpu",
    "TestSDPACPU.test_scaled_dot_product_fused_attention_vs_math_cpu_fused_kernel0_float64_batch_size_2_seq_len_267_n_head_1_head_dim_8_causal_True_train_True_cpu_float64",
    "TestSDPACPU.test_scaled_dot_product_fused_attention_vs_math_cpu_fused_kernel0_bfloat16_batch_size_2_seq_len_267_n_head_1_head_dim_8_causal_False_train_False_cpu_bfloat16",
    "TestSDPACPU.test_scaled_dot_product_fused_attention_vs_math_cpu_fused_kernel0_bfloat16_batch_size_12_seq_len_267_n_head_3_head_dim_16_causal_False_train_True_cpu_bfloat16",
    "TestSDPACPU.test_scaled_dot_product_fused_attention_vs_math_cpu_fused_kernel0_float32_batch_size_2_seq_len_1030_n_head_1_head_dim_16_causal_False_train_False_cpu_float32",
    "TestSDPACPU.test_scaled_dot_product_fused_attention_vs_math_cpu_fused_kernel0_float32_batch_size_2_seq_len_267_n_head_1_head_dim_16_causal_False_train_True_cpu_float32",
    "TestSDPACPU.test_scaled_dot_product_fused_attention_vs_math_cpu_fused_kernel0_float64_batch_size_12_seq_len_1030_n_head_3_head_dim_16_causal_False_train_False_cpu_float64",
    "TestSDPACPU.test_scaled_dot_product_fused_attention_vs_math_cpu_fused_kernel0_bfloat16_batch_size_2_seq_len_267_n_head_3_head_dim_8_causal_False_train_False_cpu_bfloat16",
    "TestSDPACPU.test_scaled_dot_product_fused_attention_vs_math_cpu_fused_kernel0_float64_batch_size_2_seq_len_267_n_head_3_head_dim_16_causal_True_train_False_cpu_float64",
    "TestSDPACPU.test_scaled_dot_product_fused_attention_vs_math_cpu_fused_kernel0_bfloat16_batch_size_12_seq_len_267_n_head_3_head_dim_16_causal_True_train_False_cpu_bfloat16",
    "TestSDPACPU.test_scaled_dot_product_fused_attention_vs_math_cpu_fused_kernel0_bfloat16_batch_size_12_seq_len_1030_n_head_1_head_dim_16_causal_True_train_True_cpu_bfloat16",
    "TestSDPACPU.test_scaled_dot_product_fused_attention_vs_math_cpu_fused_kernel0_float64_batch_size_12_seq_len_267_n_head_3_head_dim_8_causal_False_train_False_cpu_float64",
    "TestSDPACPU.test_scaled_dot_product_fused_attention_vs_math_cpu_fused_kernel0_float64_batch_size_2_seq_len_1030_n_head_1_head_dim_8_causal_False_train_True_cpu_float64",
    "TestSDPACPU.test_scaled_dot_product_fused_attention_vs_math_cpu_fused_kernel0_float64_batch_size_12_seq_len_267_n_head_3_head_dim_16_causal_True_train_True_cpu_float64",
    "TestSDPACPU.test_scaled_dot_product_fused_attention_vs_math_cpu_fused_kernel0_float64_batch_size_2_seq_len_1030_n_head_1_head_dim_8_causal_True_train_False_cpu_float64",
    "TestSDPACPU.test_fused_sdp_choice_cpu_type_dense_dropout_0_7_float64_cpu_float64",
    "TestSDPACPU.test_scaled_dot_product_fused_attention_vs_math_cpu_fused_kernel0_float32_batch_size_2_seq_len_267_n_head_1_head_dim_8_causal_False_train_False_cpu_float32",
    "TestSDPACPU.test_scaled_dot_product_fused_attention_vs_math_cpu_fused_kernel0_bfloat16_batch_size_2_seq_len_267_n_head_1_head_dim_8_causal_False_train_True_cpu_bfloat16",
    "TestSDPACPU.test_scaled_dot_product_fused_attention_vs_math_cpu_fused_kernel0_bfloat16_batch_size_12_seq_len_1030_n_head_1_head_dim_16_causal_True_train_False_cpu_bfloat16",
    "TestSDPACPU.test_scaled_dot_product_fused_attention_vs_math_cpu_fused_kernel0_bfloat16_batch_size_12_seq_len_267_n_head_3_head_dim_8_causal_False_train_False_cpu_bfloat16",
    "TestSDPACPU.test_scaled_dot_product_fused_attention_vs_math_cpu_fused_kernel0_float32_batch_size_2_seq_len_1030_n_head_1_head_dim_8_causal_False_train_False_cpu_float32",
    "TestSDPACPU.test_scaled_dot_product_fused_attention_vs_math_cpu_fused_kernel0_float32_batch_size_2_seq_len_267_n_head_3_head_dim_16_causal_False_train_True_cpu_float32",
    "TestSDPACPU.test_scaled_dot_product_fused_attention_vs_math_cpu_fused_kernel0_float64_batch_size_12_seq_len_1030_n_head_1_head_dim_8_causal_False_train_True_cpu_float64",
    "TestSDPACPU.test_scaled_dot_product_fused_attention_vs_math_cpu_fused_kernel0_bfloat16_batch_size_12_seq_len_267_n_head_1_head_dim_8_causal_False_train_False_cpu_bfloat16",
    "TestSDPACPU.test_scaled_dot_product_fused_attention_vs_math_cpu_fused_kernel0_float64_batch_size_12_seq_len_1030_n_head_3_head_dim_8_causal_True_train_False_cpu_float64",
    "TestSDPACPU.test_scaled_dot_product_fused_attention_vs_math_cpu_fused_kernel0_float32_batch_size_2_seq_len_267_n_head_3_head_dim_16_causal_False_train_False_cpu_float32",
    "TestSDPACPU.test_scaled_dot_product_fused_attention_vs_math_cpu_fused_kernel0_bfloat16_batch_size_2_seq_len_1030_n_head_1_head_dim_16_causal_False_train_True_cpu_bfloat16",
    "TestSDPACPU.test_scaled_dot_product_fused_attention_vs_math_cpu_fused_kernel0_float64_batch_size_2_seq_len_1030_n_head_3_head_dim_8_causal_False_train_False_cpu_float64",
    "TestSDPACPU.test_scaled_dot_product_fused_attention_vs_math_cpu_fused_kernel0_float32_batch_size_12_seq_len_267_n_head_3_head_dim_8_causal_False_train_True_cpu_float32",
    "TestSDPACPU.test_fused_sdp_choice_cpu_type_dense_dropout_0_0_float16_cpu_float16",
    "TestSDPACPU.test_scaled_dot_product_fused_attention_vs_math_cpu_fused_kernel0_bfloat16_batch_size_2_seq_len_1030_n_head_3_head_dim_16_causal_False_train_True_cpu_bfloat16",
    "TestSDPACPU.test_scaled_dot_product_fused_attention_vs_math_cpu_fused_kernel0_bfloat16_batch_size_2_seq_len_1030_n_head_3_head_dim_8_causal_True_train_True_cpu_bfloat16",
    "TestSDPACPU.test_scaled_dot_product_fused_attention_vs_math_cpu_fused_kernel0_float64_batch_size_2_seq_len_1030_n_head_3_head_dim_16_causal_True_train_False_cpu_float64",
    "TestSDPACPU.test_fused_sdp_choice_cpu_type_dense_dropout_0_7_bfloat16_cpu_bfloat16",
    "TestSDPACPU.test_scaled_dot_product_fused_attention_vs_math_cpu_fused_kernel0_bfloat16_batch_size_12_seq_len_267_n_head_1_head_dim_16_causal_True_train_True_cpu_bfloat16",
    "TestSDPACPU.test_scaled_dot_product_fused_attention_vs_math_cpu_fused_kernel0_float32_batch_size_2_seq_len_267_n_head_1_head_dim_8_causal_False_train_True_cpu_float32",
    "TestSDPACPU.test_scaled_dot_product_fused_attention_vs_math_cpu_fused_kernel0_float32_batch_size_2_seq_len_267_n_head_3_head_dim_8_causal_True_train_False_cpu_float32",
    "TestSDPACPU.test_scaled_dot_product_fused_attention_vs_math_cpu_fused_kernel0_bfloat16_batch_size_12_seq_len_1030_n_head_3_head_dim_16_causal_False_train_True_cpu_bfloat16",
    "TestSDPACPU.test_scaled_dot_product_fused_attention_vs_math_cpu_fused_kernel0_float64_batch_size_2_seq_len_267_n_head_3_head_dim_16_causal_True_train_True_cpu_float64",
    "TestSDPACPU.test_scaled_dot_product_fused_attention_vs_math_cpu_fused_kernel0_float32_batch_size_12_seq_len_267_n_head_3_head_dim_16_causal_True_train_True_cpu_float32",
    "TestAssertCloseSparseCOO.test_matching_coalesced",  # test_testing
    "TestImports.test_circular_dependencies",  # test_testing
    "TestAssertCloseSparseCSR.test_mismatching_crow_indices_msg",  # test_testing
    "TestAssertCloseSparseBSC.test_mismatching_row_indices_msg",  # test_testing
    "TestAssertCloseSparseCOO.test_mismatching_values_msg",  # test_testing
    "TestAssertCloseQuantized.test_matching_per_channel",  # test_testing
    "TestTestParametrizationDeviceTypeCPU.test_ops_decorator_applies_op_and_param_specific_decorators_cpu",  # test_testing
    "TestAssertCloseSparseCOO.test_matching_uncoalesced",  # test_testing
    "TestAssertCloseSparseCSR.test_matching",  # test_testing
    "TestAssertCloseSparseBSR.test_mismatching_crow_indices_msg",  # test_testing
    "TestAssertCloseSparseBSR.test_matching",  # test_testing
    "TestAssertCloseQuantized.test_mismatching_is_quantized",  # test_testing
    "TestAssertCloseSparseCOO.test_mismatching_indices_msg",  # test_testing
    "TestAssertCloseSparseBSC.test_mismatching_ccol_indices_msg",  # test_testing
    "TestAssertCloseSparseBSC.test_mismatching_values_msg",  # test_testing
    "TestAssertCloseSparseCSC.test_mismatching_row_indices_msg",  # test_testing
    "TestAssertCloseSparseBSC.test_matching",  # test_testing
    "TestAssertCloseSparseCSC.test_matching",  # test_testing
    "TestAssertCloseSparseCSR.test_mismatching_values_msg",  # test_testing
    "TestAssertCloseSparseBSR.test_mismatching_values_msg",  # test_testing
    "TestAssertCloseSparseCSC.test_mismatching_values_msg",  # test_testing
    "TestAssertCloseSparseBSR.test_mismatching_col_indices_msg",  # test_testing
    "TestAssertCloseSparseCOO.test_mismatching_nnz",  # test_testing
    "TestAssertCloseSparseCSR.test_mismatching_col_indices_msg",  # test_testing
    "TestAssertCloseQuantized.test_mismatching_qscheme",  # test_testing
    "TestAssertCloseQuantized.test_matching_per_tensor",  # test_testing
    "TestAssertCloseSparseCSC.test_mismatching_ccol_indices_msg",  # test_testing
    "TestTensorBoardUtils.test_to_HWC",  # test_tensorboard
    "TestTensorBoardEmbedding.test_embedding",  # test_tensorboard
    "TestTensorProtoSummary.test_float_tensor_proto",  # test_tensorboard
    "TestTensorBoardSummary.test_image_without_channel",  # test_tensorboard
    "TestTensorBoardSummary.test_hparams_smoke",  # test_tensorboard
    "TestTensorBoardUtils.test_numpy_vid_uint8",  # test_tensorboard
    "TestTensorProtoSummary.test_complex_tensor_proto",  # test_tensorboard
    "TestTensorBoardSummary.test_image_with_one_channel",  # test_tensorboard
    "TestTensorBoardEmbedding.test_embedding_64",  # test_tensorboard
    "TestTensorBoardSummary.test_hparams_domain_discrete",  # test_tensorboard
    "TestTensorBoardSummary.test_hparams_wrong_parameter",  # test_tensorboard
    "TestTensorBoardSummary.test_video",  # test_tensorboard
    "TestTensorProtoSummary.test_int_tensor_proto",  # test_tensorboard
    "TestTensorBoardSummary.test_hparams_number",  # test_tensorboard
    "TestTensorBoardWriter.test_writer",  # test_tensorboard
    "TestTensorProtoSummary.test_empty_tensor_proto",  # test_tensorboard
    "TestTensorBoardSummary.test_hparams_string",  # test_tensorboard
    "TestTensorBoardSummary.test_hparams_bool",  # test_tensorboard
    "TestTensorBoardSummary.test_uint8_image",  # test_tensorboard
    "TestBufferProtocolCPU.test_shared_buffer_cpu_uint8",  # test_tensor_creation_ops
    "TestBufferProtocolCPU.test_with_count_and_offset_cpu_complex128",  # test_tensor_creation_ops
    "TestBufferProtocolCPU.test_same_type_cpu_complex128",  # test_tensor_creation_ops
    "TestBufferProtocolCPU.test_invalid_positional_args_cpu_float16",  # test_tensor_creation_ops
    "TestBufferProtocolCPU.test_requires_grad_cpu_int32",  # test_tensor_creation_ops
    "TestBufferProtocolCPU.test_invalid_positional_args_cpu_uint8",  # test_tensor_creation_ops
    "TestBufferProtocolCPU.test_with_count_cpu_complex128",  # test_tensor_creation_ops
    "TestBufferProtocolCPU.test_requires_grad_cpu_uint8",  # test_tensor_creation_ops
    "TestBufferProtocolCPU.test_with_count_cpu_uint8",  # test_tensor_creation_ops
    "TestBufferProtocolCPU.test_with_count_cpu_float64",  # test_tensor_creation_ops
    "TestBufferProtocolCPU.test_shared_buffer_cpu_complex128",  # test_tensor_creation_ops
    "TestAsArrayCPU.test_copy_list_cpu_float64",  # test_tensor_creation_ops
    "TestBufferProtocolCPU.test_with_count_cpu_float32",  # test_tensor_creation_ops
    "TestAsArrayCPU.test_copy_list_cpu_int64",  # test_tensor_creation_ops
    "TestAsArrayCPU.test_alias_from_buffer_cpu_float16",  # test_tensor_creation_ops
    "TestBufferProtocolCPU.test_with_offset_cpu_int64",  # test_tensor_creation_ops
    "TestBufferProtocolCPU.test_same_type_cpu_int16",  # test_tensor_creation_ops
    "TestBufferProtocolCPU.test_with_offset_cpu_float64",  # test_tensor_creation_ops
    "TestBufferProtocolCPU.test_invalid_positional_args_cpu_float64",  # test_tensor_creation_ops
    "TestBufferProtocolCPU.test_same_type_cpu_float32",  # test_tensor_creation_ops
    "TestBufferProtocolCPU.test_with_count_and_offset_cpu_uint8",  # test_tensor_creation_ops
    "TestBufferProtocolCPU.test_with_count_and_offset_cpu_bool",  # test_tensor_creation_ops
    "TestBufferProtocolCPU.test_same_type_cpu_int32",  # test_tensor_creation_ops
    "TestAsArrayCPU.test_alias_from_buffer_cpu_int16",  # test_tensor_creation_ops
    "TestAsArrayCPU.test_alias_from_buffer_cpu_float32",  # test_tensor_creation_ops
    "TestAsArrayCPU.test_copy_list_cpu_int32",  # test_tensor_creation_ops
    "TestBufferProtocolCPU.test_requires_grad_cpu_int8",  # test_tensor_creation_ops
    "TestAsArrayCPU.test_copy_from_buffer_cpu_int16",  # test_tensor_creation_ops
    "TestBufferProtocolCPU.test_with_count_and_offset_cpu_int8",  # test_tensor_creation_ops
    "TestAsArrayCPU.test_copy_from_buffer_cpu_int8",  # test_tensor_creation_ops
    "TestBufferProtocolCPU.test_requires_grad_cpu_float16",  # test_tensor_creation_ops
    "TestBufferProtocolCPU.test_invalid_positional_args_cpu_int64",  # test_tensor_creation_ops
    "TestBufferProtocolCPU.test_same_type_cpu_int64",  # test_tensor_creation_ops
    "TestBufferProtocolCPU.test_with_count_and_offset_cpu_float16",  # test_tensor_creation_ops
    "TestAsArrayCPU.test_copy_from_buffer_cpu_complex64",  # test_tensor_creation_ops
    "TestAsArrayCPU.test_alias_from_buffer_cpu_uint8",  # test_tensor_creation_ops
    "TestBufferProtocolCPU.test_with_count_and_offset_cpu_int64",  # test_tensor_creation_ops
    "TestBufferProtocolCPU.test_invalid_positional_args_cpu_complex128",  # test_tensor_creation_ops
    "TestBufferProtocolCPU.test_with_count_and_offset_cpu_complex64",  # test_tensor_creation_ops
    "TestAsArrayCPU.test_copy_from_buffer_cpu_uint8",  # test_tensor_creation_ops
    "TestBufferProtocolCPU.test_invalid_positional_args_cpu_bool",  # test_tensor_creation_ops
    "TestBufferProtocolCPU.test_with_count_cpu_int32",  # test_tensor_creation_ops
    "TestBufferProtocolCPU.test_invalid_positional_args_cpu_int16",  # test_tensor_creation_ops
    "TestAsArrayCPU.test_copy_from_buffer_cpu_complex128",  # test_tensor_creation_ops
    "TestAsArrayCPU.test_copy_from_buffer_cpu_float32",  # test_tensor_creation_ops
    "TestBufferProtocolCPU.test_with_offset_cpu_int16",  # test_tensor_creation_ops
    "TestAsArrayCPU.test_copy_list_cpu_float32",  # test_tensor_creation_ops
    "TestBufferProtocolCPU.test_with_count_and_offset_cpu_float64",  # test_tensor_creation_ops
    "TestBufferProtocolCPU.test_requires_grad_cpu_float32",  # test_tensor_creation_ops
    "TestBufferProtocolCPU.test_same_type_cpu_uint8",  # test_tensor_creation_ops
    "TestBufferProtocolCPU.test_with_count_and_offset_cpu_int16",  # test_tensor_creation_ops
    "TestBufferProtocolCPU.test_shared_buffer_cpu_int8",  # test_tensor_creation_ops
    "TestAsArrayCPU.test_copy_from_buffer_cpu_float64",  # test_tensor_creation_ops
    "TestBufferProtocolCPU.test_with_count_cpu_int8",  # test_tensor_creation_ops
    "TestBufferProtocolCPU.test_invalid_positional_args_cpu_int8",  # test_tensor_creation_ops
    "TestBufferProtocolCPU.test_with_count_and_offset_cpu_float32",  # test_tensor_creation_ops
    "TestAsArrayCPU.test_alias_from_buffer_cpu_complex64",  # test_tensor_creation_ops
    "TestBufferProtocolCPU.test_same_type_cpu_float16",  # test_tensor_creation_ops
    "TestBufferProtocolCPU.test_same_type_cpu_bool",  # test_tensor_creation_ops
    "TestTensorCreationCPU.test_tensor_factory_type_inference_cpu",  # test_tensor_creation_ops
    "TestAsArrayCPU.test_copy_from_buffer_cpu_float16",  # test_tensor_creation_ops
    "TestBufferProtocolCPU.test_with_count_cpu_bool",  # test_tensor_creation_ops
    "TestBufferProtocolCPU.test_byte_to_int_cpu",  # test_tensor_creation_ops
    "TestTensorCreationCPU.test_block_diag_cpu",  # test_tensor_creation_ops
    "TestBufferProtocolCPU.test_with_offset_cpu_complex64",  # test_tensor_creation_ops
    "TestBufferProtocolCPU.test_with_offset_cpu_uint8",  # test_tensor_creation_ops
    "TestBufferProtocolCPU.test_with_count_cpu_int64",  # test_tensor_creation_ops
    "TestBufferProtocolCPU.test_requires_grad_cpu_int16",  # test_tensor_creation_ops
    "TestBufferProtocolCPU.test_requires_grad_cpu_complex128",  # test_tensor_creation_ops
    "TestAsArrayCPU.test_copy_list_cpu_int8",  # test_tensor_creation_ops
    "TestAsArrayCPU.test_alias_from_buffer_cpu_complex128",  # test_tensor_creation_ops
    "TestAsArrayCPU.test_copy_list_cpu_float16",  # test_tensor_creation_ops
    "TestBufferProtocolCPU.test_with_offset_cpu_complex128",  # test_tensor_creation_ops
    "TestBufferProtocolCPU.test_with_offset_cpu_float32",  # test_tensor_creation_ops
    "TestBufferProtocolCPU.test_with_offset_cpu_int32",  # test_tensor_creation_ops
    "TestAsArrayCPU.test_copy_from_buffer_cpu_int32",  # test_tensor_creation_ops
    "TestAsArrayCPU.test_copy_from_buffer_cpu_int64",  # test_tensor_creation_ops
    "TestBufferProtocolCPU.test_with_offset_cpu_bool",  # test_tensor_creation_ops
    "TestAsArrayCPU.test_copy_list_cpu_complex64",  # test_tensor_creation_ops
    "TestBufferProtocolCPU.test_with_count_and_offset_cpu_int32",  # test_tensor_creation_ops
    "TestBufferProtocolCPU.test_shared_buffer_cpu_int64",  # test_tensor_creation_ops
    "TestAsArrayCPU.test_copy_list_cpu_uint8",  # test_tensor_creation_ops
    "TestBufferProtocolCPU.test_with_offset_cpu_float16",  # test_tensor_creation_ops
    "TestBufferProtocolCPU.test_with_offset_cpu_int8",  # test_tensor_creation_ops
    "TestAsArrayCPU.test_copy_list_cpu_bfloat16",  # test_tensor_creation_ops
    "TestBufferProtocolCPU.test_invalid_positional_args_cpu_int32",  # test_tensor_creation_ops
    "TestAsArrayCPU.test_copy_list_cpu_bool",  # test_tensor_creation_ops
    "TestBufferProtocolCPU.test_shared_buffer_cpu_bool",  # test_tensor_creation_ops
    "TestBufferProtocolCPU.test_same_type_cpu_float64",  # test_tensor_creation_ops
    "TestTensorCreationCPU.test_constructor_dtypes_cpu",  # test_tensor_creation_ops
    "TestAsArrayCPU.test_alias_from_buffer_cpu_int64",  # test_tensor_creation_ops
    "TestAsArrayCPU.test_alias_from_buffer_cpu_bool",  # test_tensor_creation_ops
    "TestBufferProtocolCPU.test_same_type_cpu_complex64",  # test_tensor_creation_ops
    "TestBufferProtocolCPU.test_requires_grad_cpu_float64",  # test_tensor_creation_ops
    "TestAsArrayCPU.test_copy_list_cpu_complex128",  # test_tensor_creation_ops
    "TestBufferProtocolCPU.test_same_type_cpu_int8",  # test_tensor_creation_ops
    "TestBufferProtocolCPU.test_invalid_positional_args_cpu_float32",  # test_tensor_creation_ops
    "TestBufferProtocolCPU.test_shared_buffer_cpu_int16",  # test_tensor_creation_ops
    "TestTensorCreationCPU.test_tensor_factory_copy_var_cpu",  # test_tensor_creation_ops
    "TestAsArrayCPU.test_copy_list_cpu_int16",  # test_tensor_creation_ops
    "TestBufferProtocolCPU.test_requires_grad_cpu_int64",  # test_tensor_creation_ops
    "TestBufferProtocolCPU.test_requires_grad_cpu_bool",  # test_tensor_creation_ops
    "TestBufferProtocolCPU.test_shared_buffer_cpu_int32",  # test_tensor_creation_ops
    "TestAsArrayCPU.test_alias_from_buffer_cpu_int32",  # test_tensor_creation_ops
    "TestAsArrayCPU.test_copy_from_buffer_cpu_bool",  # test_tensor_creation_ops
    "TestBufferProtocolCPU.test_with_count_cpu_complex64",  # test_tensor_creation_ops
    "TestBufferProtocolCPU.test_shared_buffer_cpu_float64",  # test_tensor_creation_ops
    "TestBufferProtocolCPU.test_requires_grad_cpu_complex64",  # test_tensor_creation_ops
    "TestBufferProtocolCPU.test_with_count_cpu_int16",  # test_tensor_creation_ops
    "TestAsArrayCPU.test_alias_from_buffer_cpu_float64",  # test_tensor_creation_ops
    "TestBufferProtocolCPU.test_with_count_cpu_float16",  # test_tensor_creation_ops
    "TestBufferProtocolCPU.test_invalid_positional_args_cpu_complex64",  # test_tensor_creation_ops
    "TestBufferProtocolCPU.test_shared_buffer_cpu_complex64",  # test_tensor_creation_ops
    "TestAsArrayCPU.test_alias_from_buffer_cpu_int8",  # test_tensor_creation_ops
    "TestBufferProtocolCPU.test_shared_buffer_cpu_float32",  # test_tensor_creation_ops
    "TestBufferProtocolCPU.test_shared_buffer_cpu_float16",  # test_tensor_creation_ops
    "TestTensorCreationCPU.test_cartesian_prod_cpu",  # test_tensor_creation_ops
    "TestSubclass.test_parametrization_non_wrapper_tensor_leave_parametrized_True",  # test_subclass
    "TestSubclass.test_module_optimization_non_wrapper_tensor",  # test_subclass
    "TestSubclass.test_serialization_non_wrapper_tensor_as_param_True",  # test_subclass
    "TestSubclass.test_module_optimization_sparse_tensor",  # test_subclass
    "TestSubclass.test_param_invariants_non_wrapper_tensor_tensor_requires_grad_False",  # test_subclass
    "TestSubclass.test_param_invariants_sparse_tensor_tensor_requires_grad_True",  # test_subclass
    "TestSubclass.test_param_invariants_diag_tensor_below_tensor_requires_grad_True",  # test_subclass
    "TestSubclass.test_param_invariants_diag_tensor_below_tensor_requires_grad_False",  # test_subclass
    "TestSubclass.test_param_invariants_non_wrapper_tensor_tensor_requires_grad_True",  # test_subclass
    "TestSubclass.test_parametrization_non_wrapper_tensor_leave_parametrized_False",  # test_subclass
    "TestSubclass.test_type_propagation_non_wrapper_tensor_as_param_False",  # test_subclass
    "TestSubclass.test_module_optimization_diag_tensor_below",  # test_subclass
    "TestSubclass.test_parametrization_base_tensor_leave_parametrized_True",  # test_subclass
    "TestSubclass.test_type_propagation_non_wrapper_tensor_as_param_True",  # test_subclass
    "TestSubclass.test_parametrization_base_tensor_leave_parametrized_False",  # test_subclass
    "TestSubclass.test_param_invariants_sparse_tensor_tensor_requires_grad_False",  # test_subclass
    "TestStatelessFunctionalAPI.test_reparametrize_module_fail_reset_to_original_torch_func",  # test_stateless
    "TestStatelessFunctionalAPI.test_reparametrized_module_change_parametrization_original_stateless",  # test_stateless
    "TestStatelessFunctionalAPI.test_reparametrized_module_change_parametrization_original_torch_func",  # test_stateless
    "TestStatelessFunctionalAPI.test_reparametrize_module_fail_reset_to_original_stateless",  # test_stateless
    "TestSortAndSelectCPU.test_isin_cpu_int32",  # test_sort_and_select
    "TestSortAndSelectCPU.test_sort_overflow_cpu_int16",  # test_sort_and_select
    "TestSortAndSelectCPU.test_topk_quantized_scalar_input_cpu",  # test_sort_and_select
    "TestSortAndSelectCPU.test_isin_cpu_float64",  # test_sort_and_select
    "TestSortAndSelectCPU.test_isin_cpu_uint8",  # test_sort_and_select
    "TestSortAndSelectCPU.test_isin_cpu_int8",  # test_sort_and_select
    "TestSortAndSelectCPU.test_topk_arguments_cpu",  # test_sort_and_select
    "TestSortAndSelectCPU.test_isin_cpu_int16",  # test_sort_and_select
    "TestSortAndSelectCPU.test_isin_cpu_int64",  # test_sort_and_select
    "TestSortAndSelectCPU.test_isin_cpu_float32",  # test_sort_and_select
=======
>>>>>>> eb958d75
}

dynamo_skips = {
    "TestMatmulOperator.test_matmul_raises",
    "TestMatmulOperator.test_exceptions",
    "TestMatmulOperator.test_matmul_inplace",
    "TestMethods.test_diagonal",
    "TestMethods.test_searchsorted_complex",
    "TestMethods.test_round",
    "TestMethods.test_searchsorted_type_specific_2",
    "TestMethods.test_dot",
    "TestMethods.test_dot_out_mem_overlap",
    "TestMethods.test_partition_iterative",
    "TestMethods.test_trace",
    "TestMethods.test_matmul_out",
    "TestMethods.test_transpose",
    "TestMethods.test_conjugate",
    "TestMethods.test_choose_2",
    "TestMethods.test_size_zero_memleak",
    "TestMethods.test_searchsorted_with_invalid_sorter",
    "TestMethods.test_choose",
    "TestMethods.test_conjugate_out",
    "TestMethods.test_compress",
    "TestArgmaxArgminCommon.test_np_vs_ndarray_arr_method_argmax_np_method0",
    "TestArgmaxArgminCommon.test_np_vs_ndarray_arr_method_argmin_np_method1",
    "TestArgmaxArgminCommon.test_ret_is_out_ndim_0_method_argmin",
    "TestArgmaxArgminCommon.test_ret_is_out_ndim_0_method_argmax",
    "TestArgmaxArgminCommon.test_ret_is_out_ndim_1_method_argmax",
    "TestArgmaxArgminCommon.test_ret_is_out_ndim_1_method_argmin",
    "TestIsreal.test_fail",  # known py311 fail
    "TestIscomplexobj.test_basic",  # known py311 fail
    "TestIsrealobj.test_basic",  # known py311 fail
    "TestIsreal.test_pass",  # known py311 fail
    "TestIscomplex.test_pass",  # known py311 fail
    "TestIscomplexobj.test_list",  # known py311 fail
    "TestDiag.test_matrix",  # known py311 fail
    "TestVander.test_dtypes",  # known py311 fail
    "TestDstack.test_generator",  # known py311 fail
    "TestColumnStack.test_generator",  # known py311 fail
    "TestCov.test_complex",  # known py311 fail
    "TestSortComplex.test_sort_complex",  # known py311 fail
    "TestCorrCoef.test_xy",  # known py311 fail
    "TestCov.test_xy",  # known py311 fail
    "TestCorrCoef.test_complex",  # known py311 fail
    "TestUnique.test_simple_complex",  # known py311 fail
    "TestDigitize.test_casting_error",  # known py311 fail
    "TestConstant.test_check_constant",  # known py311 fail
    "TestFFTShift.test_fft_n",  # known py311 fail
    "TestHstack.test_generator",  # known py311 fail
    "TestVstack.test_generator",  # known py311 fail
    "TestScalarOpsMisc.test_scalar_integer_operation_divbyzero_dtype_I_operation0",  # torch_np/numpy_tests/core/test_scalarmath
    "TestScalarOpsMisc.test_scalar_integer_operation_divbyzero_dtype_I_operation1",  # torch_np/numpy_tests/core/test_scalarmath
    "TestScalarOpsMisc.test_scalar_integer_operation_divbyzero_dtype_L_operation1",  # torch_np/numpy_tests/core/test_scalarmath
    "TestScalarOpsMisc.test_scalar_integer_operation_divbyzero_dtype_Q_operation1",  # torch_np/numpy_tests/core/test_scalarmath
    "TestScalarOpsMisc.test_scalar_integer_operation_divbyzero_dtype_Q_operation0",  # torch_np/numpy_tests/core/test_scalarmath
    "TestScalarOpsMisc.test_scalar_integer_operation_divbyzero_dtype_P_operation0",  # torch_np/numpy_tests/core/test_scalarmath
    "TestScalarOpsMisc.test_scalar_integer_operation_divbyzero_dtype_P_operation1",  # torch_np/numpy_tests/core/test_scalarmath
    "TestScalarOpsMisc.test_scalar_integer_operation_divbyzero_dtype_H_operation0",  # torch_np/numpy_tests/core/test_scalarmath
    "TestScalarOpsMisc.test_scalar_integer_operation_divbyzero_dtype_H_operation1",  # torch_np/numpy_tests/core/test_scalarmath
    "TestScalarOpsMisc.test_scalar_integer_operation_divbyzero_dtype_L_operation0",  # torch_np/numpy_tests/core/test_scalarmath
    "TestCorrelate.test_complex",  # known py311 fail
    "TestStdVarComplex.test_basic",  # known py311 fail
    "TestEinsum.test_broadcasting_dot_cases",  # known py311 fail
    "WeakTest.test_make_weak_keyed_dict_from_dict",  # known py311 fail
    "TestViewOpsCPU.test_as_strided_gradients_cpu",  # known py311 fail
    "TestViewOpsLAZY.test_as_strided_gradients_lazy",  # known py311 fail
<<<<<<< HEAD
    "TestAttnMasksCPU.test_causal_variants_causal_variant_CausalVariant_LOWER_RIGHT_shape3_cpu",  # known py38 fail
    "TestAttnMasksCPU.test_causal_variants_causal_variant_CausalVariant_UPPER_LEFT_shape0_cpu",  # known py38 fail
    "TestAttnMasksCPU.test_causal_variants_causal_variant_CausalVariant_LOWER_RIGHT_shape1_cpu",  # known py38 fail
    "TestAttnMasksCPU.test_causal_variants_causal_variant_CausalVariant_LOWER_RIGHT_shape2_cpu",  # known py38 fail
    "TestAttnMasksCPU.test_causal_variants_causal_variant_CausalVariant_UPPER_LEFT_shape3_cpu",  # known py38 fail
    "TestAttnMasksCPU.test_causal_variants_causal_variant_CausalVariant_LOWER_RIGHT_shape0_cpu",  # known py38 fail
    "TestAttnMasksCPU.test_causal_variants_causal_variant_CausalVariant_UPPER_LEFT_shape2_cpu",  # known py38 fail
    "TestAttnMasksCPU.test_causal_variants_causal_variant_CausalVariant_UPPER_LEFT_shape1_cpu",  # known py38 fail
    "TestAttnMasksCPU.test_causal_variants_causal_variant_1_shape0_cpu",  # known py311 fail
    "TestAttnMasksCPU.test_causal_variants_causal_variant_2_shape2_cpu",  # known py311 fail
    "TestAttnMasksCPU.test_causal_variants_causal_variant_2_shape0_cpu",  # known py311 fail
    "TestTransformersCPU.test_decoder_padding_and_src_mask_bool_cpu",  # known py311 fail
    "TestAttnMasksCPU.test_causal_variants_causal_variant_2_shape3_cpu",  # known py311 fail
    "TestAttnMasksCPU.test_causal_variants_causal_variant_1_shape3_cpu",  # known py311 fail
    "TestAttnMasksCPU.test_causal_variants_causal_variant_1_shape2_cpu",  # known py311 fail
    "TestAttnMasksCPU.test_causal_variants_causal_variant_1_shape1_cpu",  # known py311 fail
    "TestAttnMasksCPU.test_causal_variants_causal_variant_2_shape1_cpu",  # known py311 fail
    "TestFrameworkUtils.test_filtering_env_var",  # known py38 fail
    "TestAsArrayCPU.test_default_device_cpu",  # known py38 fail
    "TestAsArrayCPU.test_astensor_consistency_cpu",  # known py311 fail
    "TestTensorCreationCPU.test_vander_types_cpu_complex128",  # known py311 fail
    "TestTensorCreationCPU.test_vander_types_cpu_complex64",  # known py311 fail
    "TestTensorCreationCPU.test_torch_polar_cpu_float32",  # known py311 fail
    "TestTensorCreationCPU.test_torch_polar_cpu_float64",  # known py311 fail
=======
>>>>>>> eb958d75
}<|MERGE_RESOLUTION|>--- conflicted
+++ resolved
@@ -267,10 +267,6 @@
     "test_tensorexpr",
     "test_tensorexpr_pybind",
     "test_torch",
-<<<<<<< HEAD
-=======
-    "test_transformers",
->>>>>>> eb958d75
     "test_unary_ufuncs",
     "test_utils",
     "test_vulkan",
@@ -1612,7 +1608,6 @@
     "TestTypePromotionCPU.test_alpha_mismatch_cpu",  # test_type_promotion
     "TestTypePromotionCPU.test_alternate_result_cpu",  # test_type_promotion
     "TestTypeHints.test_doc_examples",  # test_type_hints
-<<<<<<< HEAD
     "TestSDPACPU.test_scaled_dot_product_fused_attention_vs_math_cpu_fused_kernel0_bfloat16_batch_size_12_seq_len_267_n_head_1_head_dim_8_causal_True_train_True_cpu_bfloat16",
     "TestSDPACPU.test_scaled_dot_product_fused_attention_vs_math_cpu_fused_kernel0_bfloat16_batch_size_2_seq_len_267_n_head_3_head_dim_8_causal_True_train_False_cpu_bfloat16",
     "TestSDPACPU.test_scaled_dot_product_fused_attention_vs_math_cpu_fused_kernel0_float32_batch_size_2_seq_len_267_n_head_3_head_dim_8_causal_False_train_False_cpu_float32",
@@ -2019,8 +2014,6 @@
     "TestSortAndSelectCPU.test_isin_cpu_int16",  # test_sort_and_select
     "TestSortAndSelectCPU.test_isin_cpu_int64",  # test_sort_and_select
     "TestSortAndSelectCPU.test_isin_cpu_float32",  # test_sort_and_select
-=======
->>>>>>> eb958d75
 }
 
 dynamo_skips = {
@@ -2087,7 +2080,6 @@
     "WeakTest.test_make_weak_keyed_dict_from_dict",  # known py311 fail
     "TestViewOpsCPU.test_as_strided_gradients_cpu",  # known py311 fail
     "TestViewOpsLAZY.test_as_strided_gradients_lazy",  # known py311 fail
-<<<<<<< HEAD
     "TestAttnMasksCPU.test_causal_variants_causal_variant_CausalVariant_LOWER_RIGHT_shape3_cpu",  # known py38 fail
     "TestAttnMasksCPU.test_causal_variants_causal_variant_CausalVariant_UPPER_LEFT_shape0_cpu",  # known py38 fail
     "TestAttnMasksCPU.test_causal_variants_causal_variant_CausalVariant_LOWER_RIGHT_shape1_cpu",  # known py38 fail
@@ -2112,6 +2104,4 @@
     "TestTensorCreationCPU.test_vander_types_cpu_complex64",  # known py311 fail
     "TestTensorCreationCPU.test_torch_polar_cpu_float32",  # known py311 fail
     "TestTensorCreationCPU.test_torch_polar_cpu_float64",  # known py311 fail
-=======
->>>>>>> eb958d75
 }