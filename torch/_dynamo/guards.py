--- conflicted
+++ resolved
@@ -538,10 +538,7 @@
         # tensor checks.
         # NB: self.output_graph can be None in the debug_nops tests
         if self.output_graph and self.output_graph.shape_env:
-<<<<<<< HEAD
-=======
             fs = self.output_graph.tracked_fakes
->>>>>>> b0cda0b3
             expr_as_str = self.output_graph.shape_env.codegen_guards(
                 [a.fake for a in fs],
                 [a.sname for a in fs],
