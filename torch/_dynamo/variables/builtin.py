--- conflicted
+++ resolved
@@ -1615,7 +1615,6 @@
         if isinstance(left, TensorVariable) or isinstance(right, TensorVariable):
             from .builder import wrap_fx_proxy_cls
 
-<<<<<<< HEAD
             if op is operator.is_ or op is operator.is_not:
 
                 def return_constant(bool_value):
@@ -1637,19 +1636,6 @@
                     #  z = x | x
                     #  assert(x is z) => should be true, would give false
                     return return_constant(True)
-=======
-            if op in [operator.is_, operator.is_not]:
-                is_result = (
-                    isinstance(left, TensorVariable)
-                    and isinstance(right, TensorVariable)
-                    and id(extract_fake_example_value(left.as_proxy().node))
-                    == id(extract_fake_example_value(right.as_proxy().node))
-                )
-                if op is operator.is_:
-                    return ConstantVariable.create(is_result)
-                else:
-                    return ConstantVariable.create(not is_result)
->>>>>>> 4f3d87c6
 
             if op not in supported_tensor_comparison_ops.values():
                 _unimplemented()
