import functools
import inspect
import itertools
import logging
import math
import operator
import types
from typing import Dict, List

import torch
from torch import sym_float, sym_int

from .. import config, polyfill, variables
from ..allowed_functions import is_allowed
from ..exc import (
    AttributeMutationError,
    unimplemented,
    Unsupported,
    UserError,
    UserErrorType,
)
from ..guards import GuardBuilder
from ..replay_record import DummyModule
from ..source import AttrSource, GetItemSource, is_constant_source, TypeSource
from ..utils import (
    build_checkpoint_variable,
    check_constant_args,
    check_numpy_ndarray_args,
    check_unspec_python_args,
    extract_fake_example_value,
    get_fake_value,
    guard_if_dyn,
    is_utils_checkpoint,
    istype,
    numpy_operator_wrapper,
    proxy_args_kwargs,
    specialize_args_kwargs,
)
from .base import MutableLocal, typestr, VariableTracker
from .constant import ConstantVariable
from .ctx_manager import EventVariable, StreamVariable
from .dicts import ConstDictVariable, SetVariable
from .lists import (
    BaseListVariable,
    ListIteratorVariable,
    ListVariable,
    SizeVariable,
    TupleIteratorVariable,
    TupleVariable,
)
from .tensor import FakeItemVariable, SymNodeVariable, UnspecializedPythonVariable
from .user_defined import UserDefinedVariable

log = logging.getLogger(__name__)


class BuiltinVariable(VariableTracker):
    @staticmethod
    @functools.lru_cache(None)
    def _constant_fold_functions():
        fns = {
            abs,
            all,
            any,
            bool,
            callable,
            chr,
            divmod,
            float,
            int,
            len,
            max,
            min,
            ord,
            pow,
            repr,
            round,
            str,
            str.format,
            sum,
            type,
            operator.pos,
            operator.neg,
            operator.not_,
            operator.invert,
            operator.pow,
            operator.mul,
            operator.matmul,
            operator.floordiv,
            operator.truediv,
            operator.mod,
            operator.add,
            operator.sub,
            operator.getitem,
            operator.lshift,
            operator.rshift,
            operator.and_,
            operator.or_,
            operator.xor,
            operator.ipow,
            operator.imul,
            operator.imatmul,
            operator.ifloordiv,
            operator.itruediv,
            operator.imod,
            operator.iadd,
            operator.isub,
            operator.ilshift,
            operator.irshift,
            operator.iand,
            operator.ixor,
            operator.ior,
            operator.index,
        }
        fns.update(x for x in math.__dict__.values() if isinstance(x, type(math.sqrt)))
        return fns

    def can_constant_fold_through(self):
        return self.fn in self._constant_fold_functions()

    @staticmethod
    @functools.lru_cache(None)
    def _fx_graph_functions():
        fns = {
            operator.pos,
            operator.neg,
            operator.not_,
            operator.invert,
            operator.pow,
            operator.mul,
            operator.matmul,
            operator.floordiv,
            operator.truediv,
            operator.mod,
            operator.add,
            operator.lt,
            operator.gt,
            operator.ge,
            operator.le,
            operator.ne,
            operator.eq,
            operator.sub,
            operator.getitem,
            operator.lshift,
            operator.rshift,
            operator.and_,
            operator.or_,
            operator.xor,
            operator.ipow,
            operator.imul,
            operator.imatmul,
            operator.ifloordiv,
            operator.itruediv,
            operator.imod,
            operator.iadd,
            operator.isub,
            operator.ilshift,
            operator.irshift,
            operator.iand,
            operator.ixor,
            operator.ior,
        }
        return fns

    @staticmethod
    @functools.lru_cache(None)
    def _binops():
        # function -> ([forward name, reverse name, in-place name], in-place op)
        fns = {
            operator.add: (["__add__", "__radd__", "__iadd__"], operator.iadd),
            operator.sub: (["__sub__", "__rsub__", "__isub__"], operator.isub),
            operator.mul: (["__mul__", "__rmul__", "__imul__"], operator.imul),
            operator.truediv: (
                ["__truediv__", "__rtruediv__", "__itruediv__"],
                operator.itruediv,
            ),
            operator.floordiv: (
                ["__floordiv__", "__rfloordiv__", "__ifloordiv__"],
                operator.ifloordiv,
            ),
            operator.mod: (["__mod__", "__rmod__", "__imod__"], operator.imod),
            pow: (["__pow__", "__rpow__", "__ipow__"], operator.ipow),
            operator.pow: (["__pow__", "__rpow__", "__ipow__"], operator.ipow),
            operator.lshift: (
                ["__lshift__", "__rlshift__", "__ilshift__"],
                operator.ilshift,
            ),
            operator.rshift: (
                ["__rshift__", "__rrshift__", "__irshift__"],
                operator.irshift,
            ),
            # NB: The follow binary operators are not supported for now, since the
            # corresponding magic methods aren't defined on SymInt / SymFloat:
            # operator.matmul
            # divmod
            # operator.and_
            # operator.or_
            # operator.xor
        }
        return fns

    @staticmethod
    @functools.lru_cache(None)
    def _binop_handlers():
        # Multiple dispatch mechanism defining custom binop behavior for certain type
        # combinations. Handlers are attempted in order, and will be used if the type checks
        # match. They are expected to have the signature:
        # fn(tx, arg0: VariableTracker, arg1: VariableTracker, options) -> VariableTracker

        # Override table contains: op_fn -> [list of handlers]
        op_handlers = {}
        for (
            op,
            (magic_method_names, in_place_op),
        ) in BuiltinVariable._binops().items():
            op_handlers[op] = []
            op_handlers[in_place_op] = []

            forward_name, reverse_name, inplace_name = magic_method_names

            # User-defined args (highest precedence)
            def user_defined_handler(
                tx,
                a,
                b,
                options,
                forward_name=forward_name,
                reverse_name=reverse_name,
            ):
                # Manually handle reversing logic if needed (e.g. call __radd__)

                # TODO: If we expand this to handle tensor args, we need to manually
                # handle cases like this:
                #
                # class A(int):
                #     def __radd__(self, other):
                #         print("woof")
                # torch.randn(3) + A(3)
                #
                # In this example, A.__radd__() is not called -> nothing is printed, because
                # Tensor.__add__ only does a subtype test against int, ignoring the subclass.
                # To be fully correct, we should not call A.__radd__() here, and there may be
                # other cases to reason about and add exceptions for.
                if isinstance(a, UserDefinedVariable):
                    return a.call_method(tx, forward_name, [b], {})
                else:
                    return b.call_method(tx, reverse_name, [a], {})

            op_handlers[op].append(
                ((UserDefinedVariable, VariableTracker), user_defined_handler)
            )
            op_handlers[op].append(
                ((VariableTracker, UserDefinedVariable), user_defined_handler)
            )

            def user_defined_inplace_handler(
                tx, a, b, options, forward_name=inplace_name
            ):
                return a.call_method(tx, forward_name, [b], {})

            op_handlers[in_place_op].append(
                ((UserDefinedVariable, VariableTracker), user_defined_inplace_handler)
            )
            op_handlers[in_place_op].append(
                ((VariableTracker, UserDefinedVariable), user_defined_inplace_handler)
            )

            # Dynamic shape args
            def dynamic_handler(tx, a, b, options, fn=op):
                from .builder import wrap_fx_proxy

                return wrap_fx_proxy(
                    tx,
                    tx.output.create_proxy(
                        "call_function", fn, *proxy_args_kwargs([a, b], {})
                    ),
                    **options,
                )

            op_handlers[op].append(
                ((SymNodeVariable, VariableTracker), dynamic_handler)
            )
            op_handlers[op].append(
                ((VariableTracker, SymNodeVariable), dynamic_handler)
            )

            # NB: Prefer out-of-place op when calling in-place op to generate valid graph
            op_handlers[in_place_op].append(
                ((SymNodeVariable, VariableTracker), dynamic_handler)
            )
            op_handlers[in_place_op].append(
                ((VariableTracker, SymNodeVariable), dynamic_handler)
            )

        # Special cases - lower precedence but still prefer these over constant folding

        # List-like addition (e.g. [1, 2] + [3, 4])
        def tuple_add_handler(tx, a, b, options):
            return TupleVariable(a.items + list(b.unpack_var_sequence(tx)), **options)

        def size_add_handler(tx, a, b, options):
            return SizeVariable(a.items + list(b.unpack_var_sequence(tx)), **options)

        list_like_addition_handlers = [
            # NB: Prefer the tuple-specific logic over base logic because of
            # some SizeVariable weirdness. Specifically, the tuple-specific logic
            # drops the subclass type (e.g. SizeVariable) and returns TupleVariables.
            (
                (SizeVariable, SizeVariable),
                size_add_handler,
            ),
            (
                (TupleVariable, TupleVariable),
                tuple_add_handler,
            ),
            (
                (TupleVariable, ConstantVariable),
                tuple_add_handler,
            ),
            (
                (ConstantVariable, TupleVariable),
                lambda tx, a, b, options: TupleVariable(
                    list(a.unpack_var_sequence(tx)) + b.items, **options
                ),
            ),
            (
                (BaseListVariable, BaseListVariable),
                lambda tx, a, b, options: type(a)(a.items + b.items, **options),
            ),
        ]
        op_handlers[operator.add].extend(list_like_addition_handlers)

        def list_iadd_handler(tx, a, b, options):
            if not a.mutable_local or not b.has_unpack_var_sequence(tx):
                # Handler doesn't apply
                return None

            return tx.replace_all(
                a,
                ListVariable(
                    list(a.items) + list(b.unpack_var_sequence(tx)),
                    regen_guards=False,
                    **options,
                ),
            )

        list_like_iadd_handlers = [
            (
                (ListVariable, VariableTracker),
                list_iadd_handler,
            ),
            (
                (TupleVariable, TupleVariable),
                tuple_add_handler,
            ),
            (
                (TupleVariable, ConstantVariable),
                tuple_add_handler,
            ),
        ]
        op_handlers[operator.iadd].extend(list_like_iadd_handlers)

        # List-like expansion (e.g. [1, 2, 3] * 3)
        def expand_list_like(tx, lst, const, options):
            return lst.__class__(
                items=lst.items * const.as_python_constant(),
                mutable_local=MutableLocal(),
                **options,
            )

        list_like_expansion_handlers = [
            ((ListVariable, ConstantVariable), expand_list_like),
            ((TupleVariable, ConstantVariable), expand_list_like),
            (
                (ConstantVariable, ListVariable),
                lambda tx, a, b, options: expand_list_like(tx, b, a, options),
            ),
            (
                (ConstantVariable, TupleVariable),
                lambda tx, a, b, options: expand_list_like(tx, b, a, options),
            ),
        ]
        op_handlers[operator.mul].extend(list_like_expansion_handlers)

        return op_handlers

    @staticmethod
    def _find_binop_handler(op, a, b):
        handlers = BuiltinVariable._binop_handlers()
        if op not in handlers:
            return None

        # Return first handler that matches the type checks
        for (type1, type2), handler in handlers[op]:
            if isinstance(a, type1) and isinstance(b, type2):
                return handler

        return None

    def can_insert_in_graph(self):
        return self.fn in self._fx_graph_functions()

    def __init__(self, fn, **kwargs):
        super().__init__(**kwargs)
        self.fn = fn

    def __str__(self):
        if self.fn is None:
            name = "None"
        else:
            name = self.fn.__name__

        return f"{self.__class__.__name__}({name})"

    def python_type(self):
        return type(self.fn)

    def as_python_constant(self):
        return self.fn

    def as_proxy(self):
        DTYPE = {
            bool: torch.bool,
            int: torch.int64,
            float: torch.float64,
        }
        if self.fn in DTYPE:
            return DTYPE[self.fn]
        return super().as_proxy()

    def reconstruct(self, codegen):
        name = self.fn.__name__
        assert self.fn.__module__ == "builtins"
        assert name not in codegen.tx.f_globals, "shadowed global"
        return [codegen.create_load_global(name, False, add=True)]

    def constant_args(self, *args, **kwargs):
        return check_constant_args(args, kwargs)

    def tensor_args(self, *args, **kwargs):
        return any(
            isinstance(i, variables.TensorVariable)
            for i in itertools.chain(args, kwargs.values())
        ) and not any(
            isinstance(i, variables.GetAttrVariable)
            for i in itertools.chain(args, kwargs.values())
        )

    def unspec_python_args(self, *args, **kwargs):
        return check_unspec_python_args(args, kwargs)

    @staticmethod
    def unwrap_unspec_args_kwargs(args, kwargs):
        unwrapped_args = []
        unwrapped_kwargs = {}
        for x in args:
            if isinstance(
                x,
                (variables.UnspecializedPythonVariable,),
            ):
                unwrapped_args.append(x.raw_value)
            else:
                unwrapped_args.append(x.as_python_constant())
        for k, v in kwargs:
            if isinstance(
                x,
                (variables.UnspecializedPythonVariable,),
            ):
                unwrapped_kwargs.update({k: v.raw_value})
            else:
                unwrapped_kwargs.update({k: v.as_python_constant()})
        return unwrapped_args, unwrapped_kwargs

    def call_function(
        self, tx, args: "List[VariableTracker]", kwargs: "Dict[str, VariableTracker]"
    ) -> "VariableTracker":
        from . import UserFunctionVariable
        from .builder import wrap_fx_proxy, wrap_fx_proxy_cls

        constant_args = check_constant_args(args, kwargs)
        tensor_args = self.tensor_args(*args, **kwargs)
        unspec_python_args = self.unspec_python_args(*args, **kwargs)
        options = VariableTracker.propagate(self, args, kwargs.values())
        has_constant_handler = self.can_constant_fold_through() and (
            constant_args or unspec_python_args
        )
        assert isinstance(args, (list, tuple))
        assert isinstance(kwargs, dict)

        # args[0] is list and args[1] is unspec
        if self.fn is operator.getitem and not isinstance(
            args[0], variables.TensorVariable
        ):
            tensor_args = False
            args, kwargs = specialize_args_kwargs(tx, args, kwargs)

        if (
            self.can_insert_in_graph()
            and tensor_args
            and not (
                self.fn is operator.getitem
                and isinstance(args[0], ConstDictVariable)
                and isinstance(args[1], variables.TensorVariable)
            )
        ):
            try:
                fn = self.fn
                if self.fn is operator.iadd and isinstance(
                    args[0], variables.ConstantVariable
                ):
                    # Work around weird bug in hf_T5
                    fn, args = operator.add, [args[1], args[0]]

                if self.fn is operator.getitem and isinstance(args[1], SymNodeVariable):
                    # Standard indexing will force specialization due to
                    # __index__.  Rewrite as a regular torch op which will
                    # trace fine
                    fn, args = torch.select, [
                        args[0],
                        variables.ConstantVariable.create(0),
                        args[1],
                    ]

                # Interaction between ndarray and tensors:
                #   We prefer the tensor op whenever there are tensors involved
                if check_numpy_ndarray_args(args, kwargs) and not any(
                    type(arg) == variables.TensorVariable for arg in args
                ):
                    proxy = tx.output.create_proxy(
                        "call_function",
                        numpy_operator_wrapper(self.fn),
                        *proxy_args_kwargs(args, kwargs),
                    )

                    return wrap_fx_proxy_cls(
                        variables.NumpyNdarrayVariable, tx, proxy, **options
                    )

                proxy = tx.output.create_proxy(
                    "call_function",
                    fn,
                    *proxy_args_kwargs(args, kwargs),
                )
                if any(isinstance(arg, FakeItemVariable) for arg in args):
                    return wrap_fx_proxy_cls(
                        FakeItemVariable,
                        tx,
                        proxy,
                        **options,
                    )
                elif self.unspec_python_args(*args, **kwargs):
                    _args, _kwargs = self.unwrap_unspec_args_kwargs(args, kwargs)
                    raw_value = self.fn(*_args, **_kwargs)

                    need_unwrap = any(
                        x.need_unwrap
                        for x in itertools.chain(args, kwargs.values())
                        if isinstance(x, variables.UnspecializedPythonVariable)
                    )

                    return wrap_fx_proxy_cls(
                        UnspecializedPythonVariable,
                        tx,
                        proxy,
                        raw_value=raw_value,
                        need_unwrap=need_unwrap,
                        **options,
                    )
                elif all(isinstance(x, SymNodeVariable) for x in args):
                    return SymNodeVariable.create(tx, proxy, None, **options)
                else:
                    # Work around for vision_maskrcnn due to precision difference
                    # specialize the dividend when float divide by tensor
                    if self.fn is operator.truediv and isinstance(
                        args[0], variables.UnspecializedPythonVariable
                    ):
                        args[0] = args[0].convert_to_constant(tx)
                    return wrap_fx_proxy(tx, proxy, **options)

            except NotImplementedError:
                unimplemented(f"partial tensor op: {self} {args} {kwargs}")

        # Handle cases like int(torch.seed())
        # Also handle sym_float to sym_int cases
        if self.fn in (int, float) and isinstance(
            args[0], (SymNodeVariable, variables.TensorVariable)
        ):
            if isinstance(args[0], variables.TensorVariable):
                item = args[0].call_method(tx, "item", [], {})
            else:
                item = args[0]
            fn_ = sym_int if self.fn is int else sym_float
            out = wrap_fx_proxy(
                tx=tx,
                proxy=tx.output.create_proxy(
                    "call_function",
                    fn_,
                    (item.as_proxy(),),
                    {},
                ),
                **options,
            )
            return out

        # Handle `str` on a user defined function
        if self.fn == str and args and isinstance(args[0], (UserFunctionVariable)):
            return variables.ConstantVariable.create(value=str(args[0].fn))

        # Handle binary ops (e.g. __add__ / __radd__, __iadd__, etc.)
        # NB: Tensor args are handled above and not here
        if len(kwargs) == 0 and len(args) == 2:
            # Try to find a handler for the arg types; otherwise, fall through to constant handler
            binop_handler = BuiltinVariable._find_binop_handler(
                self.fn, args[0], args[1]
            )
            if binop_handler:
                res = binop_handler(tx, args[0], args[1], options)
                if res is not None:
                    return res

        handler = getattr(self, f"call_{self.fn.__name__}", None)
        if handler:
            try:
                inspect.signature(handler).bind(tx, *args, **kwargs)
            except TypeError as exc:
                if not has_constant_handler:
                    log.warning(
                        "incorrect arg count %s %s and no constant handler",
                        handler,
                        exc,
                    )
                handler = None

        if handler:
            try:
                result = handler(tx, *args, **kwargs)
                if result is not None:
                    return result.add_options(options)
            except Unsupported as exc:
                if not has_constant_handler:
                    raise
                # Actually, we will handle this just fine
                exc.remove_from_stats()

        if has_constant_handler:
            args, kwargs = specialize_args_kwargs(tx, args, kwargs)
            # constant fold
            return variables.ConstantVariable.create(
                self.as_python_constant()(
                    *[x.as_python_constant() for x in args],
                    **{k: v.as_python_constant() for k, v in kwargs.items()},
                ),
                **options,
            )

        if self.fn is round:
            if len(args) > 0 and isinstance(args[0], SymNodeVariable):
                raise UserError(
                    UserErrorType.STANDARD_LIBRARY,
                    "Calling round() on symbolic value is not supported. "
                    "You can use floor() to implement this functionality",
                    case_name="dynamic_shape_round",
                )
        return super().call_function(tx, args, kwargs)

    def _call_min_max(self, tx, *args):
        if len(args) == 1 and args[0].has_unpack_var_sequence(tx):
            # expand iterable
            items = args[0].unpack_var_sequence(tx)
            return self._call_min_max_seq(tx, items)
        elif len(args) == 2:
            return self._call_min_max_binary(tx, args[0], args[1])
        elif len(args) > 2:
            return self._call_min_max_seq(tx, args)

    def _call_min_max_seq(self, tx, items):
        assert len(items) > 0
        if len(items) == 1:
            return items[0]

        return functools.reduce(functools.partial(self._call_min_max_binary, tx), items)

    def _call_min_max_binary(self, tx, a, b):
        if self.tensor_args(a, b):
            if not isinstance(a, variables.TensorVariable):
                a, b = b, a
            assert isinstance(a, variables.TensorVariable)

            # result of an item call is a scalar convert to a tensor
            if isinstance(a, FakeItemVariable):
                a = variables.TorchVariable(torch.tensor).call_function(tx, [a], {})

            # Dynamic input does not get resolved, rather, gets stored as call_function
            if isinstance(a, SymNodeVariable) or isinstance(b, SymNodeVariable):
                from .builder import wrap_fx_proxy_cls

                return wrap_fx_proxy_cls(
                    type(a),
                    tx=tx,
                    proxy=tx.output.create_proxy(
                        "call_function",
                        self.fn,
                        *proxy_args_kwargs([a, b], {}),
                    ),
                    **VariableTracker.propagate(self, [a, b]),
                )

            # convert min/max to torch ops
            if b.is_python_constant():
                if isinstance(a, variables.NumpyNdarrayVariable):
                    import numpy as np

                    fn = variables.NumpyVariable(np.clip)
                else:
                    fn = variables.TorchVariable(torch.clamp)
                kwargs = {"min": b} if (self.fn is max) else {"max": b}
                result = fn.call_function(tx, [a], kwargs)
            else:
                if isinstance(a, variables.NumpyNdarrayVariable):
                    import numpy as np

                    fn = {max: np.maximum, min: np.minimum}[self.fn]
                    fn = variables.NumpyVariable(fn)
                else:
                    fn = {max: torch.maximum, min: torch.minimum}[self.fn]
                    fn = variables.TorchVariable(fn)
                result = fn.call_function(tx, [a, b], {})

            # return unspec if both a, b are unspec or const
            if all(
                isinstance(
                    i,
                    (
                        variables.UnspecializedPythonVariable,
                        variables.ConstantVariable,
                    ),
                )
                for i in [a, b]
            ):
                if any(isinstance(val, FakeItemVariable) for val in [a, b]):
                    return variables.FakeItemVariable.from_tensor_variable(result)

                if b.is_python_constant():
                    raw_b = b.as_python_constant()
                else:
                    raw_b = b.raw_value
                if self.fn is max:
                    raw_res = max(a.raw_value, raw_b)
                else:
                    raw_res = min(a.raw_value, raw_b)

                need_unwrap = any(
                    x.need_unwrap
                    for x in [a, b]
                    if isinstance(x, variables.UnspecializedPythonVariable)
                )
                return variables.UnspecializedPythonVariable.from_tensor_variable(
                    result, raw_res, need_unwrap
                )
            # otherwise return tensor
            else:
                return result
        elif isinstance(a, variables.ConstantVariable) and isinstance(
            b, variables.ConstantVariable
        ):
            if self.fn is max:
                return variables.ConstantVariable.create(max(a.value, b.value))
            else:
                return variables.ConstantVariable.create(min(a.value, b.value))
        elif isinstance(a, SymNodeVariable) or isinstance(b, SymNodeVariable):
            proxy = tx.output.create_proxy(
                "call_function", self.fn, *proxy_args_kwargs([a, b], {})
            )
            return SymNodeVariable.create(tx, proxy, None)
        else:
            unimplemented(f"unsupported min / max over args {str(a)}, {str(b)}")

    call_min = _call_min_max
    call_max = _call_min_max

    def call_abs(self, tx, arg: "VariableTracker"):
        # Call arg.__abs__()
        abs_method = BuiltinVariable(getattr).call_function(
            tx, [arg, ConstantVariable.create("__abs__")], {}
        )
        return abs_method.call_function(tx, [], {})

    def call_range(self, tx, *args):
        if self.unspec_python_args(*args) or self.constant_args(*args):
            args, _ = specialize_args_kwargs(tx, args, {})
            return variables.RangeVariable(args)
        elif self._dynamic_args(*args):
            args = [
                variables.ConstantVariable.create(guard_if_dyn(arg)) for arg in args
            ]
            return variables.RangeVariable(args)
        # None no-ops this handler and lets the driving function proceed
        return None

    def _dynamic_args(self, *args, **kwargs):
        return any(isinstance(x, SymNodeVariable) for x in args) or any(
            isinstance(x, SymNodeVariable) for x in kwargs.values()
        )

    def call_slice(self, tx, *args):
        return variables.SliceVariable(args)

    def _dyn_proxy(self, tx, *args, **kwargs):
        from .builder import wrap_fx_proxy

        options = VariableTracker.propagate(self, args, kwargs.values())
        return wrap_fx_proxy(
            tx,
            tx.output.create_proxy(
                "call_function", self.fn, *proxy_args_kwargs(args, kwargs)
            ),
            **options,
        )

    def _call_iter_tuple_list(self, tx, obj=None, *args, **kwargs):
        if self._dynamic_args(*args, **kwargs):
            return self._dyn_proxy(tx, *args, **kwargs)
        # TODO This should probably be treated as a dict, or dicts should also be treated here
        if self.fn == set:
            cls = SetVariable
        else:
            cls = variables.BaseListVariable.cls_for(self.fn)
        if obj is None:
            return cls(
                [],
                mutable_local=MutableLocal(),
            )
        elif obj.has_unpack_var_sequence(tx):
            guards = set()
            if obj.source and not is_constant_source(obj.source):
                if isinstance(obj, TupleIteratorVariable):
                    guards.add(obj.source.make_guard(GuardBuilder.TUPLE_ITERATOR_LEN))
                else:
                    guards.add(obj.source.make_guard(GuardBuilder.LIST_LENGTH))

            return cls(
                list(obj.unpack_var_sequence(tx)),
                mutable_local=MutableLocal(),
                guards=guards,
            ).add_options(self, obj)

    call_iter = _call_iter_tuple_list
    call_tuple = _call_iter_tuple_list
    call_list = _call_iter_tuple_list
<<<<<<< HEAD
=======
    call_set = _call_iter_tuple_list
>>>>>>> a380bf32

    def call_callable(self, tx, arg):
        from .functions import BaseUserFunctionVariable

        if isinstance(
            arg, (variables.UserDefinedClassVariable, BaseUserFunctionVariable)
        ):
            return variables.ConstantVariable.create(True).add_options(arg)

    def call_cast(self, _, *args, **kwargs):
        if len(args) == 2:
            return args[1]

        unimplemented(f"unsupported args to builtin cast(): {args} {kwargs}")

    def call_dict(self, tx, *args, **kwargs):
        return BuiltinVariable.call_custom_dict(tx, dict, *args, **kwargs)

    @staticmethod
    def call_custom_dict(tx, user_cls, *args, **kwargs):
        if not kwargs:
            if not args:
                args = ({},)
            assert len(args) == 1
            arg = args[0]
            if isinstance(arg, dict):
                return ConstDictVariable(arg, user_cls, mutable_local=MutableLocal())
            elif isinstance(arg, variables.ConstDictVariable):
                return arg.clone(user_cls=user_cls, mutable_local=MutableLocal())
            elif isinstance(
                arg,
                (
                    ListVariable,
                    TupleVariable,
                    ListIteratorVariable,
                ),
            ):
<<<<<<< HEAD
                items = {}
                for x in arg.unpack_var_sequence(tx):
                    k, v = x.unpack_var_sequence(tx)
=======
                items = user_cls()
                for x in arg.unpack_var_sequence(tx):
                    k, v = x.unpack_var_sequence(tx)
                    k = ConstDictVariable.get_key(k)
>>>>>>> a380bf32
                    items.update({k: v})
                return ConstDictVariable(items, user_cls, mutable_local=MutableLocal())
        elif not args and kwargs:
            items = {ConstantVariable.create(k): v for k, v in kwargs.items()}
            return variables.ConstDictVariable(
<<<<<<< HEAD
                items, user_cls=user_cls, mutable_local=MutableLocal()
            )
        unimplemented(f"dict(): {args} {kwargs}")

    def call_set(self, tx, *args, **kwargs):
        # Can we merge this implementation and call_dict's one?
        assert not kwargs
        if not args:
            return SetVariable({}, mutable_local=MutableLocal())
        assert len(args) == 1
        arg = args[0]
        if isinstance(arg, variables.SetVariable):
            return arg.clone(mutable_local=MutableLocal())
        elif isinstance(
            arg,
            (
                ListVariable,
                TupleVariable,
                ListIteratorVariable,
            ),
        ):
            items = set(arg.unpack_var_sequence(tx))
            return SetVariable(items, mutable_local=MutableLocal())
        else:
            unimplemented(f"set(): {args} {kwargs}")
=======
                dict(kwargs), user_cls=user_cls, mutable_local=MutableLocal()
            )
        unimplemented(f"dict(): {args} {kwargs}")
>>>>>>> a380bf32

    def call_zip(self, tx, *args):
        options = VariableTracker.propagate(self, args)
        if all(x.has_unpack_var_sequence(tx) for x in args):
            items = [
                variables.TupleVariable(list(item), **options)
                for item in zip(*[arg.unpack_var_sequence(tx) for arg in args])
            ]
            return variables.TupleVariable(items, **options)

    def call_enumerate(self, tx, *args):
        options = VariableTracker.propagate(self, args)
        if len(args) == 1:
            start = 0
        else:
            assert len(args) == 2
            assert isinstance(args[1], variables.ConstantVariable)
            start = args[1].as_python_constant()
        if args[0].has_unpack_var_sequence(tx):
            items = [
                variables.TupleVariable(
                    [variables.ConstantVariable.create(idx, **options), var],
                    **options,
                )
                for idx, var in enumerate(args[0].unpack_var_sequence(tx), start)
            ]
            return variables.TupleVariable(items, **options)

    def call_len(self, tx, *args, **kwargs):
        return args[0].call_method(tx, "__len__", args[1:], kwargs)

    def call_getitem(self, tx, *args, **kwargs):
        if self.unspec_python_args(*args, **kwargs):
            args, kwargs = specialize_args_kwargs(tx, args, kwargs)
        return args[0].call_method(tx, "__getitem__", args[1:], kwargs)

    def call_isinstance(self, tx, arg, isinstance_type):
        arg_type = arg.python_type()

        isinstance_type = isinstance_type.as_python_constant()

        if isinstance(arg, variables.TensorVariable) and arg.dtype is not None:
            return variables.ConstantVariable.create(
                arg.call_isinstance(isinstance_type)
            )
        # UserDefinedObject with C extensions can have torch.Tensor attributes,
        # so break graph.
        if isinstance(arg, variables.UserDefinedObjectVariable) and isinstance(
            arg.value, types.MemberDescriptorType
        ):
            unimplemented(
                f"isinstance called on UserDefinedClass {arg} {isinstance_type}"
            )
        # handle __instancecheck__ defined in user class
        if (
            isinstance(arg, variables.UserDefinedObjectVariable)
            and "__instancecheck__" in isinstance_type.__class__.__dict__
        ):
            return variables.ConstantVariable.create(
                isinstance_type.__class__.__instancecheck__(isinstance_type, arg.value)
            )

        try:
            val = issubclass(arg_type, isinstance_type)
        except TypeError:
            val = arg_type is isinstance_type
        return variables.ConstantVariable.create(val)

    def call_issubclass(self, tx, left_ty, right_ty):
        """Checks if first arg is subclass of right arg"""
        left_ty = left_ty.as_python_constant()
        right_ty = right_ty.as_python_constant()

        return variables.ConstantVariable(issubclass(left_ty, right_ty))

    def call_super(self, tx, a, b):
        return variables.SuperVariable(a, b)

    def call_next(self, tx, arg):
        if isinstance(arg, variables.ListIteratorVariable):
            val, next_iter = arg.next_variables()
            tx.replace_all(arg, next_iter)
            return val
        elif isinstance(arg, variables.BaseListVariable):
            return arg.items[0].add_options(self, arg)

    def call_hasattr(self, tx, obj, attr):
        if attr.is_python_constant():
            name = attr.as_python_constant()
            return obj.call_hasattr(tx, name).add_options(self, obj, attr)

    def call_map(self, tx, fn, seq):
        if seq.has_unpack_var_sequence(tx):
            items = [fn.call_function(tx, [x], {}) for x in seq.unpack_var_sequence(tx)]
            return variables.TupleVariable(items).add_options(self, fn, seq)

    def call_sum(self, tx, seq, **kwargs):
        # Special case for sum on tuple of floats and ints
        if (
            isinstance(seq, (variables.ListVariable, variables.TupleVariable))
            and all(
                isinstance(x, variables.ConstantVariable)
                and isinstance(x.value, (int, float))
                for x in seq.items
            )
            and not kwargs
        ):
            new_list = [x.value for x in seq.items]
            return variables.ConstantVariable.create(sum(new_list))
        if seq.has_unpack_var_sequence(tx):
            start = kwargs.pop(
                "start", variables.ConstantVariable.create(0)
            ).as_python_constant()
            assert not kwargs
            items = seq.unpack_var_sequence(tx)[start:]
            return BuiltinVariable(functools.reduce).call_function(
                tx,
                [
                    BuiltinVariable(operator.add),
                    variables.TupleVariable(items),
                    variables.ConstantVariable.create(0).add_options(self, seq),
                ],
                {},
            )

    def call_reduce(self, tx, function, iterable, initializer=None):
        if iterable.has_unpack_var_sequence(tx):
            items = iterable.unpack_var_sequence(tx)
            if initializer is None:
                value, items = items[0], items[1:]
            else:
                value = initializer
            for element in items:
                value = function.call_function(tx, [value, element], {})
            return value

    def call_getattr(
        self, tx, obj: VariableTracker, name_var: VariableTracker, default=None
    ):
        from .. import trace_rules
        from . import (
            ConstantVariable,
            GetAttrVariable,
            PythonModuleVariable,
            TorchVariable,
            UserFunctionVariable,
        )
        from .builder import SourcelessBuilder, VariableBuilder

        options = VariableTracker.propagate(self, obj, name_var)
        guards = options["guards"]
        name = name_var.as_python_constant()

        if not name_var.is_python_constant():
            unimplemented("non-const getattr() name")

        if tx.output.side_effects.is_attribute_mutation(obj):
            try:
                # re-read a pending side effect?
                return tx.output.side_effects.load_attr(obj, name).add_options(options)
            except KeyError:
                pass

        if default is not None:
            hasattr_var = self.call_hasattr(tx, obj, name_var)
            guards.update(hasattr_var.guards)
            assert hasattr_var.as_python_constant() in (True, False)
            if not hasattr_var.as_python_constant():
                return default.add_guards(guards)

        if obj.source:
            source = AttrSource(obj.source, name)
            options["source"] = source
        else:
            source = None

        if name == "__bases__":
            try:
                value = obj.as_python_constant()
                if isinstance(value, type):
                    bases = value.__bases__
                    if source is not None:
                        tuple_args = [
                            VariableBuilder(tx, GetItemSource(source, i))(b)
                            for i, b in enumerate(bases)
                        ]
                    elif len(bases) == 1 and (
                        bases[0] is object or bases[0] is torch._C.TensorBase
                    ):
                        tuple_args = [SourcelessBuilder()(tx, bases[0])]
                    else:
                        unimplemented(f"unexpected sourceless type bases: {bases}")

                    return variables.TupleVariable(tuple_args, **options)
            except NotImplementedError:
                pass

        if isinstance(obj, variables.NNModuleVariable):
            return obj.var_getattr(tx, name).add_options(options)
        elif isinstance(obj, variables.TensorVariable) and name == "grad":
            if source:
                # We are going to be raising this tensor as grapharg. So, ensure
                # that we have real grad value instead of fake tensor value.
                # Walk through the inputs of the subgraph and find if we already
                # have the original tensor stored in the graphargs.
                for grapharg in tx.output.graphargs:
                    if grapharg.source == source.base:
                        example_value = grapharg.example.grad
                        return VariableBuilder(tx, source)(example_value).add_options(
                            options
                        )
                unimplemented("tensor grad")
            else:
                unimplemented("tensor grad")
        elif isinstance(
            obj,
            (
                variables.TensorVariable,
                variables.NamedTupleVariable,
                variables.ConstantVariable,
                variables.UserDefinedClassVariable,
                variables.UserDefinedObjectVariable,
            ),
        ):
            try:
                return (
                    obj.var_getattr(tx, name).clone(source=source).add_options(options)
                )
            except NotImplementedError:
                return GetAttrVariable(obj, name, **options)
        elif isinstance(obj, TorchVariable):
            member = getattr(obj.value, name)
            if is_utils_checkpoint(member):
                options["source"] = source
                return build_checkpoint_variable(**options)
            elif trace_rules.lookup(member) is not None:
                return trace_rules.lookup(member)(member, **options)
            elif is_allowed(member):
                return TorchVariable(member, **options)
            elif ConstantVariable.is_literal(member):
                return ConstantVariable.create(member, **options)
            else:
                return VariableBuilder(tx, source)(member).add_guards(guards)
        elif isinstance(obj, (PythonModuleVariable, DummyModule)):
            member = obj.value.__dict__[name]

            if config.replay_record_enabled:
                tx.exec_recorder.record_module_access(obj.value, name, member)

            return VariableBuilder(tx, source)(member).add_guards(guards)
        elif istype(obj, UserFunctionVariable) and name in ("__name__", "__module__"):
            return ConstantVariable.create(
                getattr(obj.fn, name), **VariableTracker.propagate(obj)
            )
        else:
            try:
                return (
                    obj.var_getattr(tx, name).clone(source=source).add_options(options)
                )
            except NotImplementedError:
                return GetAttrVariable(obj, name, **options)

    def call_setattr(
        self, tx, obj: VariableTracker, name_var: VariableTracker, val: VariableTracker
    ):
        from .distributed import PlacementVariable

        if isinstance(
            obj,
            (
                variables.DataClassVariable,
                variables.CustomizedDictVariable,
                PlacementVariable,
            ),
        ):
            return obj.call_method(tx, "__setattr__", [name_var, val], {})
        elif (
            tx.output.side_effects.is_attribute_mutation(obj)
            and name_var.is_python_constant()
        ):
            tx.output.side_effects.store_attr(obj, name_var.as_python_constant(), val)
            return val.add_options(self, obj, name_var)
        elif isinstance(obj, variables.UserDefinedObjectVariable):
            unimplemented(
                f"setattr(UserDefinedObjectVariable) {type(obj.value).__setattr__}"
            )
        elif isinstance(obj, variables.NNModuleVariable):
            if not tx.output.is_root_tracer():
                raise AttributeMutationError(
                    "Can't inplace modify module params/buffers inside HigherOrderOp"
                )
            if name_var.is_python_constant() and isinstance(
                val, variables.TensorVariable
            ):
                assigning_fake_val = get_fake_value(val.as_proxy().node, tx)

                try:
                    getattr_var = obj.var_getattr(tx, name_var.as_python_constant())
                except AttributeError:
                    getattr_var = None

                if isinstance(getattr_var, variables.TensorVariable):
                    # get_fake_val will get the same fake tensor
                    existing_fake_attr = get_fake_value(getattr_var.as_proxy().node, tx)

                    # same tensor identiy, setattr is a no-op
                    mod_setattr = inspect.getattr_static(obj.module_type, "__setattr__")
                    if (
                        existing_fake_attr is assigning_fake_val
                        and mod_setattr is torch.nn.Module.__setattr__
                    ):
                        return getattr_var

            obj.convert_to_unspecialized(tx)
        # FIXME (tmanlaibaatar) this is utter hack to unblock HuggingFace export
        # Export generally doesn't want to allow mutations on objects directly,
        # but we don't have good way to do this rn. For now, we make it an undefined
        # behaviour and just set attributes directly on the PretrainedConfig object
        # for now.
        elif isinstance(obj, variables.dicts.HFPretrainedConfigVariable) and tx.export:
            if name_var.is_python_constant() and isinstance(
                val, variables.ConstantVariable
            ):
                setattr(
                    obj.obj, name_var.as_python_constant(), val.as_python_constant()
                )
                return ConstantVariable(None)

    def call_delattr(self, tx, obj: VariableTracker, name_var: VariableTracker):
        return self.call_setattr(tx, obj, name_var, variables.DeletedVariable())

    def call_type(self, tx, obj: VariableTracker):
        from .builder import VariableBuilder

        try:
            py_type = obj.python_type()
        except NotImplementedError:
            py_type = None

        if istype(obj, variables.TupleVariable):
            return BuiltinVariable(py_type).add_options(self, obj)

        if py_type is not None and obj.source:
            return VariableBuilder(tx, TypeSource(obj.source))(py_type).add_options(
                self, obj
            )

        if py_type is not None:
            return ConstantVariable.create(py_type)

        raise UserError(
            UserErrorType.ANTI_PATTERN,
            f"Can't call type() on generated custom object {obj}. "
            "Please use __class__ instead",
            case_name="type_reflection_method",
        )

    def call_reversed(self, tx, obj: VariableTracker):
        if obj.has_unpack_var_sequence(tx):
            items = list(reversed(obj.unpack_var_sequence(tx)))
            return variables.TupleVariable(
                items, **VariableTracker.propagate(self, obj)
            )

    def call_sorted(self, tx, obj: VariableTracker, **kwargs):
        if (
            obj.has_unpack_var_sequence(tx)
            and not isinstance(obj, variables.TensorVariable)
            and all(x.is_python_constant() for x in obj.unpack_var_sequence(tx))
        ):
            function = kwargs.pop("key", None)
            reverse = kwargs.pop(
                "reverse", ConstantVariable.create(False)
            ).as_python_constant()
            assert len(kwargs) == 0
            if function:
                items = sorted(
                    obj.unpack_var_sequence(tx),
                    key=lambda x: function.call_function(
                        tx, [x], {}
                    ).as_python_constant(),
                    reverse=reverse,
                )
            else:
                items = sorted(
                    obj.unpack_var_sequence(tx),
                    key=lambda x: x.as_python_constant(),
                    reverse=reverse,
                )
            return variables.ListVariable(items, **VariableTracker.propagate(self, obj))

    def call_chain(self, tx, *args):
        if all(obj.has_unpack_var_sequence(tx) for obj in args):
            items = []
            for obj in args:
                items.extend(obj.unpack_var_sequence(tx))
            return variables.TupleVariable(
                items, **VariableTracker.propagate(self, *args)
            )

    def call_islice(self, tx, iterable, *args):
        if iterable.has_unpack_var_sequence(tx) and all(
            x.is_python_constant() for x in args
        ):
            const_args = [x.as_python_constant() for x in args]
            items = iterable.unpack_var_sequence(tx)
            items = list(itertools.islice(items, *const_args))
            return variables.TupleVariable(
                items, **VariableTracker.propagate(self, iterable, *args)
            )

    # neg is a constant fold function, so we only get here if constant fold is not valid
    def call_neg(self, tx, a):
        if isinstance(a, SymNodeVariable):
            return SymNodeVariable.create(
                tx,
                (operator.neg)(a.as_proxy()),
                sym_num=None,
            )
        # None no-ops this handler and lets the driving function proceed
        return None

    def call_id(self, tx, *args):
        if len(args) > 0 and isinstance(args[0], variables.NNModuleVariable):
            nn_mod_variable = args[0]
            mod = tx.output.get_submodule(nn_mod_variable.module_key)
            return variables.ConstantVariable.create(id(mod))
        else:
            unimplemented(f"call_id with args {args}")

    def _comparison(self, tx, left, right):
        """
        Used to implement comparison operators for different types.
        For example, list1 < list2 is implemented differently from tensor1 < tensor2
        """
        from . import (
            BaseListVariable,
            ConstantVariable,
            NNModuleVariable,
            TensorVariable,
            UserDefinedObjectVariable,
            UserFunctionVariable,
        )
        from .lists import SizeVariable
        from .tensor import (
            supported_const_comparison_ops,
            supported_tensor_comparison_ops,
        )

        op = self.fn

        def _unimplemented():
            unimplemented(f"comparison {typestr(left)} {op} {typestr(right)}")

        if (
            all(
                isinstance(x, (NNModuleVariable, ConstantVariable))
                for x in [left, right]
            )
            and op in supported_const_comparison_ops.values()
        ):
            left = (
                tx.output.get_submodule(left.module_key)
                if isinstance(left, NNModuleVariable)
                else left.as_python_constant()
            )
            right = (
                tx.output.get_submodule(right.module_key)
                if isinstance(right, NNModuleVariable)
                else right.as_python_constant()
            )
            return ConstantVariable.create(op(left, right))

        if isinstance(left, UserFunctionVariable):
            if op not in supported_const_comparison_ops.values():
                _unimplemented()
            if not isinstance(right, UserFunctionVariable):
                _unimplemented()
            return ConstantVariable.create(op(left.fn, right.fn))

        # Note, we have a rare BaseListVariable subtype mismatch with valid comparison
        # x = torch.randn([3, 3])
        # x.size() == (3, 3) # True
        # (3, 3) == x.size() # True
        if isinstance(left, (SizeVariable, TupleVariable)) and isinstance(
            right, (TupleVariable, SizeVariable)
        ):
            return BaseListVariable.list_compare(tx, op, left, right)

        if isinstance(left, BaseListVariable):
            if not type(left) == type(right):  # Mismatch in BaseListVariable subclasses
                _unimplemented()
            return BaseListVariable.list_compare(tx, op, left, right)

        if isinstance(left, SetVariable):
            if not type(left) == type(right):  # Mismatch in BaseListVariable subclasses
                _unimplemented()
            return ConstantVariable.create(op(left.set_items, right._items))

        if isinstance(left, TensorVariable) or isinstance(right, TensorVariable):
            from .builder import wrap_fx_proxy_cls

            if op is operator.is_ and isinstance(right, TensorVariable):
                return ConstantVariable.create(
                    id(extract_fake_example_value(left.as_proxy().node))
                    == id(extract_fake_example_value(right.as_proxy().node))
                )

            if op not in supported_tensor_comparison_ops.values():
                _unimplemented()
            if (
                isinstance(left, TensorVariable)
                and isinstance(right, TensorVariable)
                and (left.size and right.size) is not None
                and left.size != right.size
            ):
                try:
                    torch.broadcast_shapes(left.size, right.size)
                except RuntimeError:
                    # not broadcastable, can't be compared
                    _unimplemented()
            tensor_cls = left if isinstance(left, TensorVariable) else right
            return wrap_fx_proxy_cls(
                type(tensor_cls),  # handle Ndarrays and Tensors
                tx,
                proxy,
            )

        if isinstance(left, SymNodeVariable) or isinstance(right, SymNodeVariable):
            if op not in supported_tensor_comparison_ops.values():
                _unimplemented()

            proxy = tx.output.create_proxy(
                "call_function", op, (left.as_proxy(), right.as_proxy()), {}
            )
            return SymNodeVariable.create(
                tx,
                proxy,
                sym_num=None,
            )

        if isinstance(left, ConstantVariable) and isinstance(right, ConstantVariable):
            return ConstantVariable.create(op(left.value, right.value))

        if isinstance(left, UserDefinedObjectVariable) and isinstance(
            right, UserDefinedObjectVariable
        ):
            return ConstantVariable.create(op(left.value, right.value))

        if (
            (isinstance(left, StreamVariable) and isinstance(right, StreamVariable))
            or (isinstance(left, EventVariable) and isinstance(right, EventVariable))
        ) and op is operator.eq:
            return ConstantVariable(op(left.value, right.value))

        if op.__name__ == "is_":
            # If the two objects are of different type, we can safely return False
            if type(left) is not type(right):
                return ConstantVariable.create(False)

        _unimplemented()

    # and_ is a constant fold function, so we only get here if constant fold is not valid
    def call_and_(self, tx, a, b):
        if isinstance(a, (SymNodeVariable, ConstantVariable)) and isinstance(
            b, (SymNodeVariable, ConstantVariable)
        ):
            return SymNodeVariable.create(
                tx,
                tx.output.create_proxy(
                    "call_function", operator.and_, *proxy_args_kwargs([a, b], {})
                ),
                sym_num=None,
            )
        # None no-ops this handler and lets the driving function proceed
        return None

    # or_ is a constant fold function, so we only get here if constant fold is not valid
    def call_or_(self, tx, a, b):
        if isinstance(a, (SymNodeVariable, ConstantVariable)) and isinstance(
            b, (SymNodeVariable, ConstantVariable)
        ):
            return SymNodeVariable.create(
                tx,
                tx.output.create_proxy(
                    "call_function", operator.or_, *proxy_args_kwargs([a, b], {})
                ),
                sym_num=None,
            )
        # None no-ops this handler and lets the driving function proceed
        return None

    def call_not_(self, tx, a):
        if isinstance(a, SymNodeVariable):
            return SymNodeVariable.create(
                tx,
                tx.output.create_proxy(
                    "call_function", operator.not_, *proxy_args_kwargs([a], {})
                ),
                sym_num=None,
            )

        if isinstance(a, ListVariable):
            return ConstantVariable.create(len(a.items) == 0).add_options(self, a)

        return None

    call_eq = _comparison
    call_gt = _comparison
    call_lt = _comparison
    call_ge = _comparison
    call_le = _comparison
    call_ne = _comparison
    call_is_ = _comparison
    call_is_not = _comparison

    def call_all(self, tx, *args, **kwargs):
        from .builder import SourcelessBuilder

        return tx.inline_user_function_return(
            SourcelessBuilder()(tx, polyfill.all), args, kwargs
        )<|MERGE_RESOLUTION|>--- conflicted
+++ resolved
@@ -820,11 +820,7 @@
     def _call_iter_tuple_list(self, tx, obj=None, *args, **kwargs):
         if self._dynamic_args(*args, **kwargs):
             return self._dyn_proxy(tx, *args, **kwargs)
-        # TODO This should probably be treated as a dict, or dicts should also be treated here
-        if self.fn == set:
-            cls = SetVariable
-        else:
-            cls = variables.BaseListVariable.cls_for(self.fn)
+        cls = variables.BaseListVariable.cls_for(self.fn)
         if obj is None:
             return cls(
                 [],
@@ -847,10 +843,6 @@
     call_iter = _call_iter_tuple_list
     call_tuple = _call_iter_tuple_list
     call_list = _call_iter_tuple_list
-<<<<<<< HEAD
-=======
-    call_set = _call_iter_tuple_list
->>>>>>> a380bf32
 
     def call_callable(self, tx, arg):
         from .functions import BaseUserFunctionVariable
@@ -888,22 +880,14 @@
                     ListIteratorVariable,
                 ),
             ):
-<<<<<<< HEAD
                 items = {}
                 for x in arg.unpack_var_sequence(tx):
                     k, v = x.unpack_var_sequence(tx)
-=======
-                items = user_cls()
-                for x in arg.unpack_var_sequence(tx):
-                    k, v = x.unpack_var_sequence(tx)
-                    k = ConstDictVariable.get_key(k)
->>>>>>> a380bf32
                     items.update({k: v})
                 return ConstDictVariable(items, user_cls, mutable_local=MutableLocal())
         elif not args and kwargs:
             items = {ConstantVariable.create(k): v for k, v in kwargs.items()}
             return variables.ConstDictVariable(
-<<<<<<< HEAD
                 items, user_cls=user_cls, mutable_local=MutableLocal()
             )
         unimplemented(f"dict(): {args} {kwargs}")
@@ -929,11 +913,6 @@
             return SetVariable(items, mutable_local=MutableLocal())
         else:
             unimplemented(f"set(): {args} {kwargs}")
-=======
-                dict(kwargs), user_cls=user_cls, mutable_local=MutableLocal()
-            )
-        unimplemented(f"dict(): {args} {kwargs}")
->>>>>>> a380bf32
 
     def call_zip(self, tx, *args):
         options = VariableTracker.propagate(self, args)
