#pragma once

#ifdef USE_C10D_NCCL

#include <atomic>
#include <chrono>
#include <future>
#include <iostream>
#include <list>
#include <mutex>
#include <thread>
#include <unordered_map>

#include <torch/csrc/distributed/c10d/Backend.hpp>
#include <torch/csrc/distributed/c10d/NCCLUtils.hpp>
#include <torch/csrc/distributed/c10d/Store.hpp>
#include <torch/csrc/distributed/c10d/intra_node_comm.hpp>

#include <ATen/DynamicLibrary.h>
#include <ATen/cuda/CUDAContext.h>
#include <ATen/cuda/CUDAEvent.h>
#include <c10/core/Stream.h>
#include <c10/core/StreamGuard.h>
#include <c10/cuda/CUDACachingAllocator.h>
#include <c10/cuda/CUDAGuard.h>
#include <c10/cuda/CUDAStream.h>

#include <torch/custom_class.h>

namespace c10d {
<<<<<<< HEAD
// Environment variable which controls whether we perform a NCCL healt check
// which ensures communicators are healthy at the beginning of init.
static std::vector<std::string> TORCH_ENABLE_NCCL_HEALTH_CHECK = {
    "TORCH_ENABLE_NCCL_HEALTH_CHECK",
    "ENABLE_NCCL_HEALTH_CHECK"};
=======
>>>>>>> 9768f73c

// Environment variable which controls whether or not wait() is blocking or
// non-blocking.
static std::vector<std::string> TORCH_NCCL_BLOCKING_WAIT = {
    "TORCH_NCCL_BLOCKING_WAIT",
    "NCCL_BLOCKING_WAIT"};

// Environment variable which controls whether or not we perform Async Error
// Handling with NCCL.
static std::vector<std::string> TORCH_NCCL_ASYNC_ERROR_HANDLING = {
    "TORCH_NCCL_ASYNC_ERROR_HANDLING",
    "NCCL_ASYNC_ERROR_HANDLING"};

// Environment Variable to control whether dumping debug info on watchdog
// timeout is enabled. This variable must be set together with
// TORCH_NCCL_ENABLE_MONITORING=1 and TORCH_NCCL_TRACE_BUFFER_SIZE > 0.
static std::vector<std::string> TORCH_NCCL_DUMP_ON_TIMEOUT = {
    "TORCH_NCCL_DUMP_ON_TIMEOUT"};

// Environment Variable to control whether Desync Debug is enabled.
// This variable must be set together with TORCH_NCCL_ASYNC_ERROR_HANDLING.
static std::vector<std::string> TORCH_NCCL_DESYNC_DEBUG = {
    "TORCH_NCCL_DESYNC_DEBUG",
    "NCCL_DESYNC_DEBUG"};

static std::vector<std::string> TORCH_NCCL_ENABLE_TIMING = {
    "TORCH_NCCL_ENABLE_TIMING",
    "NCCL_ENABLE_TIMING"};

static std::vector<std::string> TORCH_NCCL_ENABLE_MONITORING = {
    "TORCH_NCCL_ENABLE_MONITORING"};

static std::vector<std::string> TORCH_NCCL_HEARTBEAT_TIMEOUT_SEC = {
    "TORCH_NCCL_HEARTBEAT_TIMEOUT_SEC"};

static std::vector<std::string> TORCH_NCCL_TRACE_BUFFER_SIZE = {
    "TORCH_NCCL_TRACE_BUFFER_SIZE"};

constexpr const char* NCCL_BACKEND_NAME = "nccl";

constexpr const char* TIMEOUT_DUMP = "timeout_dump";

constexpr auto kProcessGroupNCCLDefaultTimeout =
    std::chrono::milliseconds(10 * 60 * 1000);

// NoHandling: do not handle asynchronous NCCL errors
// TearDown: tear down process upon error, see `WorkNCCL::handleException`
// CleanUpOnly: just clean up collectives and abort communicators without
// tearing down process SkipCleanUp: (this is a temporary option and can be
// removed in future) tear down process without cleaning up NCCL communicators.
// This should be used as a last resort in case `ncclCommAbort` itself is
// hanging
enum ErrorHandlingMode {
  NoHandling = 0,
  TearDown = 1,
  CleanUpOnly = 2,
  SkipCleanUp = 3
};

#define SHOULD_CLEAN_UP(a) (a != NoHandling && a != SkipCleanUp)

#define SHOULD_TEAR_DOWN(a) (a != NoHandling && a != CleanUpOnly)

#define PRINT_COLLECTIVE_HASH_SIGNATURE(phase, opType, numel, hashValue)      \
  LOG(WARNING) << logPrefix() << "Hash of " << phase << " to NCCL " << opType \
               << " with size " << numel << " is " << hashValue;

// If set, ProcessGroupNCCL doesn't use recordStream calls to ensure
// caching allocator safety for tensors used on both user-facing and
// internal comm streams.
// Instead, it stashes live references to those tensors until after
// user-facing streams are synced with comm streams.
// See stashed_for_allocator_safety_ below.
static std::vector<std::string> TORCH_NCCL_AVOID_RECORD_STREAMS = {
    "TORCH_NCCL_AVOID_RECORD_STREAMS"};

// If set, ProcessGroupNCCL registers postAlloc and preFree hooks to cuda cache
// allocator so that whenever a tensor is allocated or freed, ProcessGroupNCCL
// can register/deregister the tensor on all available NCCL communicators.
static std::vector<std::string> TORCH_NCCL_USE_TENSOR_REGISTER_ALLOCATOR_HOOK =
    {"TORCH_NCCL_USE_TENSOR_REGISTER_ALLOCATOR_HOOK",
     "NCCL_USE_TENSOR_REGISTER_ALLOCATOR_HOOK"};

// ProcessGroupNCCL implements NCCL bindings for c10d.
//
// All functions of the class are expected to be called in the same order
// across all processes in the process group.  This is the only way that we
// can guarantee to match up the same calls among all processes.
//
// All NCCL functions provided by this class are asynchronous functions. More
// specifically, each NCCL call is scheduled on a separate CUDA stream that is
// different from the current CUDA stream. This is for the purpose of
// achieving potentially concurrency and better performance. As a result,
// it is the callers' responsibility to make sure that the CUDA stream their
// code works on needs to wait for the NCCL operation from
// this class.
//
// This can be done by calling:
//
// either WorkNCCL::wait() or WorkNCCL::synchronize(), both achieves the same
// functionality and are synonyms.
//
// Also note that WorkNCCL::finishedGPUExecution() is a helper function only
// provided by ProcessGroupNCCL to check if the NCCL operation of WorkNCCL has
// finished execution on the GPU (not just scheduled).
//
// Example on using the NCCL process group
//
//   ProcessGroupNCCL pg(store, rank, size);
//   std::shared_ptr<WorkNCCL> work = pg.allreduce(tensors);
//
//   // At this point, NCCL kernel has already by queued successfully
//   // Now, let current stream wait for the NCCL to finish, this function is
//   // async operation as well
//
//   work->wait()
//
//   // Now continue on other work in the current stream.
class TORCH_API ProcessGroupNCCL : public Backend {
 public:
  class WorkNCCL : public Work, public std::enable_shared_from_this<WorkNCCL> {
   public:
    friend struct WorkInfo;

    // Constructor takes a list of CUDA devices
    WorkNCCL(
        const std::vector<at::Device>& devices,
        int rank,
        OpType opType,
        uint64_t seq,
        const char* profilingTitle = nullptr,
        const c10::optional<std::vector<at::Tensor>>& inputs = c10::nullopt,
        bool desyncDebug = false,
        bool enableTiming = false,
        DebugLevel distDebugLevel = DebugLevel::Off);
    // Copy constructor doing partial copy without outputs_. Cleanup thread
    // monitors and removes finished works. However it will deadlock when
    // destructs outputs_ tensors who are view tensors in autograd graph.
    WorkNCCL(const WorkNCCL& w);

    ~WorkNCCL() override;

    // Checks if the NCCL kernel has started to execute.
    bool isStarted();

    // Checks if request has completed. In this specific case of NCCL, it checks
    // if the NCCL operation has completed on the GPU in its own NCCL stream.
    // Non-blocking operation.
    bool isCompleted() override;

    bool isSuccess() const override;

    // Same as calling synchronize() for NCCL work.
    bool wait(std::chrono::milliseconds timeout = kNoTimeout) override;

    void abort() override;

    // Let current stream wait on the completing of the NCCL work
    // Throws on exceptions. Blocking operation, which will wait for work
    // completion.
    void synchronize() override;

    // Synchronize streams by blocking each on the NCCL stream
    void synchronizeStreams();

    // Helper function to handle exception (throw if needed).
    void handleException(ErrorHandlingMode asyncErrorHandling);

    // Helper function that checks if the NCCL kernels have finished
    // execution on the GPUs
    bool finishedGPUExecution();

    // Get a Future object that will be marked as completed internally.
    c10::intrusive_ptr<c10::ivalue::Future> getFuture() override;

    float getDuration() const override;

    uint64_t getSequencenumber() const override;

    const std::string& logPrefix() const;

    // Helper function that sets an exception_ptr on the WorkNCCL object.
    void setException(std::exception_ptr exception_ptr);

    // Helper function that returns True if the WorkNCCL object has timed out
    // and False otherwise.
    // In case of timeout, set exception on the WorkNCCL object.
    bool checkTimeout(
        c10::optional<std::chrono::milliseconds> timeout = c10::nullopt);

    std::vector<at::Tensor> result() override;

   protected:
    // The cached list of CUDA devices to operate on
    std::vector<at::Device> devices_;

    // The start CUDA events of NCCL operator tracking this work item on
    // multiple CUDA devices. These start CUDA events are needed by desync
    // debugging if enabled.
    std::shared_ptr<std::vector<at::cuda::CUDAEvent>> ncclStartEvents_;

    // The end CUDA events of NCCL operator tracking this work item on
    // multiple CUDA devices.
    std::shared_ptr<std::vector<at::cuda::CUDAEvent>> ncclEndEvents_;

    // The NCCL communicators used for this work item.
    std::vector<std::shared_ptr<NCCLComm>> ncclComms_;

    // Tensors used for barrier op
    std::vector<at::Tensor> barrierTensors_;

    // Clone of blockingWait_ from ProcessGroupNCCL.
    bool blockingWait_ = false;

    // Clone of avoidRecordStreams_ from ProcessGroupNCCL.
    bool avoidRecordStreams_ = false;

    // Clone of opTimeout_ from ProcessGroupNCCL.
    std::chrono::milliseconds opTimeout_;

    // Time point representing when the work started.
    std::chrono::time_point<std::chrono::steady_clock> workStartTime_;

    // Record the collective sequential number.
    uint64_t seq_;

    // Indicates if the nccl start event has been updated to the store trace.
    // This will be used by desync debug.
    bool startTraceUpdated_{false};

    // Record collective sizes for debug. We only record the size on the first
    // device as multi-device per process is deprecated
    size_t numelIn_ = -1;
    size_t numelOut_ = -1;

    // Wrapper method for the static checkForNCCLErrors which can be overridden
    // for tests.
    virtual std::exception_ptr checkForNCCLErrors(
        const std::vector<std::shared_ptr<NCCLComm>>& ncclComms) const;

    friend std::ostream& operator<<(
        std::ostream& output,
        const WorkNCCL& workNCCL);

   private:
    // Helper function for synchronize
    void synchronizeInternal(std::chrono::milliseconds timeout);

    // Checks for NCCL errors and sets an appropriate exception_ptr.
    void checkAndSetException();

    // Just checks whether GPU execution has started, without modifying
    // exception_ptr.
    bool startedGPUExecutionInternal() const;

    // Just checks whether GPU execution has completed, without modifying
    // exception_ptr.
    bool finishedGPUExecutionInternal() const;

    // Reference to the store so that we can write aborted communicators
    // to the store.
    c10::intrusive_ptr<Store> store_;

    // Store a reference to NCCL collective's outputs, used by result and to
    // give a more descriptive message when representing the Work as a string.
    std::shared_ptr<std::vector<at::Tensor>> outputs_;

    // TORCH_NCCL_AVOID_RECORD_STREAMS implementation helper.
    // Stores references to participating non-output tensors (ie inputs,
    // flattened intermediates).
    // We'll clear this list in synchronizeStreams, just after user-facing
    // stream(s) are synced with the nccl work stream(s).
    // By keeping these refs (as well as outputs_) alive until after the
    // collective's work rejoins the user-facing streams, we achieve
    // caching allocator safety without any recordStream calls.
    // For in-place collectives, some refs stashed here may alias outputs_,
    // but that doesn't do any harm.
    std::shared_ptr<std::vector<at::Tensor>> stashed_for_allocator_safety_;

    // The future returned by getFuture.
    c10::intrusive_ptr<at::ivalue::Future> future_;

    bool timingEnabled_;
    // unique id used to tell the trace buffer that this
    // work has completed
    c10::optional<uint64_t> trace_id_;
    DebugLevel distDebugLevel_;
    friend class ProcessGroupNCCL;
  };

  struct Options : Backend::Options {
    // NOTE: timeout in ProcessGroupNCCL::Options denote the timeout for
    // operations. This is only used when blockingWait_ is enabled.
    explicit Options(bool is_high_priority_stream = false);

    // return intrusive_ptr of the object
    static c10::intrusive_ptr<Options> create(
        bool is_high_priority_stream = false) {
      return c10::make_intrusive<Options>(is_high_priority_stream);
    }

    // Schedule NCCL operations on high priority CUDA streams
    bool is_high_priority_stream;

#ifdef NCCL_HAS_COMM_NONBLOCKING
    // Configure ranks
    ncclConfig_t config = NCCL_CONFIG_INITIALIZER;
#endif

    // Optional "parent" backend and color to create communicators from
    // via `ncclCommSplit`
    std::shared_ptr<ProcessGroupNCCL> split_from;
    int64_t split_color{0};
    std::vector<uint64_t> global_ranks_in_group;
  };

  // If you wish to create multiple process groups, each with a potentially
  // different rank and size, you can do so by passing a new store instance
  // to each one. If you have only a single store object, you can
  // use the `c10d::PrefixStore` to derive scoped instances.
  // This is also what the Python API in torch.distributed does.
  //
  // The process group instance keeps a reference to the store because
  // it may be used long after the constructor runs. In fact, the constructor
  // doesn't create any NCCL communicators. A single NCCL communicator can
  // only be used on a specific set of devices, and are therefore created
  // on-demand when a collective runs. If another collective is executed later,
  // against a different set of devices, the process group creates another NCCL
  // communicator. These NCCL communicators are cached and reused if possible.
  //
  ProcessGroupNCCL(
      const c10::intrusive_ptr<Store>& store,
      int rank,
      int size,
      c10::intrusive_ptr<Options> options = Options::create());

  // This constructor includes the deprecated `groupName` argument.
  // If you have existing code that uses the `groupName`, you can replace
  // it by specifying a `c10d::PrefixStore(groupName, store)` for store.
  C10_DEPRECATED ProcessGroupNCCL(
      const c10::intrusive_ptr<Store>& store,
      int rank,
      int size,
      const std::string& groupName,
      c10::intrusive_ptr<Options> options = Options::create())
      : ProcessGroupNCCL(store, rank, size, options) {}

  ~ProcessGroupNCCL() override;

  c10::intrusive_ptr<Options> getOptions() {
    return options_;
  }

  const std::string getBackendName() const override {
    return std::string(NCCL_BACKEND_NAME);
  }

  bool supportsSplitting() const override {
    return true;
  }

  void startCoalescing() override;

  c10::intrusive_ptr<Work> endCoalescing() override;

  c10::intrusive_ptr<Work> broadcast(
      std::vector<at::Tensor>& tensors,
      const BroadcastOptions& opts = BroadcastOptions()) override;

  c10::intrusive_ptr<Work> _broadcast_oop(
      std::vector<at::Tensor>& outputTensors,
      std::vector<at::Tensor>& inputTensors,
      const BroadcastOptions& opts = BroadcastOptions());

  c10::intrusive_ptr<Work> allreduce_sparse(
      std::vector<at::Tensor>& tensors,
      const AllreduceOptions& opts = AllreduceOptions()) override;

  c10::intrusive_ptr<Work> allreduce(
      std::vector<at::Tensor>& tensors,
      const AllreduceOptions& opts = AllreduceOptions()) override;

  c10::intrusive_ptr<Work> allreduce_coalesced(
      std::vector<at::Tensor>& tensors,
      const AllreduceCoalescedOptions& opts =
          AllreduceCoalescedOptions()) override;

  c10::intrusive_ptr<Work> reduce(
      std::vector<at::Tensor>& tensors,
      const ReduceOptions& opts = ReduceOptions()) override;

  c10::intrusive_ptr<Work> _reduce_oop(
      std::vector<at::Tensor>& outputTensors,
      std::vector<at::Tensor>& inputTensors,
      const ReduceOptions& opts = ReduceOptions());

  c10::intrusive_ptr<Work> allgather(
      std::vector<std::vector<at::Tensor>>& outputTensors,
      std::vector<at::Tensor>& inputTensors,
      const AllgatherOptions& opts = AllgatherOptions()) override;

  c10::intrusive_ptr<Work> _allgather_base(
      at::Tensor& outputbuffer,
      at::Tensor& inputbuffer,
      const AllgatherOptions& opts = AllgatherOptions()) override;

  c10::intrusive_ptr<Work> allgather_coalesced(
      std::vector<std::vector<at::Tensor>>& outputTensorLists,
      std::vector<at::Tensor>& inputTensors,
      const AllgatherOptions& opts = AllgatherOptions()) override;

  c10::intrusive_ptr<Work> allgather_into_tensor_coalesced(
      std::vector<at::Tensor>& outputs,
      std::vector<at::Tensor>& inputs,
      const AllgatherOptions& opts = AllgatherOptions()) override;

  c10::intrusive_ptr<Work> reduce_scatter(
      std::vector<at::Tensor>& outputTensors,
      std::vector<std::vector<at::Tensor>>& inputTensors,
      const ReduceScatterOptions& opts = ReduceScatterOptions()) override;

  c10::intrusive_ptr<Work> _reduce_scatter_base(
      at::Tensor& outputTensor,
      at::Tensor& inputTensor,
      const ReduceScatterOptions& opts = ReduceScatterOptions()) override;

  c10::intrusive_ptr<Work> reduce_scatter_tensor_coalesced(
      std::vector<at::Tensor>& outputs,
      std::vector<at::Tensor>& inputs,
      const ReduceScatterOptions& opts = ReduceScatterOptions()) override;

  c10::intrusive_ptr<Work> barrier(
      const BarrierOptions& opts = BarrierOptions()) override;

  c10::intrusive_ptr<Work> alltoall_base(
      at::Tensor& outputTensor,
      at::Tensor& inputTensor,
      std::vector<int64_t>& outputSplitSizes,
      std::vector<int64_t>& inputSplitSizes,
      const AllToAllOptions& opts = AllToAllOptions()) override;

  c10::intrusive_ptr<Work> alltoall(
      std::vector<at::Tensor>& outputTensors,
      std::vector<at::Tensor>& inputTensors,
      const AllToAllOptions& opts = AllToAllOptions()) override;

  c10::intrusive_ptr<Work> send(
      std::vector<at::Tensor>& tensors,
      int dstRank,
      int tag) override;

  c10::intrusive_ptr<Work> recv(
      std::vector<at::Tensor>& tensors,
      int srcRank,
      int tag) override;

  void groupStart();

  void groupEnd();

  void groupEndNonblocking(std::vector<std::shared_ptr<NCCLComm>> comms);

  // Unsupported Ops
  c10::intrusive_ptr<Work> gather(
      std::vector<std::vector<at::Tensor>>& outputTensors,
      std::vector<at::Tensor>& inputTensors,
      const GatherOptions& opts = GatherOptions()) override;

  c10::intrusive_ptr<Work> scatter(
      std::vector<at::Tensor>& outputTensors,
      std::vector<std::vector<at::Tensor>>& inputTensors,
      const ScatterOptions& opts = ScatterOptions()) override;

  c10::intrusive_ptr<Work> recvAnysource(
      std::vector<at::Tensor>& tensors,
      int tag) override;

  // Agrees on an initial sequence number for the whole group by having rank 0
  // create it and broadcast it to other ranks using the store.
  void setSequenceNumberForGroup() override;

  // Retrieves the current sequence number for the whole group, which should be
  // in sync. If the returned number is not consistent across the group, it
  // may indicate that there is some sort of collective desynchronization.
  uint64_t getSequenceNumberForGroup() override;

  // Return the total number of splits the communicators held by this process
  // group have performed.
  uint64_t getCommSplitCounter() const;

  void registerOnCompletionHook(
      std::function<void(std::shared_ptr<WorkInfo>)>&& hook) override;
  void waitForPendingWorks() override;

  void enableCollectivesTiming() override;

  // Helper function for iteratively aborting communicators in the provided map
  void abortCommsFromMap(
      std::unordered_map<std::string, std::vector<std::shared_ptr<NCCLComm>>>&
          ncclCommsMap,
      c10::optional<std::string> abortReason);

  c10::intrusive_ptr<intra_node_comm::IntraNodeComm> initIntraNodeComm();

  // Provides an API to abort the ProcessGroup (similar to ncclCommAbort)
  // instead of relying on ProcessGroupNCCL destructor.
  void abort(c10::optional<std::string> abortReason = c10::nullopt);

  void shutdown();

  void eagerConnectSingleDevice(at::Device device) override;

  void performNocolorSplit(at::Device device);

 protected:
  // Helper that broadcasts nccl unique ID to all ranks through the store
  void broadcastUniqueNCCLID(
      ncclUniqueId* ncclID,
      bool isSingleP2POp,
      const std::string& devicesKey,
      int p2pRank);

  // Helper that either looks up the cached NCCL communicators or creates
  // a new set of NCCL communicators as a cache entry
  std::vector<std::shared_ptr<NCCLComm>>& getNCCLComm(
      const std::string& devicesKey,
      const std::vector<at::Device>& devices,
      OpType opType,
      int p2pRank = 0,
      bool isSendRecvSelf = false);

  // Wrapper method which can be overridden for tests.
  virtual std::exception_ptr checkForNCCLErrors(
      const std::vector<std::shared_ptr<NCCLComm>>& ncclComms);

  virtual c10::intrusive_ptr<ProcessGroupNCCL::WorkNCCL> initWork(
      std::vector<at::Device> devices,
      int rank,
      OpType opType,
      const char* profilingTitle = nullptr,
      const std::vector<at::Tensor>& inputs = {},
      const std::vector<at::Tensor>& outputs = {});

 private:
  int globalRankStart;
  int globalRankStride;

  // Helper that encapsulates work shared across all collective communication
  // primitives.  The callbacks have the following signatures:
  //
  //    ncclResult_t fn(at::Tensor& input, at::Tensor& output,
  //                    ncclComm_t, at::cuda::CUDAStream&);
  //    void {pre,post}(std::vector<at::cuda::CUDAStream&>);
  template <typename Fn>
  c10::intrusive_ptr<Work> collective(
      std::vector<at::Tensor>& input,
      std::vector<at::Tensor>& output,
      Fn fn,
      OpType opType,
      const char* profilingTitle = nullptr,
      bool avoidRecordStreams = false);

  template <typename Fn, typename PreProcess, typename PostProcess>
  c10::intrusive_ptr<Work> collective(
      std::vector<at::Tensor>& input,
      std::vector<at::Tensor>& output,
      Fn fn,
      PreProcess pre,
      PostProcess post,
      OpType opType,
      const char* profilingTitle = nullptr,
      bool avoidRecordStreams = false);

  // Helper that encapsulates work shared across point-to-point communication
  // primitives. It is the same structure as the helper used for collective
  // communication primitives.
  template <typename Fn>
  c10::intrusive_ptr<Work> pointToPoint(
      std::vector<at::Tensor>& tensor,
      Fn fn,
      int peer,
      OpType opType,
      const char* profilingTitle = nullptr);
  template <typename Fn, typename PreProcess, typename PostProcess>
  c10::intrusive_ptr<Work> pointToPoint(
      std::vector<at::Tensor>& tensor,
      Fn fn,
      int peer,
      OpType opType,
      PreProcess pre,
      PostProcess post,
      const char* profilingTitle);

  c10::intrusive_ptr<Work> allreduce_impl(
      std::vector<at::Tensor>& tensors,
      const AllreduceOptions& opts = AllreduceOptions());

  // Checks for NCCL errors on each of the communicators and returns an
  // appropriate exception_ptr (nullptr if no errors).
  static std::exception_ptr checkForNCCLErrorsInternal(
      const std::vector<std::shared_ptr<NCCLComm>>& ncclComms);

  // Function that runs as part of a separate thread and checks for errors on
  // NCCL communicators. We need a separate thread to check for NCCL errors
  // since we can't rely on the user calling certain methods like wait(),
  // isCompleted() etc. to detect and remediate errors. In addition to this, we
  // need a mechanism to safely abort and remove NCCL communicators from our
  // cache. This can be done cleanly by having a thread for the ProcessGroupNCCL
  // class. Attempting to modify the communicator cache from the WorkNCCL class
  // might run into issues with object lifetime since the ProcessGroupNCCL
  // object might get destroyed before the WorkNCCL object.
  void ncclCommWatchdog();

  // Return the CUDA device most likely associated with this backend.
  // If we aren't bound to a specific device, there is no strict
  // guarantee that this heuristic is the correct assignment of ranks
  // to GPUs that Python layers use, but in practice it tends to be.
  // Fortunately we don't rely on this for correctness of any tensor
  // operations, just for ancillary uses like barriers.
  at::Device guessDeviceForRank() const;

  // Destroys initialized NCCL communicators in devNCCLComMap_ given by input
  // key. Throws if there are no communicators to destroy. Also removes
  // communicators from the cache and clears used device indices.
  void destroyNCCLComms(const std::string& devNCCLCommMapKey);

  // Watchdog's inside loop.
  // Takes care of cleaning up completed work, and aborting upon failure or
  // timeout.
  void watchdogHandler();

  void runHookLoop();

  // In the timeout case and we will dump debug info such as the NCCL flight
  // recorder to storage. Down the road, if we have more complicated or blocking
  // operations, we might need to use a side thread to do it.
  bool dumpDebuggingInfo();

  // Desync debug helper
  void logWorkStart(WorkNCCL& work);

  // Desync debug helper
  void logWorkEnd(WorkNCCL& work);

  // Generates a prefix that is unique to this process group and rank, for
  // disambiguating logs
  std::string createLogPrefix() const;

  // Returns the unique prefix created in createLogPrefix
  const std::string& logPrefix() const;

  // Returns the global rank of the device. This function assumes that users
  // always create a default global process group(PG) which includes all
  // devices. It is called in the constructor of ProcessGroupNCCL, so it always
  // return the rank_ of the the very first PG created, aka, default global PG.
  const int& globalRank() const;

 protected:
  // Function that runs as part of a separate thread aside from watchdog
  // thread because we need to check the heartbeat from watchdog thread
  // so that when we get stuck in some NCCL/CUDA calls,
  // we can dump the debugging information and abort the process.
  virtual void heartbeatMonitor();

  // Function that directly trigger std::abort so that the whole process
  // gets terminated.
  virtual void terminateProcess(std::string errMsg);

  // Create a thread that dumps debug info to the file specified as
  // ${TORCH_NCCL_DEBUG_INFO_TEMP_FILE}{$RANK}
  // Serializes all dumping activity, but allows concurrent calls.
  // Each call returns a future, which can be checked or waited on
  // for dump completion.
  std::future<bool> launchAsyncDebugDump();

  // Helper to wait up to the specified timeout and then abandon the dump.
  // Logs on timeout, and asserts the future's status is as expected.
  void waitForDumpOrTimeout(std::future<bool>& fut, size_t timeout_sec = 30);

  // When watchdog timeout, this function will be called and return debug info
  // for users. For now we only get information from retrieveDesyncReport.
  // We are working on enabling more useful debug information for watchdog
  // timeout.
  virtual std::string getNCCLWatchdogDebugInfo();

  static const int64_t kWatchdogThreadSleepMillis;

  // The store is used to broadcast the NCCL unique ID of rank 0.
  c10::intrusive_ptr<Store> store_;

  bool storeError_{false};

  const c10::intrusive_ptr<Options> options_;

  // The number of NCCL communicators that have been created during
  // the lifetime of this process group. This sequence number is
  // used to scope keys used in the store.
  uint64_t ncclCommCounter_{0};

  // The store keys to trace the last NCCL collective kernel CUDA events - start
  // event and end event respectively. These are used to do desync root cause
  // analysis.
  const std::string traceKeyStart_;
  const std::string traceKeyEnd_;

  // The NCCL communicator that the process group has cached.
  //
  // For collective operations:
  // The key is a list of GPU devices that an operation is operating on
  // The GPU devices are stored in a device sequence and the cache NCCL
  // communicator is associated with this GPU device sequence
  //
  // e.g. If the process group op only uses device 0, then the value of
  // the used device string stored (value of the hashmap) would be "0".
  //
  //      If the process group op uses device 0 - 7 and the each tensor of the
  //      input tensor list is on device, 0, 1, 2, 3, 4, 5, 6, 7 separately,
  //      then the value of the used device string (key) stored would be
  //      "0,1,2,3,4,5,6,7"
  //
  //      If the process group op uses device 0 - 7 and the each tensor of the
  //      input tensor list is on device, 0, 4, 5, 6, 7, 1, 2, 3 separately,
  //      then the value of the used device string stored would be
  //      "0,4,5,6,7,1,2,3"
  //
  //      Note that the order of the device for the tensor list matters.
  //
  // For point-to-point operations:
  // The key is a string of my current rank and the peer process rank.
  // e.g. If process 1 and process 2 are involved in a point-to-point
  // communication, the key will be "1:2" on both processes. Note: this is for
  // the scenario where there is only 1 GPU per process. When it comes to
  // multiple GPUs per process, this part may need to redesigned.
  std::unordered_map<std::string, std::vector<std::shared_ptr<NCCLComm>>>
      devNCCLCommMap_;

  // The NCCL communicators currently in process of being initialized.
  std::unordered_map<std::string, std::vector<std::shared_ptr<NCCLComm>>>
      inInitializationCommMap_;

  // Map from ncclUniqueId to appropriate communicator.
  std::unordered_map<std::string, std::vector<std::shared_ptr<NCCLComm>>>
      ncclIdToCommMap_;

  // Mutex to guard maps like devNCCLCommMap_ and ncclIdToCommMap_.
  std::mutex mutex_;

  // Heartbeat of watchdog thread.
  std::atomic_uint64_t heartbeat_;

  // The time interval used for deciding whether there is no watchdog heartbeat.
  int heartbeatTimeoutInSec_;

  // Size of ring buffer where we store NCCL Traces for debugging.
  int ncclTraceBufferSize_;

  // We gate the heartbeat monitor thread so that we can roll it out gradually.
  std::atomic<bool> monitorThreadEnabled_;

  // Monitor thread which checks the heartbeat of Watchdog thread.
  // If the monitor thread finds there is no heartbeat, it will dump debug info
  // and then kill the watchdog thread to avoid hang.
  std::thread ncclHeartbeatMonitorThread_;

  // Watchdog thread which looks for errors on the cached NCCL communicators.
  std::thread ncclCommWatchdogThread_;

  std::thread onCompletionHookThread_;

  // Whether or not we should terminate the watchdog and workCleanup threads.
  std::atomic<bool> terminateProcessGroup_;

  // Whether or not we should terminate the heartbeat monitoring threads.
  std::atomic<bool> terminateHeartbeatMonitorThread_;

  // Whether we are in the shutdown mode when we are trying to get debug info,
  // such as desync report.
  std::atomic<bool> collectiveDebugInfoMode_;

  // Whether there are hooks pending to be fired
  std::atomic<bool> hasPendingHooks_;

  // Mutex to Guard workMetaList_
  std::mutex workMetaListMutex_;

  // Mutex to Guard monitorWakeUpCV_
  std::mutex monitorMutex_;

  bool writeDebugInfo_ = false;

  // Condition Variable for watchdog thread sleep
  std::condition_variable workMetaListCV_;

  // Condition Variable for monitor thread to wake up early
  std::condition_variable monitorWakeUpCV_;

  // Vector to Store WorkNCCL pointers
  std::list<ProcessGroupNCCL::WorkNCCL> workMetaList_;

  std::chrono::time_point<std::chrono::steady_clock> lastWorkListUpdateTime_;

  // Mutex to Guard workMetaList_
  std::mutex completedWorkListMutex_;

  // Condition Variable for watchdog thread sleep
  std::condition_variable completedWorkListCV_;

  std::list<ProcessGroupNCCL::WorkNCCL> completedWorkList_;

  // Add Work Pointer to workVector
  void workEnqueue(c10::intrusive_ptr<ProcessGroupNCCL::WorkNCCL>);

  // The CUDA streams used by NCCL kernels
  std::unordered_map<std::string, std::vector<at::cuda::CUDAStream>>
      ncclStreams_;

  // The CUDA events used to sync NCCL streams
  std::unordered_map<std::string, std::vector<at::cuda::CUDAEvent>> ncclEvents_;

  // Device Indexes used for all collectives in this group
  std::set<int> usedDeviceIdxs_;

  // Flag to denote if a coalescing groupStart/groupEnd block is active
  int coalescing_state_ = 0;

  // Stores device indexes for all collectives run inside a coalescing block
  std::vector<std::vector<at::Device>> coalescedDevices_;

  // Stores communicators for all collectives run inside a coalescing block
  std::vector<std::vector<std::shared_ptr<NCCLComm>>> coalescedComms_;

  // map from the key: "group name + pg counter (ID)" to the
  // unique NCCL ID count. This needs to be group and pg specific
  //
  // For each process group, we need a uniform unique NCCL ID counter to ensure
  // that NCCL operation in this process group can be completed successfully.
  // Since each process group ID belongs to a group name, the key to this map
  // is a combination of group name and ProcessGroupNCCL ID.
  static std::unordered_map<std::string, ssize_t> pgUniqueNCCLIDCnt_;

  // map from group name to the pg counter (ID) within that group
  //
  // For each group with the "group name" (which is the key), we need to
  // keep track of a unique process group ID when creating a new
  // ProcessGroupNCCL for this "group name". Therefore, the value of this
  // map keeps the unique ProcessGroupNCCL's ID for a specific group with
  // the "group name". The reason we need a per-group process group ID counter
  // is that different group can have different ranks and we need ensure that
  // each group has its own uniform process group ID for all its ranks.
  static std::unordered_map<std::string, ssize_t> processGroupCounterMap_;

  // Whether or not wait() and synchronize() are blocking operations that wait
  // for the operation to complete.
  bool blockingWait_ = false;

  // Whether or not to hook the cache allocator to register all allocated
  // tensors
  bool useTensorRegisterAllocatorHook_ = false;

  // Whether or not the workCleanupThread is used to perform async error
  // handling.
  ErrorHandlingMode asyncErrorHandling_ = NoHandling;

  // Whether or not to enable timeout root cause analysis.
  bool desyncDebug_;

  // Whether or not to dump debug info on timeout
  bool dumpOnTimeout_;

  // Whether or not to create start CUDAEvent and enable timing for start
  // and end events. Note that enableTiming_ is always true if desyncDebug_
  // is set to true.
  std::atomic<bool> enableTiming_;

  // Flag to enable the print of hash value of input/output of collectives for
  // verification.
  std::atomic<bool> enableCollecticeHashDebug_;

  // Whether or not TORCH_NCCL_AVOID_RECORD_STREAMS was set
  bool avoidRecordStreams_ = false;

  // Set of communicators that this process group has aborted and their
  // ncclUniqueId has been written to the store. We don't need a lock
  // for this map since only the watchdog thread accesses this set. The
  // set contains the string representation of ncclUniqueId.
  std::unordered_set<std::string> abortedComms_;

  // The number of active ncclGroupStart() calls. This counter will be increased
  // by 1 when ncclGroupStart() is called and decreased by 1 when ncclGroupEnd()
  // is called.
  static thread_local uint64_t ncclActiveGroupCounter_;

  // Counting for the sequential number of NCCL collective call.
  uint64_t seq_{0};

  std::exception_ptr watchDogException_ = nullptr;

  size_t uid_;

  std::string logPrefix_;

  c10::intrusive_ptr<intra_node_comm::IntraNodeComm> intraNodeComm_;
};

TORCH_API std::string dump_nccl_trace();

// Gets a mutable reference to a global optional function.  Heartbeat Monitor
// will query this function and if available, call it to dump traces. Inside
// fbcode, we store a function here that uses an internal tool for process
// tracing
TORCH_API c10::optional<std::function<std::string()>>& get_cpp_trace_dumper();

// Similar to get_cpp_trace_dumper, this stores a function defined in
// torch-python layer that lets us check whether the GIL can be acquired,
// helpful for instrumenting in cases where a hang was observed.
TORCH_API c10::optional<std::function<bool()>>& get_gil_checker();
} // namespace c10d

#endif // USE_C10D_NCCL<|MERGE_RESOLUTION|>--- conflicted
+++ resolved
@@ -13,6 +13,7 @@
 
 #include <torch/csrc/distributed/c10d/Backend.hpp>
 #include <torch/csrc/distributed/c10d/NCCLUtils.hpp>
+#include <torch/csrc/distributed/c10d/PrefixStore.hpp>
 #include <torch/csrc/distributed/c10d/Store.hpp>
 #include <torch/csrc/distributed/c10d/intra_node_comm.hpp>
 
@@ -28,51 +29,65 @@
 #include <torch/custom_class.h>
 
 namespace c10d {
-<<<<<<< HEAD
-// Environment variable which controls whether we perform a NCCL healt check
-// which ensures communicators are healthy at the beginning of init.
-static std::vector<std::string> TORCH_ENABLE_NCCL_HEALTH_CHECK = {
-    "TORCH_ENABLE_NCCL_HEALTH_CHECK",
-    "ENABLE_NCCL_HEALTH_CHECK"};
-=======
->>>>>>> 9768f73c
-
-// Environment variable which controls whether or not wait() is blocking or
-// non-blocking.
+
+// Control whether or not wait() is blocking or non-blocking.
 static std::vector<std::string> TORCH_NCCL_BLOCKING_WAIT = {
     "TORCH_NCCL_BLOCKING_WAIT",
     "NCCL_BLOCKING_WAIT"};
 
-// Environment variable which controls whether or not we perform Async Error
-// Handling with NCCL.
+// Control whether or not we perform Async Error Handling with NCCL.
 static std::vector<std::string> TORCH_NCCL_ASYNC_ERROR_HANDLING = {
     "TORCH_NCCL_ASYNC_ERROR_HANDLING",
     "NCCL_ASYNC_ERROR_HANDLING"};
 
-// Environment Variable to control whether dumping debug info on watchdog
+// Control whether dumping debug info on watchdog
 // timeout is enabled. This variable must be set together with
 // TORCH_NCCL_ENABLE_MONITORING=1 and TORCH_NCCL_TRACE_BUFFER_SIZE > 0.
 static std::vector<std::string> TORCH_NCCL_DUMP_ON_TIMEOUT = {
     "TORCH_NCCL_DUMP_ON_TIMEOUT"};
 
-// Environment Variable to control whether Desync Debug is enabled.
-// This variable must be set together with TORCH_NCCL_ASYNC_ERROR_HANDLING.
+// Control whether Desync Debug is enabled. This variable must be set
+// together with TORCH_NCCL_ASYNC_ERROR_HANDLING.
 static std::vector<std::string> TORCH_NCCL_DESYNC_DEBUG = {
     "TORCH_NCCL_DESYNC_DEBUG",
     "NCCL_DESYNC_DEBUG"};
 
+// Enable recording start-events for all ProcessGroupNCCL collectives, and
+// compute accurate collective timing per-collective. (Note: end-events are
+// recorded by default. Turn on this flag can increase chances of a watchdog
+// hang due to performing a CUDA event query which eventually calls
+// cudaEventElapsedTime() API.
 static std::vector<std::string> TORCH_NCCL_ENABLE_TIMING = {
     "TORCH_NCCL_ENABLE_TIMING",
     "NCCL_ENABLE_TIMING"};
 
+// Enable monitoring thread which aborts the process when the ProcessGroupNCCL
+// Watchdog thread gets stuck and no heartbeat is detected after
+// TORCH_NCCL_HEARTBEAT_TIMEOUT_SEC. This can happen due to calling CUDA/NCCL
+// APIs that may hang. It is Useful to prevent jobs being stuck for a prolonged
+// time than necessary tying up cluster resources.
 static std::vector<std::string> TORCH_NCCL_ENABLE_MONITORING = {
     "TORCH_NCCL_ENABLE_MONITORING"};
 
+// Control the watchdog heartbeat timeout period after which the monitoring
+// thread will abort the process.
 static std::vector<std::string> TORCH_NCCL_HEARTBEAT_TIMEOUT_SEC = {
     "TORCH_NCCL_HEARTBEAT_TIMEOUT_SEC"};
 
+// The maximum number of events we store in the flight recorder's ring buffer.
+// (One event could be the start or end of a collective, for example).
 static std::vector<std::string> TORCH_NCCL_TRACE_BUFFER_SIZE = {
     "TORCH_NCCL_TRACE_BUFFER_SIZE"};
+
+// Control how much extra time we will wait for dumping the debugging info
+// before we exit and throws timeout exception.
+static std::vector<std::string> TORCH_NCCL_WAIT_TIMEOUT_DUMP_MILSEC = {
+    "TORCH_NCCL_WAIT_TIMEOUT_DUMP_MILSEC"};
+
+// Control the interval inside the watchdog thread to check the coordinated
+// signal from other ranks, e.g. to dump the debugging information.
+static std::vector<std::string> TORCH_NCCL_COORD_CHECK_MILSEC = {
+    "TORCH_NCCL_COORD_CHECK_MILSEC"};
 
 constexpr const char* NCCL_BACKEND_NAME = "nccl";
 
@@ -713,7 +728,10 @@
 
   // Helper to wait up to the specified timeout and then abandon the dump.
   // Logs on timeout, and asserts the future's status is as expected.
-  void waitForDumpOrTimeout(std::future<bool>& fut, size_t timeout_sec = 30);
+  void waitForDumpOrTimeout(
+      std::future<bool>& fut,
+      const std::chrono::time_point<std::chrono::steady_clock>& wakeUpTime,
+      size_t timeout_sec = 30);
 
   // When watchdog timeout, this function will be called and return debug info
   // for users. For now we only get information from retrieveDesyncReport.
@@ -723,8 +741,15 @@
 
   static const int64_t kWatchdogThreadSleepMillis;
 
-  // The store is used to broadcast the NCCL unique ID of rank 0.
+  // The store is used to broadcast the NCCL unique ID of rank 0. This store
+  // comes with prefix and it is different across ProcessGroup NCCL instances
+  // (aka, different ProcessGroups).
   c10::intrusive_ptr<Store> store_;
+
+  // Reference to the store without prefix so that keys are same across all
+  // ProcessGroup NCCL instances and (key, value) pairs written to the store are
+  // global.
+  c10::intrusive_ptr<Store> globalStore_;
 
   bool storeError_{false};
 
@@ -789,6 +814,13 @@
   // The time interval used for deciding whether there is no watchdog heartbeat.
   int heartbeatTimeoutInSec_;
 
+  // Extra time of sleep when waiting for timeout dump to finish.
+  int waitTimeoutDumpInMilSec_;
+
+  // Interval of check coordinated signals in ProcessGroupNCCL from other ranks
+  // e.g., trigger the dump of the debugging info for timeout when notified.
+  int coordCheckIntervalMilSec_;
+
   // Size of ring buffer where we store NCCL Traces for debugging.
   int ncclTraceBufferSize_;
 
@@ -951,7 +983,9 @@
 // Similar to get_cpp_trace_dumper, this stores a function defined in
 // torch-python layer that lets us check whether the GIL can be acquired,
 // helpful for instrumenting in cases where a hang was observed.
-TORCH_API c10::optional<std::function<bool()>>& get_gil_checker();
+typedef bool (*gil_checker_t)();
+
+TORCH_API gil_checker_t& get_gil_checker();
 } // namespace c10d
 
 #endif // USE_C10D_NCCL