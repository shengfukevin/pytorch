--- conflicted
+++ resolved
@@ -1407,12 +1407,7 @@
               store_->set(std::string(TIMEOUT_DUMP), vec);
             }
 
-<<<<<<< HEAD
-            c10::optional<std::future<bool>> optAsyncDebugDump;
-            if (dumpOnTimeout_) {
-=======
             if (dumpOnTimeout_ && !optAsyncDebugDump) {
->>>>>>> b3b5bd51
               // Store debug info to storage. (By default to local disk)
               optAsyncDebugDump = launchAsyncDebugDump();
             }
