--- conflicted
+++ resolved
@@ -242,7 +242,6 @@
     return dispatch_common_(__FUNCTION__, other);
   }
 
-<<<<<<< HEAD
   virtual SymIntNode min(const SymIntNode& other) override {
     return dispatch_common_(__FUNCTION__, other);
   }
@@ -250,8 +249,6 @@
     return dispatch_common_(__FUNCTION__, other);
   }
 
-=======
->>>>>>> 79dd621f
   virtual SymIntNode ceil() override {
     return dispatch_common_(__FUNCTION__);
   }
@@ -1484,7 +1481,6 @@
           .def(
               "__ceil__",
               [](c10::SymIntNode a) -> c10::SymIntNode { return a->ceil(); })
-<<<<<<< HEAD
           .def(
               "__min__",
               [](c10::SymIntNode a, py::object b) -> c10::SymIntNode {
@@ -1497,8 +1493,6 @@
                 auto snb = toSymIntNode(a, b);
                 return a->max(snb);
               })
-=======
->>>>>>> 79dd621f
           .def("__bool__", [](c10::SymIntNode a) { return a->bool_(); })
           .def("__int__", [](c10::SymIntNode a) { return a->int_(); })
           // Intentionally don't set file line, as the Python backtrace matters
