#include <torch/csrc/jit/frontend/function_schema_parser.h>
#include <torch/csrc/jit/tensorexpr/ir_simplifier.h>
#include <torch/csrc/jit/tensorexpr/lowerings.h>
#include <torch/csrc/jit/tensorexpr/operators/operators.h>

namespace torch {
namespace jit {
namespace tensorexpr {

FunctionSchemaMap<NNCLoweringFunction>& getNNCLoweringRegistry() {
  static FunctionSchemaMap<NNCLoweringFunction> lowering_registry_;
  return lowering_registry_;
}

RegisterNNCLoweringsFunction::RegisterNNCLoweringsFunction(
    const std::vector<std::string>& schemas,
    NNCLoweringFunction fn) {
  for (const auto& schema_str : schemas) {
    getNNCLoweringRegistry().insert(parseSchema(schema_str), fn);
  }
}

namespace {
// NOLINTNEXTLINE
int nnc_lowerings_lazy_registration() {
  RegisterNNCLoweringsFunction aten_dropout(
      {"aten::dropout(Tensor input, float p, bool train) -> (Tensor)"},
      computeNoop);
  RegisterNNCLoweringsFunction aten_contiguous(
      {"aten::contiguous(Tensor(a) self, *, MemoryFormat memory_format=contiguous_format) -> (Tensor(a))"},
      computeNoop);

<<<<<<< HEAD
=======
#ifdef USE_XNNPACK
>>>>>>> d100d98d
  // TODO: add a test
  RegisterNNCLoweringsFunction prepacked_conv2d_clamp_run(
      {"prepacked::conv2d_clamp_run(Tensor X, __torch__.torch.classes.xnnpack.Conv2dOpContext W_prepack) -> (Tensor Y)"},
      computePrepackedConv2dClampRun);

  // TODO: add a test
  RegisterNNCLoweringsFunction prepacked_linear_clamp_run(
      {"prepacked::linear_clamp_run(Tensor X, __torch__.torch.classes.xnnpack.LinearOpContext W_prepack) -> (Tensor Y)"},
      computePrepackedLinearClampRun);

  RegisterNNCLoweringsFunction aten_sub(
      {"aten::sub.Scalar(Tensor self, Scalar other, Scalar alpha=1) -> (Tensor)",
       "aten::sub.Tensor(Tensor self, Tensor other, *, Scalar alpha=1) -> (Tensor)"},
      [](const std::vector<ArgValue>& inputs,
         const std::vector<ExprHandle>& outputShape,
         const c10::optional<ScalarType>& outputType,
         at::Device device) {
        auto sub_lambda = [](const ExprHandle& lhs, const ExprHandle& rhs) {
          // NB: sub isn't supported on boolean, no need to promote to integer.
          return lhs - rhs;
        };
        TORCH_INTERNAL_ASSERT(
            inputs.size() == 2 || inputs.size() == 3,
            buildErrorMessage("Invalid number of input operands"));
        return (inputs.size() > 2)
            ? computeTwoOperandWithAlpha(
                  "aten_sub", inputs, outputShape, outputType, sub_lambda)
            : computeTwoOperand(
                  "aten_sub", inputs, outputShape, outputType, sub_lambda);
      });

  RegisterNNCLoweringsFunction aten_mul(
      {"aten::mul.Scalar(Tensor self, Scalar other) -> (Tensor)",
       "aten::mul.Tensor(Tensor self, Tensor other) -> (Tensor)"},
      [](const std::vector<ArgValue>& inputs,
         const std::vector<ExprHandle>& outputShape,
         const c10::optional<ScalarType>& outputType,
         at::Device device) {
        return computeTwoOperand(
            "aten_mul",
            inputs,
            outputShape,
            outputType,
            [](const ExprHandle& lhs, const ExprHandle& rhs) {
              return boolToInteger(lhs) * boolToInteger(rhs);
            });
      });

  RegisterNNCLoweringsFunction aten_div(
      {"aten::div.Scalar(Tensor self, Scalar other) -> (Tensor)",
       "aten::div.Tensor(Tensor self, Tensor other) -> (Tensor)"},
      [](const std::vector<ArgValue>& inputs,
         const std::vector<ExprHandle>& outputShape,
         const c10::optional<ScalarType>& outputType,
         at::Device device) {
        return computeTwoOperand(
            "aten_div",
            inputs,
            outputShape,
            outputType,
            [](const ExprHandle& lhs, const ExprHandle& rhs) {
              return promoteIntegerToDefaultType(lhs) /
                  promoteIntegerToDefaultType(rhs);
            });
      });

  RegisterNNCLoweringsFunction aten___and__(
      {"aten::__and__.Scalar(Tensor self, Scalar other) -> (Tensor)",
       "aten::__and__.Tensor(Tensor self, Tensor other) -> (Tensor)"},
      [](const std::vector<ArgValue>& inputs,
         const std::vector<ExprHandle>& outputShape,
         const c10::optional<ScalarType>& outputType,
         at::Device device) {
        return computeTwoOperand(
            "aten_and",
            inputs,
            outputShape,
            outputType,
            [](const ExprHandle& lhs, const ExprHandle& rhs) {
              return boolToInteger(lhs) & boolToInteger(rhs);
            });
      });

  RegisterNNCLoweringsFunction aten___or__(
      {"aten::__or__.Scalar(Tensor self, Scalar other) -> (Tensor)",
       "aten::__or__.Tensor(Tensor self, Tensor other) -> (Tensor)"},
      [](const std::vector<ArgValue>& inputs,
         const std::vector<ExprHandle>& outputShape,
         const c10::optional<ScalarType>& outputType,
         at::Device device) {
        return computeTwoOperand(
            "aten_or",
            inputs,
            outputShape,
            outputType,
            [](const ExprHandle& lhs, const ExprHandle& rhs) {
              return boolToInteger(lhs) | boolToInteger(rhs);
            });
      });

  RegisterNNCLoweringsFunction aten___xor__(
      {"aten::__xor__.Scalar(Tensor self, Scalar other) -> (Tensor)",
       "aten::__xor__.Tensor(Tensor self, Tensor other) -> (Tensor)"},
      [](const std::vector<ArgValue>& inputs,
         const std::vector<ExprHandle>& outputShape,
         const c10::optional<ScalarType>& outputType,
         at::Device device) {
        return computeTwoOperand(
            "aten_xor",
            inputs,
            outputShape,
            outputType,
            [](const ExprHandle& lhs, const ExprHandle& rhs) {
              return boolToInteger(lhs) ^ boolToInteger(rhs);
            });
      });

  RegisterNNCLoweringsFunction aten___lshift__(
      {"aten::__lshift__.Scalar(Tensor self, Scalar other) -> (Tensor)",
       "aten::__lshift__.Tensor(Tensor self, Tensor other) -> (Tensor)"},
      [](const std::vector<ArgValue>& inputs,
         const std::vector<ExprHandle>& outputShape,
         const c10::optional<ScalarType>& outputType,
         at::Device device) {
        return computeTwoOperand(
            "aten_lshift",
            inputs,
            outputShape,
            outputType,
            [](const ExprHandle& lhs, const ExprHandle& rhs) {
              return lhs << rhs;
            });
      });

  RegisterNNCLoweringsFunction aten___rshift__(
      {"aten::__rshift__.Scalar(Tensor self, Scalar other) -> (Tensor)",
       "aten::__rshift__.Tensor(Tensor self, Tensor other) -> (Tensor)"},
      [](const std::vector<ArgValue>& inputs,
         const std::vector<ExprHandle>& outputShape,
         const c10::optional<ScalarType>& outputType,
         at::Device device) {
        return computeTwoOperand(
            "aten_rshift",
            inputs,
            outputShape,
            outputType,
            [](const ExprHandle& lhs, const ExprHandle& rhs) {
              return lhs >> rhs;
            });
      });

  RegisterNNCLoweringsFunction aten_eq(
      {"aten::eq.Scalar(Tensor self, Scalar other) -> (Tensor)",
       "aten::eq.Tensor(Tensor self, Tensor other) -> (Tensor)"},
      [](const std::vector<ArgValue>& inputs,
         const std::vector<ExprHandle>& outputShape,
         const c10::optional<ScalarType>& outputType,
         at::Device device) {
        return computeTwoOperand(
            "aten_eq",
            inputs,
            outputShape,
            outputType,
            [](const ExprHandle& lhs, const ExprHandle& rhs) {
              return cast<bool>(lhs == rhs);
            });
      });

  RegisterNNCLoweringsFunction aten_ne(
      {"aten::ne.Scalar(Tensor self, Scalar other) -> (Tensor)",
       "aten::ne.Tensor(Tensor self, Tensor other) -> (Tensor)"},
      [](const std::vector<ArgValue>& inputs,
         const std::vector<ExprHandle>& outputShape,
         const c10::optional<ScalarType>& outputType,
         at::Device device) {
        return computeTwoOperand(
            "aten_ne",
            inputs,
            outputShape,
            outputType,
            [](const ExprHandle& lhs, const ExprHandle& rhs) {
              return cast<bool>(lhs != rhs);
            });
      });

  RegisterNNCLoweringsFunction aten_ge(
      {"aten::ge.Scalar(Tensor self, Scalar other) -> (Tensor)",
       "aten::ge.Tensor(Tensor self, Tensor other) -> (Tensor)"},
      [](const std::vector<ArgValue>& inputs,
         const std::vector<ExprHandle>& outputShape,
         const c10::optional<ScalarType>& outputType,
         at::Device device) {
        return computeTwoOperand(
            "aten_ge",
            inputs,
            outputShape,
            outputType,
            [](const ExprHandle& lhs, const ExprHandle& rhs) {
              return cast<bool>(lhs >= rhs);
            });
      });

  RegisterNNCLoweringsFunction aten_gt(
      {"aten::gt.Scalar(Tensor self, Scalar other) -> (Tensor)",
       "aten::gt.Tensor(Tensor self, Tensor other) -> (Tensor)"},
      [](const std::vector<ArgValue>& inputs,
         const std::vector<ExprHandle>& outputShape,
         const c10::optional<ScalarType>& outputType,
         at::Device device) {
        return computeTwoOperand(
            "aten_gt",
            inputs,
            outputShape,
            outputType,
            [](const ExprHandle& lhs, const ExprHandle& rhs) {
              return cast<bool>(lhs > rhs);
            });
      });

  RegisterNNCLoweringsFunction aten_le(
      {"aten::le.Scalar(Tensor self, Scalar other) -> (Tensor)",
       "aten::le.Tensor(Tensor self, Tensor other) -> (Tensor)"},
      [](const std::vector<ArgValue>& inputs,
         const std::vector<ExprHandle>& outputShape,
         const c10::optional<ScalarType>& outputType,
         at::Device device) {
        return computeTwoOperand(
            "aten_le",
            inputs,
            outputShape,
            outputType,
            [](const ExprHandle& lhs, const ExprHandle& rhs) {
              return cast<bool>(lhs <= rhs);
            });
      });

  RegisterNNCLoweringsFunction aten_lt(
      {"aten::lt.Scalar(Tensor self, Scalar other) -> (Tensor)",
       "aten::lt.Tensor(Tensor self, Tensor other) -> (Tensor)"},
      [](const std::vector<ArgValue>& inputs,
         const std::vector<ExprHandle>& outputShape,
         const c10::optional<ScalarType>& outputType,
         at::Device device) {
        return computeTwoOperand(
            "aten_lt",
            inputs,
            outputShape,
            outputType,
            [](const ExprHandle& lhs, const ExprHandle& rhs) {
              return cast<bool>(lhs < rhs);
            });
      });

  RegisterNNCLoweringsFunction aten_min_pointwise(
      {"aten::min.other(Tensor self, Tensor other) -> (Tensor)"},
      [](const std::vector<ArgValue>& inputs,
         const std::vector<ExprHandle>& outputShape,
         const c10::optional<ScalarType>& outputType,
         at::Device device) {
        return computeTwoOperand(
            "aten_min",
            inputs,
            outputShape,
            outputType,
            [](const ExprHandle& lhs, const ExprHandle& rhs) {
              return Min::make(boolToInteger(lhs), boolToInteger(rhs), false);
            });
      });

  RegisterNNCLoweringsFunction aten_max_pointwise(
      {"aten::max.other(Tensor self, Tensor other) -> (Tensor)"},
      [](const std::vector<ArgValue>& inputs,
         const std::vector<ExprHandle>& outputShape,
         const c10::optional<ScalarType>& outputType,
         at::Device device) {
        return computeTwoOperand(
            "aten_max",
            inputs,
            outputShape,
            outputType,
            [](const ExprHandle& lhs, const ExprHandle& rhs) {
              return Max::make(boolToInteger(lhs), boolToInteger(rhs), false);
            });
      });

  RegisterNNCLoweringsFunction aten_masked_fill(
      {"aten::masked_fill.Scalar(Tensor self, Tensor mask, Scalar value) -> (Tensor)",
       "aten::masked_fill.Tensor(Tensor self, Tensor mask, Tensor value) -> (Tensor)"},
      [](const std::vector<ArgValue>& inputs,
         const std::vector<ExprHandle>& outputShape,
         const c10::optional<ScalarType>& outputType,
         at::Device device) {
        return computeThreeOperand(
            "aten_masked_fill",
            inputs,
            outputShape,
            outputType,
            [](const ExprHandle& input,
               const ExprHandle& mask,
               const ExprHandle& value) {
              // value needs to promote to input, not vice versa
              auto val = promoteToDtype(value, input.dtype().scalar_type());
              return ifThenElse(mask, val, input);
            },
            /*promote_inputs*/ false);
      });
  RegisterNNCLoweringsFunction aten_clamp(
      {"aten::clamp(Tensor self, Scalar? min=None, Scalar? max=None) -> (Tensor)",
       "aten::clamp.Tensor(Tensor self, Tensor? min=None, Tensor? max=None) -> (Tensor)"},
      [](const std::vector<ArgValue>& inputs,
         const std::vector<ExprHandle>& outputShape,
         const c10::optional<ScalarType>& outputType,
         at::Device device) {
        bool noMin = false;
        bool noMax = false;
        if (c10::get_if<ArgNone>(&inputs[1])) {
          noMin = true;
        }

        if (c10::get_if<ArgNone>(&inputs[2])) {
          noMax = true;
        }

        return computeThreeOperand(
            "aten_clamp",
            inputs,
            outputShape,
            outputType,
            [noMin, noMax](
                const ExprHandle& in,
                const ExprHandle& min,
                const ExprHandle& max) {
              auto cast = [&](const ExprHandle& e) {
                return Cast::make(in.dtype(), e);
              };

              if (noMin && noMax) {
                return in;
              } else if (noMin) {
                auto cmax = cast(max);
                return CompareSelect::make(in, cmax, cmax, in, kGT);
              } else if (noMax) {
                auto cmin = cast(min);
                return CompareSelect::make(in, cmin, cmin, in, kLT);
              } else {
                auto cmax = cast(max);
                auto cmin = cast(min);
                return clamp(cmin, cmax, in);
              }
            },
            false /* promote_inputs */);
      });

  RegisterNNCLoweringsFunction aten_addcmul(
      {"aten::addcmul(Tensor self, Tensor tensor1, Tensor tensor2, *, Scalar value=1) -> (Tensor)"},
      [](const std::vector<ArgValue>& inputs,
         const std::vector<ExprHandle>& outputShape,
         const c10::optional<ScalarType>& outputType,
         at::Device device) {
        return computeFourOperand(
            "aten_addcmul",
            inputs,
            outputShape,
            outputType,
            [](const ExprHandle& a0,
               const ExprHandle& a1,
               const ExprHandle& a2,
               const ExprHandle& a3) { return a0 + a3 * a1 * a2; });
      });

  RegisterNNCLoweringsFunction aten_sigmoid(
      {"aten::sigmoid(Tensor self) -> (Tensor)"},
      [](const std::vector<ArgValue>& inputs,
         const std::vector<ExprHandle>& outputShape,
         const c10::optional<ScalarType>& outputType,
         at::Device device) {
        // check if the activation is quantized
        const BufHandle& x = c10::get<BufHandle>(inputs[0]);
        if (x.node()->qscale()) {
          return computeQuantizedSigmoidExternalCall(
              inputs, outputShape, outputType, device);
        }
        return computeOneOperand(
            "aten_sigmoid",
            inputs,
            outputShape,
            outputType,
            [](const ExprHandle& a) {
              return sigmoid(promoteIntegerToDefaultType(a));
            });
      });

  RegisterNNCLoweringsFunction aten_reciprocal(
      {"aten::reciprocal(Tensor self) -> (Tensor)"},
      [](const std::vector<ArgValue>& inputs,
         const std::vector<ExprHandle>& outputShape,
         const c10::optional<ScalarType>& outputType,
         at::Device device) {
        return computeOneOperand(
            "aten_reciprocal",
            inputs,
            outputShape,
            outputType,
            [](const ExprHandle& a) { return ExprHandle(1.0f) / a; });
      });

  RegisterNNCLoweringsFunction aten_neg(
      {"aten::neg(Tensor self) -> (Tensor)"},
      [](const std::vector<ArgValue>& inputs,
         const std::vector<ExprHandle>& outputShape,
         const c10::optional<ScalarType>& outputType,
         at::Device device) {
        return computeOneOperand(
            "aten_neg",
            inputs,
            outputShape,
            outputType,
            [](const ExprHandle& a) { return ExprHandle(-0) - a; });
      });

  RegisterNNCLoweringsFunction aten_isnan(
      {"aten::isnan(Tensor self) -> (Tensor)"},
      [](const std::vector<ArgValue>& inputs,
         const std::vector<ExprHandle>& outputShape,
         const c10::optional<ScalarType>& outputType,
         at::Device device) {
        return computeOneOperand(
            "aten_isnan",
            inputs,
            outputShape,
            outputType,
            [](const ExprHandle& a) {
              if (!a.dtype().is_floating_point()) {
                return IntImm::make(0);
              }
              return isnan(a);
            });
      });

  RegisterNNCLoweringsFunction aten_relu(
      {"aten::relu(Tensor self) -> (Tensor)"},
      [](const std::vector<ArgValue>& inputs,
         const std::vector<ExprHandle>& outputShape,
         const c10::optional<ScalarType>& outputType,
         at::Device device) {
        auto A = c10::get<BufHandle>(inputs[0]);
        if (A.node()->qscale()) {
          return computeQuantizedRelu(inputs, outputShape, outputType, device);
        }
        return computeOneOperand(
            "aten_relu",
            inputs,
            outputShape,
            outputType,
            [](const ExprHandle& a) {
              auto zero = Cast::make(a.dtype(), 0);
              return CompareSelect::make(a, zero, zero, a, kLT);
            });
      });

  RegisterNNCLoweringsFunction aten_leaky_relu(
      {"aten::leaky_relu(Tensor self, Scalar negative_slope=0.01) -> (Tensor)"},
      [](const std::vector<ArgValue>& inputs,
         const std::vector<ExprHandle>& outputShape,
         const c10::optional<ScalarType>& outputType,
         at::Device device) {
        return computeTwoOperand(
            "aten_leaky_relu",
            inputs,
            outputShape,
            outputType,
            [](const ExprHandle& a, const ExprHandle& negative_slope) {
              auto neg_slope = Cast::make(a.dtype(), negative_slope);
              auto zero = Cast::make(a.dtype(), 0);
              auto one = Cast::make(a.dtype(), 1);
              auto cs = CompareSelect::make(a, zero, one, neg_slope, kGT);
              return a * cs;
            });
      });

  RegisterNNCLoweringsFunction aten_relu6(
      {"aten::relu6(Tensor self) -> (Tensor)"},
      [](const std::vector<ArgValue>& inputs,
         const std::vector<ExprHandle>& outputShape,
         const c10::optional<ScalarType>& outputType,
         at::Device device) {
        return computeOneOperand(
            "aten_relu6",
            inputs,
            outputShape,
            outputType,
            [](const ExprHandle& a) {
              auto zero = Cast::make(a.dtype(), 0);
              auto six = Cast::make(a.dtype(), 6.);
              return clamp(zero, six, a);
            });
      });

  RegisterNNCLoweringsFunction aten_gelu(
      {"aten::gelu(Tensor self) -> (Tensor)"},
      [](const std::vector<ArgValue>& inputs,
         const std::vector<ExprHandle>& outputShape,
         const c10::optional<ScalarType>& outputType,
         at::Device device) {
        return computeOneOperand(
            "aten_gelu",
            inputs,
            outputShape,
            outputType,
            [](const ExprHandle& a) {
              auto m_sqrt1_2 = Cast::make(a.dtype(), M_SQRT1_2);
              auto one = Cast::make(a.dtype(), 1.);
              auto point_five = Cast::make(a.dtype(), .5);
              return a * point_five * (one + erf(a * m_sqrt1_2));
            });
      });

  RegisterNNCLoweringsFunction aten_batch_norm(
      {"aten::batch_norm(Tensor input, Tensor? weight, Tensor? bias, Tensor? running_mean, Tensor? running_var, bool training, float momentum, float eps, bool cudnn_enabled) -> (Tensor)"},
      computeBatchNorm);

  RegisterNNCLoweringsFunction aten_log(
      {"aten::log(Tensor self) -> (Tensor)"},
      [](const std::vector<ArgValue>& inputs,
         const std::vector<ExprHandle>& outputShape,
         const c10::optional<ScalarType>& outputType,
         at::Device device) {
        return computeOneOperand(
            "aten_log",
            inputs,
            outputShape,
            outputType,
            [](const ExprHandle& a) {
              return log(promoteIntegerToDefaultType(a));
            });
      });

  RegisterNNCLoweringsFunction aten_log10(
      {"aten::log10(Tensor self) -> (Tensor)"},
      [](const std::vector<ArgValue>& inputs,
         const std::vector<ExprHandle>& outputShape,
         const c10::optional<ScalarType>& outputType,
         at::Device device) {
        return computeOneOperand(
            "aten_log10",
            inputs,
            outputShape,
            outputType,
            [](const ExprHandle& a) {
              return log10(promoteIntegerToDefaultType(a));
            });
      });

  RegisterNNCLoweringsFunction aten_log1p(
      {"aten::log1p(Tensor self) -> (Tensor)"},
      [](const std::vector<ArgValue>& inputs,
         const std::vector<ExprHandle>& outputShape,
         const c10::optional<ScalarType>& outputType,
         at::Device device) {
        return computeOneOperand(
            "aten_log1p",
            inputs,
            outputShape,
            outputType,
            [](const ExprHandle& a) {
              return log1p(promoteIntegerToDefaultType(a));
            });
      });

  RegisterNNCLoweringsFunction aten_log2(
      {"aten::log2(Tensor self) -> (Tensor)"},
      [](const std::vector<ArgValue>& inputs,
         const std::vector<ExprHandle>& outputShape,
         const c10::optional<ScalarType>& outputType,
         at::Device device) {
        return computeOneOperand(
            "aten_log2",
            inputs,
            outputShape,
            outputType,
            [](const ExprHandle& a) {
              return log2(promoteIntegerToDefaultType(a));
            });
      });

  RegisterNNCLoweringsFunction aten_exp(
      {"aten::exp(Tensor self) -> (Tensor)"},
      [](const std::vector<ArgValue>& inputs,
         const std::vector<ExprHandle>& outputShape,
         const c10::optional<ScalarType>& outputType,
         at::Device device) {
        return computeOneOperand(
            "aten_exp",
            inputs,
            outputShape,
            outputType,
            [](const ExprHandle& a) {
              return exp(promoteIntegerToDefaultType(a));
            });
      });

  RegisterNNCLoweringsFunction aten_expm1(
      {"aten::expm1(Tensor self) -> (Tensor)"},
      [](const std::vector<ArgValue>& inputs,
         const std::vector<ExprHandle>& outputShape,
         const c10::optional<ScalarType>& outputType,
         at::Device device) {
        return computeOneOperand(
            "aten_expm1",
            inputs,
            outputShape,
            outputType,
            [](const ExprHandle& a) {
              return expm1(promoteIntegerToDefaultType(a));
            });
      });

  RegisterNNCLoweringsFunction aten_erf(
      {"aten::erf(Tensor self) -> (Tensor)"},
      [](const std::vector<ArgValue>& inputs,
         const std::vector<ExprHandle>& outputShape,
         const c10::optional<ScalarType>& outputType,
         at::Device device) {
        return computeOneOperand(
            "aten_erf",
            inputs,
            outputShape,
            outputType,
            [](const ExprHandle& a) {
              return erf(promoteIntegerToDefaultType(a));
            });
      });

  RegisterNNCLoweringsFunction aten_erfc(
      {"aten::erfc(Tensor self) -> (Tensor)"},
      [](const std::vector<ArgValue>& inputs,
         const std::vector<ExprHandle>& outputShape,
         const c10::optional<ScalarType>& outputType,
         at::Device device) {
        return computeOneOperand(
            "aten_erfc",
            inputs,
            outputShape,
            outputType,
            [](const ExprHandle& a) {
              return erfc(promoteIntegerToDefaultType(a));
            });
      });

  RegisterNNCLoweringsFunction aten_cos(
      {"aten::cos(Tensor self) -> (Tensor)"},
      [](const std::vector<ArgValue>& inputs,
         const std::vector<ExprHandle>& outputShape,
         const c10::optional<ScalarType>& outputType,
         at::Device device) {
        return computeOneOperand(
            "aten_cos",
            inputs,
            outputShape,
            outputType,
            [](const ExprHandle& a) {
              return cos(promoteIntegerToDefaultType(a));
            });
      });

  RegisterNNCLoweringsFunction aten_sin(
      {"aten::sin(Tensor self) -> (Tensor)"},
      [](const std::vector<ArgValue>& inputs,
         const std::vector<ExprHandle>& outputShape,
         const c10::optional<ScalarType>& outputType,
         at::Device device) {
        return computeOneOperand(
            "aten_sin",
            inputs,
            outputShape,
            outputType,
            [](const ExprHandle& a) {
              return sin(promoteIntegerToDefaultType(a));
            });
      });

  RegisterNNCLoweringsFunction aten_tan(
      {"aten::tan(Tensor self) -> (Tensor)"},
      [](const std::vector<ArgValue>& inputs,
         const std::vector<ExprHandle>& outputShape,
         const c10::optional<ScalarType>& outputType,
         at::Device device) {
        return computeOneOperand(
            "aten_tan",
            inputs,
            outputShape,
            outputType,
            [](const ExprHandle& a) {
              return tan(promoteIntegerToDefaultType(a));
            });
      });

  RegisterNNCLoweringsFunction aten_type_as(
      {"aten::type_as(Tensor self, Tensor other) -> (Tensor)"},
      [](const std::vector<ArgValue>& inputs,
         const std::vector<ExprHandle>& outputShape,
         const c10::optional<ScalarType>& outputType,
         at::Device device) {
        const BufHandle& rhs = c10::get<BufHandle>(inputs[1]);
        auto dtype = rhs.dtype();
        return computeOneOperand(
            "aten_type_as",
            inputs,
            outputShape,
            outputType,
            [dtype](const ExprHandle& lhs) { return Cast::make(dtype, lhs); });
      });

  RegisterNNCLoweringsFunction aten_pow(
      {"aten::pow.Tensor_Scalar(Tensor self, Scalar exponent) -> (Tensor)",
       "aten::pow.Tensor_Tensor(Tensor self, Tensor exponent) -> (Tensor)",
       "aten::pow.Scalar(Scalar self, Tensor exponent) -> Tensor"},
      [](const std::vector<ArgValue>& inputs,
         const std::vector<ExprHandle>& outputShape,
         const c10::optional<ScalarType>& outputType,
         at::Device device) {
        return computeTwoOperand(
            "aten_pow",
            inputs,
            outputShape,
            outputType,
            [](const ExprHandle& lhs, const ExprHandle& rhs) {
              if (!rhs.node()->isConstant()) {
                return pow(lhs, rhs);
              }
              double val =
                  immediateAs<double>(IRSimplifier::simplify(rhs.node()));

              if (val == 1.0f) {
                return lhs;
              } else if (val == 2.0f) { // NOLINT
                return lhs * lhs;
              } else if (val == 3.0f) { // NOLINT
                return (lhs * lhs) * lhs;
              } else if (val == 4.0f) { // NOLINT
                ExprHandle tmp = lhs * lhs;
                return tmp * tmp;
              } else if (val == 0.5f) { // NOLINT
                return sqrt(lhs);
              } else if (val == 0.0f) {
                return ExprHandle(1.0f);
              } else if (val == -0.5f) { // NOLINT
                return rsqrt(lhs);
              } else if (val == -1.0f) {
                return ExprHandle(1.0f) / lhs;
              } else if (val == -2.0f) { // NOLINT
                return ExprHandle(1.0f) / (lhs * lhs);
              }
              return pow(lhs, rhs);
            });
      });

  RegisterNNCLoweringsFunction aten_fmod(
      {"aten::fmod.Scalar(Tensor self, Scalar other) -> (Tensor)",
       "aten::fmod.Tensor(Tensor self, Tensor other) -> (Tensor)"},
      [](const std::vector<ArgValue>& inputs,
         const std::vector<ExprHandle>& outputShape,
         const c10::optional<ScalarType>& outputType,
         at::Device device) {
        return computeTwoOperand(
            "aten_fmod",
            inputs,
            outputShape,
            outputType,
            [](const ExprHandle& lhs, const ExprHandle& rhs) {
              return fmod(promoteHalfToFloat(lhs), promoteHalfToFloat(rhs));
            });
      });

  RegisterNNCLoweringsFunction aten_lerp(
      {"aten::lerp.Scalar(Tensor self, Tensor end, Scalar weight) -> (Tensor)",
       "aten::lerp.Tensor(Tensor self, Tensor end, Tensor weight) -> (Tensor)"},
      [](const std::vector<ArgValue>& inputs,
         const std::vector<ExprHandle>& outputShape,
         const c10::optional<ScalarType>& outputType,
         at::Device device) {
        return computeThreeOperand(
            "aten_lerp",
            inputs,
            outputShape,
            outputType,
            [](const ExprHandle& a,
               const ExprHandle& end,
               const ExprHandle& weight) { return a + weight * (end - a); });
      });

  RegisterNNCLoweringsFunction aten_remainder(
      {"aten::remainder.Scalar(Tensor self, Scalar other) -> (Tensor)",
       "aten::remainder.Scalar_Tensor(Scalar self, Tensor other) -> (Tensor)",
       "aten::remainder.Tensor(Tensor self, Tensor other) -> (Tensor)"},
      [](const std::vector<ArgValue>& inputs,
         const std::vector<ExprHandle>& outputShape,
         const c10::optional<ScalarType>& outputType,
         at::Device device) {
        auto imodImpl = [](const ExprHandle& lhs, const ExprHandle& rhs) {
          return Mod::make(lhs, rhs);
        };
        auto fmodImpl = [](const ExprHandle& lhs, const ExprHandle& rhs) {
          auto lhs_t = promoteHalfToFloat(lhs);
          auto rhs_t = promoteHalfToFloat(rhs);
          return fmod((rhs_t + fmod(lhs_t, rhs_t)), rhs_t);
        };
        {
          auto const& shape =
              broadcastShapes(valueShape(inputs[0]), valueShape(inputs[1]));
          return Compute(
              "aten_remainder",
              c10::fmap<DimArg>(shape),
              [&](const std::vector<VarHandle>& axes) {
                std::vector<ExprHandle> indices(axes.begin(), axes.end());
                std::vector<ExprHandle> exprInputs = {
                    tensorOrConstant(inputs[0], indices),
                    tensorOrConstant(inputs[1], indices),
                };

                promoteInputs(exprInputs);
                bool allInt = true;
                for (auto& e : exprInputs) {
                  if (e.dtype().is_floating_point()) {
                    allInt = false;
                    break;
                  }
                }
                if (allInt) {
                  return demoteOutput(
                      imodImpl(exprInputs[0], exprInputs[1]), outputType);
                } else {
                  return demoteOutput(
                      fmodImpl(exprInputs[0], exprInputs[1]), outputType);
                }
              });
        }
      });

  RegisterNNCLoweringsFunction prim_ConstantChunk(
      {"prim::ConstantChunk(...) -> (...)"}, computeChunk);

  RegisterNNCLoweringsFunction aten_acos(
      {"aten::acos(Tensor self) -> (Tensor)"},
      [](const std::vector<ArgValue>& inputs,
         const std::vector<ExprHandle>& outputShape,
         const c10::optional<ScalarType>& outputType,
         at::Device device) {
        return computeOneOperand(
            "aten_acos",
            inputs,
            outputShape,
            outputType,
            [](const ExprHandle& a) {
              return acos(promoteIntegerToDefaultType(a));
            });
      });

  RegisterNNCLoweringsFunction aten_asin(
      {"aten::asin(Tensor self) -> (Tensor)"},
      [](const std::vector<ArgValue>& inputs,
         const std::vector<ExprHandle>& outputShape,
         const c10::optional<ScalarType>& outputType,
         at::Device device) {
        return computeOneOperand(
            "aten_asin",
            inputs,
            outputShape,
            outputType,
            [](const ExprHandle& a) {
              return asin(promoteIntegerToDefaultType(a));
            });
      });

  RegisterNNCLoweringsFunction aten_cosh(
      {"aten::cosh(Tensor self) -> (Tensor)"},
      [](const std::vector<ArgValue>& inputs,
         const std::vector<ExprHandle>& outputShape,
         const c10::optional<ScalarType>& outputType,
         at::Device device) {
        return computeOneOperand(
            "aten_cosh",
            inputs,
            outputShape,
            outputType,
            [](const ExprHandle& a) {
              return cosh(promoteIntegerToDefaultType(a));
            });
      });

  RegisterNNCLoweringsFunction aten_sinh(
      {"aten::sinh(Tensor self) -> (Tensor)"},
      [](const std::vector<ArgValue>& inputs,
         const std::vector<ExprHandle>& outputShape,
         const c10::optional<ScalarType>& outputType,
         at::Device device) {
        return computeOneOperand(
            "aten_sinh",
            inputs,
            outputShape,
            outputType,
            [](const ExprHandle& a) {
              return sinh(promoteIntegerToDefaultType(a));
            });
      });

  RegisterNNCLoweringsFunction aten_atan(
      {"aten::atan(Tensor self) -> (Tensor)"},
      [](const std::vector<ArgValue>& inputs,
         const std::vector<ExprHandle>& outputShape,
         const c10::optional<ScalarType>& outputType,
         at::Device device) {
        return computeOneOperand(
            "aten_atan",
            inputs,
            outputShape,
            outputType,
            [](const ExprHandle& a) {
              return atan(promoteIntegerToDefaultType(a));
            });
      });

  RegisterNNCLoweringsFunction aten_atan2(
      {"aten::atan2(Tensor self, Tensor other) -> (Tensor)"},
      [](const std::vector<ArgValue>& inputs,
         const std::vector<ExprHandle>& outputShape,
         const c10::optional<ScalarType>& outputType,
         at::Device device) {
        return computeTwoOperand(
            "aten_atan2",
            inputs,
            outputShape,
            outputType,
            [](const ExprHandle& lhs, const ExprHandle& rhs) {
              return atan2(
                  promoteIntegerToDefaultType(lhs),
                  promoteIntegerToDefaultType(rhs));
            });
      });

  RegisterNNCLoweringsFunction aten_tanh(
      {"aten::tanh(Tensor self) -> (Tensor)"},
      [](const std::vector<ArgValue>& inputs,
         const std::vector<ExprHandle>& outputShape,
         const c10::optional<ScalarType>& outputType,
         at::Device device) {
        return computeOneOperand(
            "aten_tanh",
            inputs,
            outputShape,
            outputType,
            [](const ExprHandle& a) {
              return tanh(promoteIntegerToDefaultType(a));
            });
      });

  RegisterNNCLoweringsFunction aten_hardtanh(
      {"aten::hardtanh(Tensor self, Scalar min_val=-1, Scalar max_val=1) -> (Tensor)"},
      [](const std::vector<ArgValue>& inputs,
         const std::vector<ExprHandle>& outputShape,
         const c10::optional<ScalarType>& outputType,
         at::Device device) {
        return computeThreeOperand(
            "aten_hardtanh",
            inputs,
            outputShape,
            outputType,
            [](const ExprHandle& a,
               const ExprHandle& min_val,
               const ExprHandle& max_val) {
              auto mm = CompareSelect::make(a, min_val, min_val, a, kLT);
              return CompareSelect::make(mm, max_val, max_val, mm, kGT);
            });
      });

  RegisterNNCLoweringsFunction aten_softplus(
      {"aten::softplus(Tensor self, Scalar beta=1, Scalar threshold=20) -> (Tensor)"},
      [](const std::vector<ArgValue>& inputs,
         const std::vector<ExprHandle>& outputShape,
         const c10::optional<ScalarType>& outputType,
         at::Device device) {
        return computeThreeOperand(
            "aten_softplus",
            inputs,
            outputShape,
            outputType,
            [](const ExprHandle& a,
               const ExprHandle& beta,
               const ExprHandle& threshold) {
              auto beta_promoted = Cast::make(a.dtype(), beta);
              auto threshold_promoted = Cast::make(a.dtype(), threshold);
              auto beta_a = beta_promoted * a;
              return CompareSelect::make(
                  beta_a,
                  threshold_promoted,
                  a,
                  log1p(exp(beta_a)) / beta_promoted,
                  kGT);
            });
      });

  RegisterNNCLoweringsFunction aten_hardsigmoid(
      {"aten::hardsigmoid(Tensor self) -> (Tensor)"},
      [](const std::vector<ArgValue>& inputs,
         const std::vector<ExprHandle>& outputShape,
         const c10::optional<ScalarType>& outputType,
         at::Device device) {
        return computeOneOperand(
            "aten_hardsigmoid",
            inputs,
            outputShape,
            outputType,
            [](const ExprHandle& a) {
              auto zero = Cast::make(a.dtype(), 0.0);
              auto three = Cast::make(a.dtype(), 3.0);
              auto six = Cast::make(a.dtype(), 6.0);
              return clamp(zero, six, a + three) / six;
            });
      });

  RegisterNNCLoweringsFunction aten_hardswish(
      {"aten::hardswish(Tensor self) -> (Tensor)"},
      [](const std::vector<ArgValue>& inputs,
         const std::vector<ExprHandle>& outputShape,
         const c10::optional<ScalarType>& outputType,
         at::Device device) {
        return computeOneOperand(
            "aten_hardswish",
            inputs,
            outputShape,
            outputType,
            [](const ExprHandle& a) {
              //  x * torch.clamp(x + 3.0, 0.0, 6.0) / 6.0
              auto zero = Cast::make(a.dtype(), 0.);
              auto three = Cast::make(a.dtype(), 3.);
              auto six = Cast::make(a.dtype(), 6.);

              return a * clamp(zero, six, a + three) / six;
            });
      });

  RegisterNNCLoweringsFunction aten_hardshrink(
      {"aten::hardshrink(Tensor self, Scalar lambd=0.5) -> (Tensor)"},
      [](const std::vector<ArgValue>& inputs,
         const std::vector<ExprHandle>& outputShape,
         const c10::optional<ScalarType>& outputType,
         at::Device device) {
        return computeTwoOperand(
            "aten_hardshrink",
            inputs,
            outputShape,
            outputType,
            [](const ExprHandle& a, const ExprHandle& lambd) {
              auto pos_clambd = Cast::make(a.dtype(), lambd);
              auto neg_clambd =
                  Cast::make(a.dtype(), ExprHandle(-0)) - pos_clambd;
              auto zero = Cast::make(a.dtype(), 0);
              auto mm = CompareSelect::make(a, neg_clambd, a, zero, kLT);
              return CompareSelect::make(a, pos_clambd, a, mm, kGT);
            });
      });

  RegisterNNCLoweringsFunction aten_sqrt(
      {"aten::sqrt(Tensor self) -> (Tensor)"},
      [](const std::vector<ArgValue>& inputs,
         const std::vector<ExprHandle>& outputShape,
         const c10::optional<ScalarType>& outputType,
         at::Device device) {
        return computeOneOperand(
            "aten_sqrt",
            inputs,
            outputShape,
            outputType,
            [](const ExprHandle& a) {
              return tensorexpr::sqrt(promoteIntegerToDefaultType(a));
            });
      });

  RegisterNNCLoweringsFunction aten_rsqrt(
      {"aten::rsqrt(Tensor self) -> (Tensor)"},
      [](const std::vector<ArgValue>& inputs,
         const std::vector<ExprHandle>& outputShape,
         const c10::optional<ScalarType>& outputType,
         at::Device device) {
        return computeOneOperand(
            "aten_rsqrt",
            inputs,
            outputShape,
            outputType,
            [](const ExprHandle& a) {
              return rsqrt(promoteIntegerToDefaultType(a));
            });
      });

  RegisterNNCLoweringsFunction aten_abs(
      {"aten::abs(Tensor self) -> (Tensor)"},
      [](const std::vector<ArgValue>& inputs,
         const std::vector<ExprHandle>& outputShape,
         const c10::optional<ScalarType>& outputType,
         at::Device device) {
        return computeOneOperand(
            "aten_abs",
            inputs,
            outputShape,
            outputType,
            [](const ExprHandle& a) {
              return tensorexpr::abs(promoteHalfToFloat(a));
            },
            kIntegralTypes | kFloatingPointTypes | kBoolType);
      });

  RegisterNNCLoweringsFunction aten_sign(
      {"aten::sign(Tensor self) -> (Tensor)"},
      [](const std::vector<ArgValue>& inputs,
         const std::vector<ExprHandle>& outputShape,
         const c10::optional<ScalarType>& outputType,
         at::Device device) { return computeSign(inputs, outputShape); });

  RegisterNNCLoweringsFunction aten_ceil(
      {"aten::ceil(Tensor self) -> (Tensor)"},
      [](const std::vector<ArgValue>& inputs,
         const std::vector<ExprHandle>& outputShape,
         const c10::optional<ScalarType>& outputType,
         at::Device device) {
        return computeOneOperand(
            "aten_ceil",
            inputs,
            outputShape,
            outputType,
            [](const ExprHandle& a) { return ceil(a); });
      });

  RegisterNNCLoweringsFunction aten_floor(
      {"aten::floor(Tensor self) -> (Tensor)"},
      [](const std::vector<ArgValue>& inputs,
         const std::vector<ExprHandle>& outputShape,
         const c10::optional<ScalarType>& outputType,
         at::Device device) {
        return computeOneOperand(
            "aten_floor",
            inputs,
            outputShape,
            outputType,
            [](const ExprHandle& a) { return floor(a); });
      });

  RegisterNNCLoweringsFunction aten_round(
      {"aten::round(Tensor self) -> (Tensor)"},
      [](const std::vector<ArgValue>& inputs,
         const std::vector<ExprHandle>& outputShape,
         const c10::optional<ScalarType>& outputType,
         at::Device device) {
        return computeOneOperand(
            "aten_round",
            inputs,
            outputShape,
            outputType,
            [](const ExprHandle& a) { return round(a); });
      });

  RegisterNNCLoweringsFunction aten_trunc(
      {"aten::trunc(Tensor self) -> (Tensor)"},
      [](const std::vector<ArgValue>& inputs,
         const std::vector<ExprHandle>& outputShape,
         const c10::optional<ScalarType>& outputType,
         at::Device device) {
        return computeOneOperand(
            "aten_trunc",
            inputs,
            outputShape,
            outputType,
            [](const ExprHandle& a) { return trunc(a); });
      });

  RegisterNNCLoweringsFunction aten__cast_Float(
      {"aten::_cast_Float(Tensor self, bool non_blocking=False) -> (Tensor)"},
      [](const std::vector<ArgValue>& inputs,
         const std::vector<ExprHandle>& outputShape,
         const c10::optional<ScalarType>& outputType,
         at::Device device) {
        return computeOneOperand(
            "aten_cast_float",
            inputs,
            outputShape,
            outputType,
            [](const ExprHandle& a) { return cast<float>(a); });
      });

  RegisterNNCLoweringsFunction aten_to(
      {"aten::to.dtype(Tensor(a) self, int dtype, bool non_blocking=False, bool copy=False, int? memory_format=None) -> (Tensor(a))",
       "aten::to.dtype_layout(Tensor(a) self, *, int? dtype=None, int? layout=None, Device? device=None, bool? pin_memory=None, bool non_blocking=False, bool copy=False, int? memory_format=None) -> (Tensor(a))",
       "aten::to.device(Tensor(a) self, Device device, int dtype, bool non_blocking=False, bool copy=False, int? memory_format=None) -> (Tensor(a))",
       "aten::to.prim_Device(Tensor(a) self, Device? device, int? dtype=None, bool non_blocking=False, bool copy=False) -> Tensor(a|b)",
       "aten::to.prim_dtype(Tensor(a) self, int? dtype=None, bool non_blocking=False, bool copy=False) -> Tensor(a|b)"},
      [](const std::vector<ArgValue>& inputs,
         const std::vector<ExprHandle>& outputShape,
         const c10::optional<ScalarType>& outputType,
         at::Device device) {
        // see handling of aten::to in tensorexpr_fuser.cpp for why we only
        // need to handle the first input
        return computeOneOperand(
            "aten_to",
            {inputs[0]},
            outputShape,
            outputType,
            [outputType](const ExprHandle& a) {
              TORCH_INTERNAL_ASSERT(
                  outputType, buildErrorMessage("Output type is null."));
              return Cast::make(ToDtype(*outputType), a);
            });
      });

  RegisterNNCLoweringsFunction aten_threshold(
      {"aten::threshold(Tensor self, Scalar threshold, Scalar value) -> (Tensor)"},
      [](const std::vector<ArgValue>& inputs,
         const std::vector<ExprHandle>& outputShape,
         const c10::optional<ScalarType>& outputType,
         at::Device device) {
        return computeThreeOperand(
            "aten_threshold",
            inputs,
            outputShape,
            outputType,
            [](const ExprHandle& a,
               const ExprHandle& threshold,
               const ExprHandle& value) {
              return ifThenElse(
                  CompareSelect::make(a, threshold, kLE), value, a);
            });
      });

  RegisterNNCLoweringsFunction aten_where(
      {"aten::where.ScalarOther(Tensor condition, Tensor self, Scalar other) -> (Tensor)",
       "aten::where.ScalarSelf(Tensor condition, Scalar self, Tensor other) -> (Tensor)",
       "aten::where.self(Tensor condition, Tensor self, Tensor other) -> (Tensor)",
       "aten::where.Scalar(Tensor condition, Scalar self, Scalar other) -> Tensor"},
      [](const std::vector<ArgValue>& inputs,
         const std::vector<ExprHandle>& outputShape,
         const c10::optional<ScalarType>& outputType,
         at::Device device) {
        return computeConditionWithTwoOperand(
            "aten_where",
            inputs,
            outputShape,
            outputType,
            [](const ExprHandle& a0,
               const ExprHandle& a1,
               const ExprHandle& a2) { return ifThenElse(a0, a1, a2); });
      });

  RegisterNNCLoweringsFunction aten_frac(
      {"aten::frac(Tensor self) -> (Tensor)"},
      [](const std::vector<ArgValue>& inputs,
         const std::vector<ExprHandle>& outputShape,
         const c10::optional<ScalarType>& outputType,
         at::Device device) {
        return computeOneOperand(
            "aten_frac",
            inputs,
            outputShape,
            outputType,
            [](const ExprHandle& a) {
              auto aa = promoteHalfToFloat(a);
              return aa - floor(aa);
            },
            kFloatingPointTypes);
      });

  RegisterNNCLoweringsFunction aten_lgamma(
      {"aten::lgamma(Tensor self) -> (Tensor)"},
      [](const std::vector<ArgValue>& inputs,
         const std::vector<ExprHandle>& outputShape,
         const c10::optional<ScalarType>& outputType,
         at::Device device) {
        return computeOneOperand(
            "aten_lgamma",
            inputs,
            outputShape,
            outputType,
            [](const ExprHandle& a) {
              return lgamma(promoteIntegerToDefaultType(a));
            });
      });

  // TODO: convert to schema, add a test
  // RegisterNNCLoweringsFunction aten_rand_like(
  //     {"aten::rand_like"},
  //     [](const std::vector<ArgValue>& inputs,
  //        const std::vector<ExprHandle>& outputShape,
  //        const c10::optional<ScalarType>& outputType,
  //        at::Device device) {
  //       return computeOneOperand(
  //           "aten_rand_like",
  //           inputs,
  //           outputShape,
  //           outputType,
  //           [](const ExprHandle& a) {
  //             return Intrinsics::make(IntrinsicsOp::kRand, a.dtype());
  //           });
  //     });

  // TODO: convert to schema, add a test
  // RegisterNNCLoweringsFunction aten_slice(
  //     {"aten::slice"},
  //     [](const std::vector<ArgValue>& inputs,
  //        const std::vector<ExprHandle>& outputShape,
  //        const c10::optional<ScalarType>& outputType,
  //        at::Device device) {
  //       return Compute(
  //           "aten_slice",
  //           c10::fmap<DimArg>(outputShape),
  //           [&](const std::vector<VarHandle>& axes) {
  //             int64_t dim =
  //                 at::maybe_wrap_dim(c10::get<int64_t>(inputs[1]),
  //                 axes.size());
  //             ExprHandle start = constant(inputs[2]);
  //             ExprHandle stride = constant(inputs[4]);

  //             std::vector<ExprHandle> newAxes(axes.begin(), axes.end());
  //             newAxes[dim] = stride * newAxes[dim] + start;
  //             return tensorOrConstant(inputs[0], newAxes);
  //           });
  //     });
  RegisterNNCLoweringsFunction aten_unsqueeze(
      {"aten::unsqueeze(Tensor(a) self, int dim) -> (Tensor(a))"},
      [](const std::vector<ArgValue>& inputs,
         const std::vector<ExprHandle>& outputShape,
         const c10::optional<ScalarType>& outputType,
         at::Device device) {
        return Compute(
            "aten_unsqueeze",
            c10::fmap<DimArg>(outputShape),
            [&](const std::vector<VarHandle>& axes) {
              int64_t dim = c10::get<int64_t>(inputs[1]);
              if (dim < 0) {
                if (axes.size() == 0) {
                  throw malformed_input("axes are zero handling unsqueeze");
                }
                dim += axes.size();
              }
              // To construct an expression for an 'unsqueezed' tensor we need
              // to drop the DIM-th axis, i.e.
              //    unsqueezed_v[i,j,k,l] = v[i,j,l] # dim = 2 - drop index 'k'
              //                 0 1 2 3
              std::vector<ExprHandle> indices;
              int64_t i = 0;
              for (const auto& a : axes) {
                if (i++ != dim) {
                  indices.emplace_back(ExprHandle(a.node()));
                }
              }

              return broadcast(c10::get<BufHandle>(inputs[0]), indices);
            });
      });
  RegisterNNCLoweringsFunction aten_t(
      {"aten::t(Tensor(a) self) -> (Tensor(a))"},
      [](const std::vector<ArgValue>& inputs,
         const std::vector<ExprHandle>& outputShape,
         const c10::optional<ScalarType>& outputType,
         at::Device device) {
        return computeTranspose(
            {inputs[0], (int64_t)1, (int64_t)0},
            outputShape,
            outputType,
            device);
      });
  RegisterNNCLoweringsFunction aten_transpose(
      {"aten::transpose.int(Tensor(a) self, int dim0, int dim1) -> (Tensor(a))"},
      computeTranspose);
  RegisterNNCLoweringsFunction aten_permute(
      {"aten::permute(Tensor(a) self, int[] dims) -> (Tensor(a))"},
      [](const std::vector<ArgValue>& inputs,
         const std::vector<ExprHandle>& outputShape,
         const c10::optional<ScalarType>& outputType,
         at::Device device) {
        auto A = c10::get<BufHandle>(inputs[0]);
        // Trivial case of 0-dim tensors: just a copy of the input
        if (A.ndim() == 0) {
          auto tensor = Compute(
              "aten_permute",
              c10::fmap<DimArg>(outputShape),
              [&](const std::vector<VarHandle>& axes) {
                std::vector<ExprHandle> empty_indices;
                return A.load(empty_indices);
              });
          if (A.node()->qscale()) {
            tensor.buf()->set_qscale(A.node()->qscale());
            tensor.buf()->set_qzero(A.node()->qzero());
          }
          return tensor;
        }
        auto permute_dims = c10::get<IntList>(inputs[1]);
        auto tensor = Compute(
            "aten_permute",
            c10::fmap<DimArg>(outputShape),
            [&](const std::vector<VarHandle>& axes) {
              std::vector<VarHandle> new_axes;
              new_axes.resize(axes.size());
              assert(permute_dims.size() == axes.size());
              for (unsigned i = 0; i < axes.size(); i++) {
                auto new_dim = at::maybe_wrap_dim(permute_dims[i], A.ndim());
                new_axes[new_dim] = axes[i];
              }
              return A.load(new_axes);
            });
        if (A.node()->qscale()) {
          tensor.buf()->set_qscale(A.node()->qscale());
          tensor.buf()->set_qzero(A.node()->qzero());
        }
        return tensor;
      });
  RegisterNNCLoweringsFunction aten_expand(
      {"aten::expand(Tensor(a) self, int[] size, *, bool implicit=False) -> (Tensor(a))",
       "aten::expand_as(Tensor(a) self, Tensor other) -> (Tensor(a))"},
      computeExpand);

  // TODO: add a test
  RegisterNNCLoweringsFunction aten_flatten(
      {"aten::flatten.using_ints(Tensor(a) self, int start_dim=0, int end_dim=-1) -> (Tensor(a))"},
      computeFlatten);
  RegisterNNCLoweringsFunction aten_view(
      {"aten::reshape(Tensor(a) self, int[] shape) -> (Tensor(a))",
       "aten::reshape_as(Tensor(a) self, Tensor other) -> (Tensor(a))",
       "aten::view(Tensor(a) self, int[] size) -> (Tensor(a))",
       "aten::view_as(Tensor(a) self, Tensor other) -> (Tensor(a))"},
      computeReshape);

  // aten::mm is a subset of aten::matmul where both inputs are rank 2
  RegisterNNCLoweringsFunction aten_matmul(
      {"aten::mm(Tensor self, Tensor mat2) -> (Tensor)",
       "aten::matmul(Tensor self, Tensor other) -> (Tensor)"},
      computeMatmul);

  RegisterNNCLoweringsFunction aten_cat(
      {"aten::cat(Tensor[] tensors, int dim=0) -> (Tensor)"}, computeCat);

  RegisterNNCLoweringsFunction aten_sum(
      {"aten::sum(Tensor self, *, int? dtype=None) -> (Tensor)",
       "aten::sum.dim_IntList(Tensor self, int[1] dim, bool keepdim=False, *, int? dtype=None) -> (Tensor)"},
      computeSum);

  RegisterNNCLoweringsFunction aten_softmax(
      {"aten::softmax.int(Tensor self, int dim, int? dtype=None) -> (Tensor)"},
      [](const std::vector<ArgValue>& inputs,
         const std::vector<ExprHandle>& outputShape,
         const c10::optional<ScalarType>& outputType,
         at::Device device) {
        return computeSoftmax(inputs, outputShape, false);
      });

  RegisterNNCLoweringsFunction aten_log_softmax(
      {"aten::log_softmax.int(Tensor self, int dim, int? dtype=None) -> (Tensor)"},
      [](const std::vector<ArgValue>& inputs,
         const std::vector<ExprHandle>& outputShape,
         const c10::optional<ScalarType>& outputType,
         at::Device device) {
        return computeSoftmax(inputs, outputShape, true);
      });

  RegisterNNCLoweringsFunction aten_conv1d(
      {"aten::conv1d(Tensor input, Tensor weight, Tensor? bias=None, int[1] stride=1, int[1] padding=0, int[1] dilation=1, int groups=1) -> (Tensor)"},
      computeConv1d);
  RegisterNNCLoweringsFunction aten_conv2d(
      {"aten::conv2d(Tensor input, Tensor weight, Tensor? bias=None, int[2] stride=[1, 1], int[2] padding=[0, 0], int[2] dilation=[1, 1], int groups=1) -> (Tensor)"},
      computeConv2d);

  RegisterNNCLoweringsFunction aten_addmm(
      {"aten::addmm(Tensor self, Tensor mat1, Tensor mat2, *, Scalar beta=1, Scalar alpha=1) -> (Tensor)"},
      computeAddMM);

  RegisterNNCLoweringsFunction aten_mean(
      {"aten::mean(Tensor self, *, int? dtype=None) -> (Tensor)",
       "aten::mean.dim(Tensor self, int[1] dim, bool keepdim=False, *, int? dtype=None) -> (Tensor)"},
      computeMean);
  RegisterNNCLoweringsFunction aten_max_reduction(
      {"aten::max.dim(Tensor self, int dim, bool keepdim=False) -> (Tensor values, Tensor indices)"},
      computeMax);

  RegisterNNCLoweringsFunction aten_adaptive_avg_pool2d(
      {"aten::adaptive_avg_pool2d(Tensor self, int[2] output_size) -> (Tensor)"},
      computeAdaptiveAvgPool2d);

  RegisterNNCLoweringsFunction aten_add(
      {"aten::add.Scalar(Tensor self, Scalar other, Scalar alpha=1) -> (Tensor)",
       "aten::add.Tensor(Tensor self, Tensor other, *, Scalar alpha=1) -> (Tensor)"},
      [](const std::vector<ArgValue>& inputs,
         const std::vector<ExprHandle>& outputShape,
         const c10::optional<ScalarType>& outputType,
         at::Device device) {
        auto add_lambda = [](const ExprHandle& lhs, const ExprHandle& rhs) {
          return boolToInteger(lhs) + boolToInteger(rhs);
        };
        TORCH_INTERNAL_ASSERT(
            inputs.size() == 2 || inputs.size() == 3,
            buildErrorMessage("Invalid number of input operands"));
        return (inputs.size() > 2)
            ? computeTwoOperandWithAlpha(
                  "aten_add", inputs, outputShape, outputType, add_lambda)
            : computeTwoOperand(
                  "aten_add", inputs, outputShape, outputType, add_lambda);
      });
  RegisterNNCLoweringsFunction aten_embedding(
      {"aten::embedding(Tensor weight, Tensor indices, int padding_idx=-1, bool scale_grad_by_freq=False, bool sparse=False) -> Tensor"},
      computeEmbedding);

#define NNC_QUANTIZATION_EXPR_QUANT 0
#define NNC_QUANTIZATION_EXPR_DEQUANT 0

  RegisterNNCLoweringsFunction aten_quantize_per_tensor(
      {"aten::quantize_per_tensor(Tensor self, float scale, int zero_point, int dtype) -> (Tensor)",
       "aten::quantize_per_tensor.tensor_qparams(Tensor self, Tensor scale, Tensor zero_point, int dtype) -> (Tensor)",
       "aten::quantize_per_tensor.tensors(Tensor[] tensors, Tensor scales, Tensor zero_points, int dtype) -> (Tensor[])"},
#if NNC_QUANTIZATION_EXPR_QUANT == 1
      computeQuantizePerTensor
#else
      computeQuantizePerTensorExternalCall
#endif
  );

  RegisterNNCLoweringsFunction aten_dequantize(
      {"aten::dequantize.self(Tensor self) -> (Tensor)"},
#if NNC_QUANTIZATION_EXPR_DEQUANT == 1
      computeDequantize
#else
      computeDequantizeExternalCall
#endif
  );
  RegisterNNCLoweringsFunction quantized_conv1d(
      {"quantized::conv1d(Tensor qx, __torch__.torch.classes.quantized.Conv2dPackedParamsBase packed_weight, float output_scale, int output_zero_point) -> (Tensor)"},
      computeQuantizedConv1d);

  RegisterNNCLoweringsFunction quantized_conv2d(
      {"quantized::conv2d.new(Tensor qx, __torch__.torch.classes.quantized.Conv2dPackedParamsBase packed_weight, float output_scale, int output_zero_point) -> (Tensor)"},
      computeQuantizedConv2d);

  RegisterNNCLoweringsFunction quantized_conv2d_relu(
      {"quantized::conv2d_relu.new(Tensor qx, __torch__.torch.classes.quantized.Conv2dPackedParamsBase packed_weight, float output_scale, int output_zero_point) -> (Tensor)"},
      computeQuantizedConv2dRelu);

  RegisterNNCLoweringsFunction quantized_linear(
      {"quantized::linear(Tensor X, __torch__.torch.classes.quantized.LinearPackedParamsBase W_prepack, float Y_scale_i, int Y_zero_point_i) -> (Tensor Y)"},
      computeQuantizedLinear);

  RegisterNNCLoweringsFunction quantized_linear_relu(
      {"quantized::linear_relu(Tensor X, __torch__.torch.classes.quantized.LinearPackedParamsBase W_prepack, float Y_scale_i, int Y_zero_point_i) -> (Tensor Y)"},
      computeQuantizedLinear);

  RegisterNNCLoweringsFunction quantized_add(
      {"quantized::add(Tensor qa, Tensor qb, float scale, int zero_point) -> (Tensor qc)"},
      computeQuantizedAdd);

  RegisterNNCLoweringsFunction quantized_mul(
      {"quantized::mul(Tensor qa, Tensor qb, float scale, int zero_point) -> (Tensor qc)"},
      computeQuantizedMul);

  RegisterNNCLoweringsFunction quantized_mul_scalar(
      {"quantized::mul.Scalar(Tensor qa, Scalar b) -> (Tensor qc)"},
      computeQuantizedMulScalar);

  RegisterNNCLoweringsFunction quantized_conv2d_prepack(
      {"quantized::conv2d_prepack(Tensor weight, Tensor? bias, int[] stride, int[] padding, int[] dilation, int groups) -> (__torch__.torch.classes.quantized.Conv2dPackedParamsBase)"},
      computeQuantizedConv2dPrepack);

  RegisterNNCLoweringsFunction quantized_cat(
      {"quantized::cat(Tensor[] qx, int dim, float? scale, int? zero_point) -> (Tensor)"},
      computeQuantizedCat);

  RegisterNNCLoweringsFunction aten_upsample_nearest2d(
      {"aten::upsample_nearest2d.vec(Tensor input, int[]? output_size, float[]? scale_factors) -> (Tensor)"},
      computeUpsampleNearest2d);

  return 0;
}
} // namespace

NNCLoweringFunction getStandardLoweringFor(const std::string& schema_str) {
  // NOLINTNEXTLINE
  static const int once = nnc_lowerings_lazy_registration();
  const auto& lowerings = getNNCLoweringRegistry();
  if (auto l = lowerings.find(parseSchema(schema_str))) {
    return *l;
  }
  return nullptr;
}

} // namespace tensorexpr
} // namespace jit
} // namespace torch<|MERGE_RESOLUTION|>--- conflicted
+++ resolved
@@ -30,10 +30,7 @@
       {"aten::contiguous(Tensor(a) self, *, MemoryFormat memory_format=contiguous_format) -> (Tensor(a))"},
       computeNoop);
 
-<<<<<<< HEAD
-=======
 #ifdef USE_XNNPACK
->>>>>>> d100d98d
   // TODO: add a test
   RegisterNNCLoweringsFunction prepacked_conv2d_clamp_run(
       {"prepacked::conv2d_clamp_run(Tensor X, __torch__.torch.classes.xnnpack.Conv2dOpContext W_prepack) -> (Tensor Y)"},
@@ -43,6 +40,7 @@
   RegisterNNCLoweringsFunction prepacked_linear_clamp_run(
       {"prepacked::linear_clamp_run(Tensor X, __torch__.torch.classes.xnnpack.LinearOpContext W_prepack) -> (Tensor Y)"},
       computePrepackedLinearClampRun);
+#endif
 
   RegisterNNCLoweringsFunction aten_sub(
       {"aten::sub.Scalar(Tensor self, Scalar other, Scalar alpha=1) -> (Tensor)",
