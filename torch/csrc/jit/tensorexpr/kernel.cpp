--- conflicted
+++ resolved
@@ -11,11 +11,8 @@
 #include <torch/csrc/jit/tensorexpr/ir_printer.h>
 #include <torch/csrc/jit/tensorexpr/ir_simplifier.h>
 #include <torch/csrc/jit/tensorexpr/loopnest.h>
-<<<<<<< HEAD
+#include <torch/csrc/jit/tensorexpr/operators/conv2d.h>
 #include <iostream>
-=======
-#include <torch/csrc/jit/tensorexpr/operators/conv2d.h>
->>>>>>> 3efbc06c
 
 using namespace torch::jit;
 using namespace torch::jit::tensorexpr;
@@ -335,9 +332,9 @@
 }
 
 ArgValue TensorExprKernel::jitToArgValue(const torch::jit::Value* v) const {
-  auto ti = tensors_.find(v);
-  if (ti != tensors_.end()) {
-    return BufHandle(ti->second->buf());
+  auto ti = bufs_.find(v);
+  if (ti != bufs_.end()) {
+    return BufHandle(ti->second);
   }
   if (v->node()->kind() == prim::Constant) {
     const auto val = toIValue(v).value();
@@ -518,7 +515,6 @@
       }
       return broadcastShapes(shapes);
     }
-
     case prim::ConstantChunk: {
       auto shape = sizesForValue(v->node()->input());
       int dim = v->node()->i(attr::dim);
@@ -526,6 +522,7 @@
       shape[dim] = IRSimplifier::simplify(shape[dim] / chunks);
       return shape;
     }
+
 
     case aten::unsqueeze: {
       auto const& n = v->node();
@@ -588,6 +585,7 @@
     case aten::slice:
       throw std::runtime_error(
           "Shape info is not implemented for this kind of node");
+
 
     default: {
       GRAPH_DEBUG("Can't infer sizes for the node: ", *v->node());
@@ -1338,80 +1336,6 @@
         return CompareSelect::make(a, zero, zero, a, kLT);
       });
     } break;
-<<<<<<< HEAD
-=======
-
-    case aten::batch_norm: {
-      bool hasWeight = true;
-      bool hasBias = true;
-
-      if (v->node()->input(1)->node()->kind() == prim::Constant) {
-        const auto val = toIValue(v->node()->input(1)).value();
-        if (val.isNone()) {
-          hasWeight = false;
-        }
-      }
-
-      if (v->node()->input(2)->node()->kind() == prim::Constant) {
-        const auto val = toIValue(v->node()->input(2)).value();
-        if (val.isNone()) {
-          hasBias = false;
-        }
-      }
-
-      auto const& shape = valueShape(v->node()->input(0));
-      return Compute(
-          "aten_batch_norm",
-          c10::fmap<DimArg>(shape),
-          [this, v, hasWeight, hasBias](const std::vector<VarHandle>& axes) {
-            TORCH_INTERNAL_ASSERT(axes.size() >= 2);
-            auto const& n = v->node();
-            // axes: N, C, H, W
-            std::vector<ExprHandle> indices(axes.begin(), axes.end());
-            ExprHandle c = indices[1];
-
-            // Parameter list:
-            // input, weight, bias, mean, var, training, momentum, eps,
-            // cudnn_enabled
-            std::vector<ExprHandle> inputs = {
-                tensorOrConstant(n->input(0), indices), // input
-                tensorOrConstant(n->input(3), {c}), // mean
-                tensorOrConstant(n->input(4), {c}), // var
-                // NOLINTNEXTLINE(cppcoreguidelines-avoid-magic-numbers)
-                constant(n->input(7)) // eps
-            };
-            if (hasWeight) {
-              inputs.push_back(tensorOrConstant(n->input(1), {c}));
-            }
-            if (hasBias) {
-              inputs.push_back(tensorOrConstant(n->input(2), {c}));
-            }
-            promoteInputs(inputs);
-
-            ExprHandle input = inputs[0];
-            ExprHandle mean = inputs[1];
-            ExprHandle var = inputs[2];
-            ExprHandle eps = inputs[3];
-            ExprHandle weight = FloatImm::make(1);
-            ExprHandle bias = FloatImm::make(0);
-
-            if (hasWeight) {
-              weight = inputs[4];
-            }
-            if (hasBias) {
-              // NOLINTNEXTLINE(cppcoreguidelines-avoid-magic-numbers)
-              bias = inputs[5];
-            }
-
-            auto inv_var = rsqrt(var + eps);
-            auto alpha = inv_var * weight;
-            auto beta = bias - mean * alpha;
-            auto output = input * alpha + beta;
-            return demoteOutput(output, n->output());
-          });
-    } break;
-
->>>>>>> 3efbc06c
     case aten::log: {
       return computeOneOperand("aten_log", inputs, outputType, outputShape, [](const ExprHandle& a) {
         return log(promoteIntegerToDefaultType(a));
@@ -1477,27 +1401,6 @@
         return tan(promoteIntegerToDefaultType(a));
       });
     } break;
-<<<<<<< HEAD
-=======
-
-    case aten::type_as: {
-      auto const& n = v->node();
-      const Buf* rhs = bufs_.at(n->input(1));
-      auto dtype = rhs->dtype();
-      return computeOneOperand(
-          "aten_type_as", v, [dtype](const ExprHandle& lhs) {
-            return Cast::make(dtype, lhs);
-          });
-    } break;
-
-    case aten::rand_like: {
-      hasRandom_ = true;
-      return computeOneOperand("aten_rand_like", v, [](const ExprHandle& a) {
-        return Intrinsics::make(IntrinsicsOp::kRand, a.dtype());
-      });
-    } break;
-
->>>>>>> 3efbc06c
     case aten::pow: {
       return computeTwoOperand(
           "aten_pow", inputs, outputType, outputShape, [](const ExprHandle& lhs, const ExprHandle& rhs) {
@@ -1680,7 +1583,7 @@
         return lgamma(promoteIntegerToDefaultType(a));
       });
     } break;
-<<<<<<< HEAD
+
     case aten::masked_fill: {
       return computeThreeOperand(
           "aten_masked_fill",
@@ -1693,21 +1596,6 @@
             return ifThenElse(mask, val, input);
           },
           /*promote_inputs*/ false);
-=======
-
-    case prim::ConstantChunk: {
-      return Compute(
-          "prim_constantchunk",
-          dimsFromSizes(sizesForValue(v)),
-          [this, v](const std::vector<VarHandle>& axes) {
-            auto const& n = v->node();
-            int64_t dim = n->i(attr::dim);
-            int64_t chunks = n->i(attr::chunks);
-            std::vector<ExprHandle> indices(axes.begin(), axes.end());
-            return chunk(
-                bufs_.at(n->input(0)), v->offset(), dim, chunks, indices);
-          });
->>>>>>> 3efbc06c
     }
     case aten::clamp: {
       bool noMin = false;
@@ -1789,90 +1677,6 @@
             });
       }
 
-    } break;
-    case aten::batch_norm: {
-      bool hasWeight = true;
-      bool hasBias = true;
-
-      if (c10::get_if<ArgNone>(&inputs[1])) {
-        hasWeight = false;
-      }
-
-<<<<<<< HEAD
-      if (c10::get_if<ArgNone>(&inputs[2])) {
-        hasBias = false;
-      }
-=======
-            // Now we know the final dtype, we know what inputs are non-empty,
-            // and we know that there is at least one such an input. With all
-            // that we construct a tensor expression performing the
-            // concatenation.
-            // The expression we build here is a cascading if-then-else that
-            // essentially represents:
-            //
-            //              inp1[i, j, k]         if 0   < i < l1,
-            // out[i,j,k] = inp2[i, j-l1, k]      if l1 =< i < l1 + l2,
-            //              ...
-            //              inpN[i, j-l_N_1, k]   if l1+l2+...l_N_1  < i
-            // where l_i is the corresponding size of the i-th input.
-            std::vector<ExprHandle> newAxes(axes.begin(), axes.end());
-            ExprHandle load = promoteToDtype(
-                tensorOrConstant(nonempty_inputs[0], newAxes), highType);
-            size_t offset = bufferSizes(bufs_.at(nonempty_inputs[0]))[dim];
-            newAxes[dim] = newAxes[dim] - IntImm::make(offset);
->>>>>>> 3efbc06c
-
-      return Compute(
-          "aten_batch_norm",
-          c10::fmap<DimArg>(outputShape),
-          [&](const std::vector<VarHandle>& axes) {
-            TORCH_INTERNAL_ASSERT(axes.size() >= 2);
-            // axes: N, C, H, W
-            std::vector<ExprHandle> indices(axes.begin(), axes.end());
-            ExprHandle c = indices[1];
-
-<<<<<<< HEAD
-            // Parameter list:
-            // input, weight, bias, mean, var, training, momentum, eps,
-            // cudnn_enabled
-            std::vector<ExprHandle> exprInputs = {
-                tensorOrConstant(inputs[0], indices), // input
-                tensorOrConstant(inputs[3], {c}), // mean
-                tensorOrConstant(inputs[4], {c}), // var
-                constant(inputs[7]) // eps
-            };
-            if (hasWeight) {
-              exprInputs.push_back(tensorOrConstant(inputs[1], {c}));
-            }
-            if (hasBias) {
-              exprInputs.push_back(tensorOrConstant(inputs[2], {c}));
-=======
-              offset += bufferSizes(bufs_.at(input))[dim];
-              newAxes[dim] = axes[dim] - IntImm::make(offset);
->>>>>>> 3efbc06c
-            }
-            promoteInputs(exprInputs);
-
-            ExprHandle input = exprInputs[0];
-            ExprHandle mean = exprInputs[1];
-            ExprHandle var = exprInputs[2];
-            ExprHandle eps = exprInputs[3];
-            ExprHandle weight = FloatImm::make(1);
-            ExprHandle bias = FloatImm::make(0);
-
-            if (hasWeight) {
-              weight = exprInputs[4];
-            }
-            if (hasBias) {
-              bias = exprInputs[5];
-            }
-
-            auto inv_var = rsqrt(var + eps);
-            auto alpha = inv_var * weight;
-            auto beta = bias - mean * alpha;
-            auto output = input * alpha + beta;
-            return demoteOutput(output, outputType);
-          });
     } break;
     case aten::rand_like: {
       return computeOneOperand("aten_rand_like", inputs, outputType, outputShape, [](const ExprHandle& a) {
@@ -1990,7 +1794,6 @@
     case aten::lgamma:
     case aten::clamp:
     case aten::remainder:
-    case aten::batch_norm:
     case aten::slice:
     case aten::unsqueeze: {
       std::vector<ArgValue> tinputs;
@@ -2021,29 +1824,85 @@
 
     case aten::type_as: {
       auto const& n = v->node();
-      Tensor* rhs = tensors_.at(n->input(1));
-      auto dtype = rhs->buf()->dtype();
+      const Buf* rhs = bufs_.at(n->input(1));
+      auto dtype = rhs->dtype();
       return computeOneOperand(
           "aten_type_as", v, [dtype](const ExprHandle& lhs) {
             return Cast::make(dtype, lhs);
           });
     } break;
 
-
-
-    case prim::ConstantChunk: {
+    case aten::batch_norm: {
+      bool hasWeight = true;
+      bool hasBias = true;
+
+      if (v->node()->input(1)->node()->kind() == prim::Constant) {
+        const auto val = toIValue(v->node()->input(1)).value();
+        if (val.isNone()) {
+          hasWeight = false;
+        }
+      }
+
+      if (v->node()->input(2)->node()->kind() == prim::Constant) {
+        const auto val = toIValue(v->node()->input(2)).value();
+        if (val.isNone()) {
+          hasBias = false;
+        }
+      }
+
+      auto const& shape = valueShape(v->node()->input(0));
       return Compute(
-          "prim_constantchunk",
-          dimsFromSizes(sizesForValue(v)),
-          [this, v](const std::vector<VarHandle>& axes) {
+          "aten_batch_norm",
+          c10::fmap<DimArg>(shape),
+          [this, v, hasWeight, hasBias](const std::vector<VarHandle>& axes) {
+            TORCH_INTERNAL_ASSERT(axes.size() >= 2);
             auto const& n = v->node();
-            int64_t dim = n->i(attr::dim);
-            int64_t chunks = n->i(attr::chunks);
+            // axes: N, C, H, W
             std::vector<ExprHandle> indices(axes.begin(), axes.end());
-            return chunk(
-                tensors_.at(n->input(0)), v->offset(), dim, chunks, indices);
+            ExprHandle c = indices[1];
+
+            // Parameter list:
+            // input, weight, bias, mean, var, training, momentum, eps,
+            // cudnn_enabled
+            std::vector<ExprHandle> inputs = {
+                tensorOrConstant(n->input(0), indices), // input
+                tensorOrConstant(n->input(3), {c}), // mean
+                tensorOrConstant(n->input(4), {c}), // var
+                // NOLINTNEXTLINE(cppcoreguidelines-avoid-magic-numbers)
+                constant(n->input(7)) // eps
+            };
+            if (hasWeight) {
+              inputs.push_back(tensorOrConstant(n->input(1), {c}));
+            }
+            if (hasBias) {
+              inputs.push_back(tensorOrConstant(n->input(2), {c}));
+            }
+            promoteInputs(inputs);
+
+            ExprHandle input = inputs[0];
+            ExprHandle mean = inputs[1];
+            ExprHandle var = inputs[2];
+            ExprHandle eps = inputs[3];
+            ExprHandle weight = FloatImm::make(1);
+            ExprHandle bias = FloatImm::make(0);
+
+            if (hasWeight) {
+              weight = inputs[4];
+            }
+            if (hasBias) {
+              // NOLINTNEXTLINE(cppcoreguidelines-avoid-magic-numbers)
+              bias = inputs[5];
+            }
+
+            auto inv_var = rsqrt(var + eps);
+            auto alpha = inv_var * weight;
+            auto beta = bias - mean * alpha;
+            auto output = input * alpha + beta;
+            return demoteOutput(output, n->output());
           });
-    }
+    } break;
+
+
 
     case aten::cat: {
       std::vector<ArgValue> inputList;
@@ -2469,10 +2328,9 @@
       }
     }
     auto inp_buf = to_buf(inp).node();
-    auto load_expr = new Load(inp_buf, load_indices, new IntImm(1));
+    auto load_expr = new Load(inp_buf, load_indices);
     auto load_promoted = promoteToDtype(ExprHandle(load_expr), highType);
-    Stmt* st = new Store(
-        output_buf, store_indices, load_promoted.node(), new IntImm(1));
+    Stmt* st = new Store(output_buf, store_indices, load_promoted.node());
     for (size_t i = dims.size(); i > 0; --i) {
       st = new For(for_vars[i - 1], new IntImm(0), dims[i - 1].node(), st);
     }
@@ -2781,8 +2639,6 @@
            result->stmt()}));
 }
 
-<<<<<<< HEAD
-=======
 Tensor* TensorExprKernel::computeCatWoConditionals(const torch::jit::Value* v) {
   auto const& n = v->node();
   auto inputs = n->input(0)->node()->inputs();
@@ -2882,7 +2738,6 @@
   }
   return new Tensor(output_buf, IRSimplifier::simplify(block));
 }
->>>>>>> 3efbc06c
 
 TensorExprKernel::ReductionInfo TensorExprKernel::getReductionInfo(
     const torch::jit::Node* node) {
