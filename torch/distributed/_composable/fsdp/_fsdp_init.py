import itertools
from typing import List, Optional, Set, Tuple, Union

import torch
import torch.distributed as dist
import torch.nn as nn

from torch.distributed._tensor import DeviceMesh, DTensor, init_device_mesh
from torch.distributed.device_mesh import _get_device_handle
from ._fsdp_common import _is_composable_with_fsdp, FSDPMeshInfo
from ._fsdp_state import _get_module_fsdp_state


<<<<<<< HEAD
def _get_post_forward_mesh_info(
    reshard_after_forward: Union[bool, int], mesh_info: FSDPMeshInfo
) -> Optional[FSDPMeshInfo]:
    shard_mesh_size = mesh_info.shard_mesh_size
    if not isinstance(reshard_after_forward, (bool, int)):
        raise ValueError(
            "reshard_after_forward should be a bool or an int representing the "
            f"group size to reshard to, not {reshard_after_forward}"
        )
    # NOTE: `isinstance(False, int)` returns `True`.
    if not isinstance(reshard_after_forward, bool) and isinstance(
        reshard_after_forward, int
    ):
        if (
            reshard_after_forward < 1
            or reshard_after_forward > shard_mesh_size
            or shard_mesh_size % reshard_after_forward != 0
        ):
            raise ValueError(
                "If passing reshard_after_forward as an int, it should be a "
                f"factor of {shard_mesh_size}, not {reshard_after_forward}"
            )
        elif reshard_after_forward == 1:
            reshard_after_forward = False
        elif reshard_after_forward == shard_mesh_size:
            reshard_after_forward = True
    if reshard_after_forward is True:
        post_forward_mesh_info = mesh_info
    elif reshard_after_forward is False:
        post_forward_mesh_info = None
    else:
        post_forward_shard_mesh_size = reshard_after_forward
        num_post_forward_meshes = (
            mesh_info.shard_mesh_size // post_forward_shard_mesh_size
        )
        shard_pg = mesh_info.mesh.get_group(mesh_info.shard_mesh_dim)
        assert isinstance(shard_pg, dist.ProcessGroup)  # mypy
        mesh_shard_ranks = sorted(
            dist.distributed_c10d.get_process_group_ranks(shard_pg)
        )
        for i in range(num_post_forward_meshes):
            # E.g., ranks (i, i+1, ..., i+7) for 1D FSDP or ranks
            # (i, i+8, ..., i+56) for 2D intra-node TP + inter-node FSDP
            post_forward_shard_mesh_ranks = mesh_shard_ranks[
                i
                * post_forward_shard_mesh_size : (i + 1)
                * post_forward_shard_mesh_size
            ]
            post_forward_mesh = DeviceMesh("cuda", post_forward_shard_mesh_ranks)
            if i == mesh_info.shard_mesh_rank // post_forward_shard_mesh_size:
                post_forward_mesh_info = FSDPMeshInfo(
                    post_forward_mesh, shard_mesh_dim=0
                )
    return post_forward_mesh_info


def _normalize_device(device: DeviceLikeType) -> torch.device:
    if isinstance(device, torch.device):
        if device == torch.device("cuda"):
            return torch.device("cuda", torch.cuda.current_device())
        return device
    elif isinstance(device, int):
        return torch.device("cuda", device)
    elif isinstance(device, str):
        if device == "cuda":
            return torch.device(device, torch.cuda.current_device())
        return torch.device(device)
    else:
        raise TypeError(f"Invalid type for device {device}: {type(device)}")


def _init_default_fully_shard_mesh(device_type: str) -> DeviceMesh:
    """The default fully-shard mesh shards over the global mesh."""
=======
def _init_default_fully_shard_mesh() -> DeviceMesh:
    """Default to global CUDA mesh if possible else global CPU mesh."""
>>>>>>> 2b36804f
    if not dist.distributed_c10d.is_initialized():
        dist.distributed_c10d.init_process_group()
    default_pg = dist.distributed_c10d._get_default_group()
    device_type = "cuda" if torch.cuda.is_available() else "cpu"
    mesh = init_device_mesh(device_type, mesh_shape=(default_pg.size(),))
    return mesh


def _get_device_from_mesh(mesh: DeviceMesh) -> torch.device:
    if mesh.device_type == "cpu":
        return torch.device("cpu")
    device_handle = _get_device_handle(mesh.device_type)
    return torch.device(mesh.device_type, device_handle.current_device())


def _get_managed_modules(root_module: nn.Module) -> List[nn.Module]:
    modules: List[nn.Module] = []
    # Track visisted modules to avoid visiting shared modules multiple times
    visited_modules: Set[nn.Module] = set()

    def dfs(module: nn.Module) -> None:
        """
        Runs a DFS to collect managed modules, not recursing into modules with
        a non-composable API or ``fully_shard`` already applied.
        """
        if not _is_composable_with_fsdp(module):
            return
        elif module is not root_module and _get_module_fsdp_state(module) is not None:
            return  # nested `fully_shard` module
        visited_modules.add(module)
        for submodule in module.children():
            if submodule not in visited_modules:
                dfs(submodule)
        modules.append(module)

    dfs(root_module)
    return modules


def _get_managed_states(
    modules: List[nn.Module],
) -> Tuple[List[nn.Parameter], List[torch.Tensor]]:
    params: List[nn.Parameter] = []
    buffers: List[torch.Tensor] = []
    # Track visited parameters/buffers to avoid visiting shared parameters and
    # buffers multiple times
    visited_params: Set[nn.Parameter] = set()
    visited_buffers: Set[torch.Tensor] = set()
    for module in modules:
        for param in module.parameters(recurse=False):
            if param not in visited_params:
                params.append(param)
                visited_params.add(param)
        for buffer in module.buffers(recurse=False):
            if buffer not in visited_buffers:
                buffers.append(buffer)
                visited_buffers.add(buffer)
    return params, buffers


def _move_states_to_device(
    params: List[nn.Parameter],
    buffers: List[torch.Tensor],
    device: torch.device,
    mesh_info: FSDPMeshInfo,
) -> None:
    """
    We have FSDP move states to device for simpler and faster initialization
    since FSDP almost always uses CUDA for training. We move parameters/buffers
    rather than modules since modules to support ignoring parameters/buffers in
    the future.
    """
    # TODO: De-duplicate with `_apply` after `swap_tensors` path lands:
    # https://github.com/pytorch/pytorch/issues/115792
    for tensor in itertools.chain(params, buffers):
        if tensor.device == device:
            continue
        if isinstance(tensor, DTensor):
            if (dtensor_mesh_type := tensor._spec.mesh.device_type) != device.type:
                raise ValueError(
                    "Requires DTensor to have mesh of the same type as the FSDP mesh "
                    f"but got {dtensor_mesh_type} for DTensor and {device.type} for FSDP"
                )
            raise AssertionError(
                f"Expects DTensor to be moved to {dtensor_mesh_type} but got {tensor.device}"
            )
        tensor.data = tensor.to(device)<|MERGE_RESOLUTION|>--- conflicted
+++ resolved
@@ -11,7 +11,6 @@
 from ._fsdp_state import _get_module_fsdp_state
 
 
-<<<<<<< HEAD
 def _get_post_forward_mesh_info(
     reshard_after_forward: Union[bool, int], mesh_info: FSDPMeshInfo
 ) -> Optional[FSDPMeshInfo]:
@@ -68,27 +67,8 @@
     return post_forward_mesh_info
 
 
-def _normalize_device(device: DeviceLikeType) -> torch.device:
-    if isinstance(device, torch.device):
-        if device == torch.device("cuda"):
-            return torch.device("cuda", torch.cuda.current_device())
-        return device
-    elif isinstance(device, int):
-        return torch.device("cuda", device)
-    elif isinstance(device, str):
-        if device == "cuda":
-            return torch.device(device, torch.cuda.current_device())
-        return torch.device(device)
-    else:
-        raise TypeError(f"Invalid type for device {device}: {type(device)}")
-
-
-def _init_default_fully_shard_mesh(device_type: str) -> DeviceMesh:
-    """The default fully-shard mesh shards over the global mesh."""
-=======
 def _init_default_fully_shard_mesh() -> DeviceMesh:
     """Default to global CUDA mesh if possible else global CPU mesh."""
->>>>>>> 2b36804f
     if not dist.distributed_c10d.is_initialized():
         dist.distributed_c10d.init_process_group()
     default_pg = dist.distributed_c10d._get_default_group()
