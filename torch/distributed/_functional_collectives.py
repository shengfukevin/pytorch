import sys
import warnings
from typing import cast, List, Optional, Tuple, TYPE_CHECKING, Union

import torch
import torch.distributed as dist
import torch.distributed.distributed_c10d as c10d
from torch._custom_ops import impl_abstract
from torch.distributed.device_mesh import DeviceMesh
from torch.fx.experimental.proxy_tensor import get_innermost_proxy_mode

from . import _functional_collectives_impl as fun_col_impl
<<<<<<< HEAD
from ._functional_collectives_impl import _register_tensor_wrapper, USE_NATIVE_C10D_FUNCTIONAL
from torch.fx.experimental.proxy_tensor import (
    get_innermost_proxy_mode,
)
from torch._custom_ops import impl_abstract
=======
from ._functional_collectives_impl import _register_tensor_wrapper
>>>>>>> 7c92e49a

try:
    from torch.utils._cxx_pytree import tree_map_only
except ImportError:
    from torch.utils._pytree import tree_map_only  # type: ignore[no-redef]


if torch._running_with_deploy():

    def is_torchdynamo_compiling():
        """Can't import torchdynamo in torchdeploy builds currently."""
        return False

else:
    try:
        from torch._dynamo.external_utils import (
            is_compiling as is_torchdynamo_compiling,
        )
    except Exception:
        warnings.warn(
            "Unable to import torchdynamo util `is_torchdynamo_compiling`, so won't support torchdynamo correctly"
        )

        def is_torchdynamo_compiling():
            return False


"""
New traceable, functional collectives.
RFC: https://github.com/pytorch/pytorch/issues/93173

  compiler: trace these ops with plain-old-data schemas, then choose how to lower them.
  eager: execute these 'functional' ops which in eager return AsyncCollectiveTensor subclasses,
         automatically calling .wait() on underlying/hidden async 'work' obj only when fed to
         a downstream op.

Issues:
* Where should these ops live? Couldn't `import torch` if putting these ops in existing torch.distributed files
* Proper support for eager requires inplace ops. We should explore having it as an option for the API.
"""

"""
Functional collectives are asynchronous only and we perform implicit stream synchronization
on behalf of the user.

We use AsyncCollectiveTensor to wrap the result tensor of a collective and it lets us witness
first usage of the tensor and insert cross stream sync at the right place.

The above are the easy bits, the hard one is how we match the Work object returned by
c10d and the tensor AsyncCollectiveTensor wraps. We alloc the tensor inside the collective
op implementation (see ``clone()`` call in ``_all_reduce``) and then it's handled by the
dispatcher which might call other implementations that are allowed to change the returned
tensor - even return a tensor with a different shape (see ``torch.vmap``).

This means the caller of our ops receives a Tensor that is not guaranteed to be the same
allocated by our implementations and that makes pairing The AsyncTensor to the original
tensor a lot harder. This pairing is needed so we can lookup the Work object to use.

Originally, we tried WeakKeyDictionary to map from Tensor to Work, but because Tensor's
identity is not stable across dispatch, the op caller would end up with a different Tensor
instance that would not match any in the dictionary.

With Tensor identity out of the question, we decided use the tensor data pointer, which
should be stable across all the Tensor changes done during dispatch.

We have a dictionary of tensor::data_ptr -> Work that we insert right after we call into c10d.

We use this dictionary when AsyncCollectiveTensor is used to invoke Work::wait()

Finally, we setup a finalizer against the tensor wrapper to observe it getting collected so we
can clean up stale entries in the dictionary.

To eliminate the possibility of races we have a global version counter that is used by the finalizer.

As a wise man said once: Don't cross the streams (https://www.youtube.com/watch?v=wyKQe_i9yyo)

"""

"""
Functional collectives can accept any of these types to describe the ranks participating in collectives.

The different types will be desugared to a canonical format
"""
RANK_TYPES = Union[
    List[int],
    List[List[int]],
    dist.ProcessGroup,
<<<<<<< HEAD
    "dist._tensor.DeviceMesh",
    Tuple["dist._tensor.DeviceMesh", int],
    str,
]
=======
    DeviceMesh,
    Tuple["dist._tensor.DeviceMesh", int],
]

>>>>>>> 7c92e49a

"""
User facing APIs for functional collectives
-------------------------------------------

These apis are called by user code and expected to work both in eager execution and compilation,
but there are significant differences to how the two modes are implemented underneath.

Eager execution is 'optimized' using a tensor subclass that schedules the synchronization (via wait_tensor() op)
just before the tensor is first used.  Compiled tracing currently relies on the compiler to perform this optimization,
and cannot yet correctly trace the AsyncTensor wrapper class.  In the future, these paths may be unified
if sufficient subclass support is added in dynamo.

Example: all_reduce is an entrypoint API, and other collectives follow a similar pattern.

Here's how it works under torch.compile/dynamo:
all_reduce(...)
  |--> _expand_group(...)               - desugars processgroup into canonical/traceable format
  |--> c10d_functional.all_reduce(...)  - dynamo captures this op call, doesn't trace deeper
  |--> _maybe_wrap_tensor(...)          - wait_tensor() op is immediately called, no AsyncTensor subclass needed

And under eager execution:
all_reduce(...)
  |--> _expand_group(...)               - same as above, but less critical for eager
  |--> c10d_functional.all_reduce(...)  - dispatches to real kernel OR records op in trace
  |--> _maybe_wrap_tensor(...)          - AsyncTensor wrapper applied to returned tensor,
                                          which issues wait_tensor() at the time of first use
"""


def wait_tensor(tensor):
    """
    Wait on a tensor returned by the collectives ops.

    Waiting follows device semantics, which means blocking on CPU and synchronizing streams on CUDA.
    """
    if USE_NATIVE_C10D_FUNCTIONAL:
        return torch.ops._c10d_functional.wait_tensor(tensor)  # type: ignore[attr-defined]
    else:
        return torch.ops.c10d_functional.wait_tensor(tensor)  # type: ignore[attr-defined]


def broadcast(self: torch.Tensor, src: int, group: RANK_TYPES, tag: str = ""):
    """
    Broadcasts the tensor to all processes in the given process group.

    Args:
        src (int): Source rank
        group (ProcessGroup or List[int]): The process group to work on.
        tag (str, optional): A unique identifier for the collective. Default: empty string
    """
    tag, rankset, group_size = _expand_group(group, tag)
    tensor = torch.ops.c10d_functional.broadcast(self, src, tag, rankset, group_size)
    return _maybe_wrap_tensor(tensor)


def all_reduce(self: torch.Tensor, reduceOp: str, group: RANK_TYPES, tag: str = ""):
    """
    Reduces the tensor data across all machines in such a way that all get
    the final result.

    The input tensor is left unmodified.

    Group can be one of:
        List[int]: ranks participating in the collective.
        List[List[int]]: 2D mesh of ranks taking part of this collective in MPMD.
        ProcessGroup: Will perform a collective using the ranks and tag of the PG.
        DeviceMesh: Do a SPMD collective over all ranks of the mesh
        (DeviceMesh, int): Do a MPMD collective over one dimension of the DeviceMesh

    :: N.B. If you pass a PG or a 1D list to perform a MPMD collective, the compiler won't be able to recover
    that information and perform collective algebraic optimization. Use other forms of input for that.
    """
    if USE_NATIVE_C10D_FUNCTIONAL:
        group_name, _ = _expand_group_for_for_native_ops(group, tag)
        tensor = torch.ops._c10d_functional.all_reduce(self, reduceOp, group_name)
    else:
        tag, rankset, group_size = _expand_group(group, tag)
        tensor = torch.ops.c10d_functional.all_reduce(  # type: ignore[attr-defined]
            self,
            reduceOp,
            tag,
            rankset,
            group_size,
        )
    return _maybe_wrap_tensor(tensor)


def all_gather_tensor(
    self: torch.Tensor,
    gather_dim: int,
    group: RANK_TYPES,
    tag: str = "",
):
    """
    Gather tensor data across from all machines and concatenate over ``gather_dim``.

    Note that it currently only supports gather_dim = 0.

    The input tensor is left unmodified.
    Group can be one of:
        List[int]: ranks participating in the collective.
        List[List[int]]: 2D mesh of ranks taking part of this collective in MPMD.
        ProcessGroup: Will perform a collective using the ranks and tag of the PG.
        DeviceMesh: Do a SPMD collective over all ranks of the mesh
        (DeviceMesh, int): Do a MPMD collective over one dimension of the DeviceMesh

    :: N.B. If you pass a PG or a 1D list to perform a MPMD collective, the compiler won't be able to recover
    that information and perform collective algebraic optimization. Use other forms of input for that.
    """
    assert self.is_contiguous()
    if USE_NATIVE_C10D_FUNCTIONAL:
        group_name, group_size = _expand_group_for_for_native_ops(group, tag)
        tensor = torch.ops._c10d_functional.all_gather_into_tensor(self, group_size, group_name)
    else:
        tag, rankset, group_size = _expand_group(group, tag)
        tensor = torch.ops.c10d_functional.all_gather_into_tensor(  # type: ignore[attr-defined]
            self,
            tag,
            rankset,
            group_size,
        )
    res = _maybe_wrap_tensor(tensor)
    # TODO this should be done inside AsyncCollectiveTensor to delay the wait() call
    if gather_dim != 0:
        # torch.cat access the data so we already need to wait here, first do wait
        # and then chunk + cat avoid us going through ACT dispatching logic again
        if isinstance(res, AsyncCollectiveTensor):
            res = res.wait()  # type: ignore[attr-defined]
        res = torch.cat(torch.chunk(res, group_size, dim=0), dim=gather_dim)
    return res


def reduce_scatter_tensor(
    self: torch.Tensor,
    reduceOp: str,
    scatter_dim: int,
    group: RANK_TYPES,
    tag: str = "",
):
    """
    Reduces the tensor data across all machines in such a way that all get
    the final result, then scatter the results to corresponding ranks.


    The input tensor is left unmodified.
    Group can be one of:
        List[int]: ranks participating in the collective.
        List[List[int]]: 2D mesh of ranks taking part of this collective in MPMD.
        ProcessGroup: Will perform a collective using the ranks and tag of the PG.
        DeviceMesh: Do a SPMD collective over all ranks of the mesh
        (DeviceMesh, int): Do a MPMD collective over one dimension of the DeviceMesh
    :: N.B. If you pass a PG or a 1D list to perform a MPMD collective, the compiler won't be able to recover
    that information and perform collective algebraic optimization. Use other forms of input for that.
    """
    if USE_NATIVE_C10D_FUNCTIONAL:
        group_name, group_size = _expand_group_for_for_native_ops(group, tag)
    else:
        tag, rankset, group_size = _expand_group(group, tag)

    assert (
        self.size(scatter_dim) % group_size == 0
    ), f"input dimension 0 ({self.size(0)} must be a multiple of group_size {group_size}"
    if scatter_dim != 0:
        tensor_list = torch.chunk(self, group_size, dim=scatter_dim)
        self = torch.cat(tensor_list)

    if USE_NATIVE_C10D_FUNCTIONAL:
        tensor = torch.ops._c10d_functional.reduce_scatter_tensor(
            self,
            reduceOp,
            group_size,
            group_name,
        )
    else:
        tensor = torch.ops.c10d_functional.reduce_scatter_tensor(  # type: ignore[attr-defined]
            self,
            reduceOp,
            tag,
            rankset,
            group_size,
        )
    res = _maybe_wrap_tensor(tensor)
    return res


def all_reduce_coalesced(
    self: List[torch.Tensor], reduceOp: str, group: RANK_TYPES, tag: str = ""
) -> List[torch.Tensor]:
    """
    Reduces a list of tensors across all machines in such a way that all get
    the final result.

    The all tensors in the input list are left unmodified.

    Group can be one of:
        List[int]: ranks participating in the collective.
        List[List[int]]: 2D mesh of ranks taking part of this collective in MPMD.
        ProcessGroup: Will perform a collective using the ranks and tag of the PG.
        DeviceMesh: Do a SPMD collective over all ranks of the mesh
        (DeviceMesh, int): Do a MPMD collective over one dimension of the DeviceMesh

    :: N.B. If you pass a PG or a 1D list to perform a MPMD collective, the compiler won't be able to recover
    that information and perform collective algebraic optimization. Use other forms of input for that.
    """
    if USE_NATIVE_C10D_FUNCTIONAL:
        assert isinstance(group, str)
        assert tag == ""
        tensor_list = torch.ops._c10d_functional.all_reduce_coalesced(  # type: ignore[attr-defined]
            self,
            reduceOp,
            group,
        )
    else:
        tag, rankset, group_size = _expand_group(group, tag)
        tensor_list = torch.ops.c10d_functional.all_reduce_coalesced(  # type: ignore[attr-defined]
            self,
            reduceOp,
            tag,
            rankset,
            group_size,
        )
    return list(map(_maybe_wrap_tensor, tensor_list))


def all_gather_into_tensor_coalesced(
    self: List[torch.Tensor], group: RANK_TYPES, tag: str = ""
) -> List[torch.Tensor]:
    """
    Gather a list of tensors across from all machines.

    Note that it currently only supports gather_dim = 0.

    The input tensor is left unmodified.
    Group can be one of:
        List[int]: ranks participating in the collective.
        List[List[int]]: 2D mesh of ranks taking part of this collective in MPMD.
        ProcessGroup: Will perform a collective using the ranks and tag of the PG.
        DeviceMesh: Do a SPMD collective over all ranks of the mesh
        (DeviceMesh, int): Do a MPMD collective over one dimension of the DeviceMesh

    :: N.B. If you pass a PG or a 1D list to perform a MPMD collective, the compiler won't be able to recover
    that information and perform collective algebraic optimization. Use other forms of input for that.
    """
    if USE_NATIVE_C10D_FUNCTIONAL:
        group_name, group_size = _expand_group_for_for_native_ops(group, tag)
        tensor_list = torch.ops._c10d_functional.all_gather_into_tensor_coalesced(  # type: ignore[attr-defined]
            self,
            group_size,
            group_name,
        )
    else:
        tag, rankset, group_size = _expand_group(group, tag)
        tensor_list = torch.ops.c10d_functional.all_gather_into_tensor_coalesced(  # type: ignore[attr-defined]
            self,
            tag,
            rankset,
            group_size,
        )
    return list(map(_maybe_wrap_tensor, tensor_list))


def reduce_scatter_tensor_coalesced(
    inputs: List[torch.Tensor],
    reduceOp: str,
    scatter_dim: List[int],
    group: RANK_TYPES,
    tag: str = "",
) -> List[torch.Tensor]:
    """
    Reduces a list of tensors across all machines in such a way that all get
    the final result, then scatter the results to corresponding ranks.

    The input tensors are left unmodified.
    Group can be one of:
        List[int]: ranks participating in the collective.
        List[List[int]]: 2D mesh of ranks taking part of this collective in MPMD.
        ProcessGroup: Will perform a collective using the ranks and tag of the PG.
        DeviceMesh: Do a SPMD collective over all ranks of the mesh
        (DeviceMesh, int): Do a MPMD collective over one dimension of the DeviceMesh

    :: N.B. If you pass a PG or a 1D list to perform a MPMD collective, the compiler won't be able to recover
    that information and perform collective algebraic optimization. Use other forms of input for that.
    """
    if USE_NATIVE_C10D_FUNCTIONAL:
        group_name, group_size = _expand_group_for_for_native_ops(group, tag)
    else:
        tag, rankset, group_size = _expand_group(group, tag)

    assert len(scatter_dim) == len(inputs)
    for idx, (dim, tensor) in enumerate(zip(scatter_dim, inputs)):
        assert (
            tensor.size(dim) % group_size == 0
        ), f"input dimension {dim} ({tensor.size(dim)} must be a multiple of group_size {group_size} for tensor at index {idx}"
        if dim != 0:
            tensor_list = torch.chunk(tensor, group_size, dim=dim)
            inputs[idx] = torch.cat(tensor_list)

    if USE_NATIVE_C10D_FUNCTIONAL:
        tensor_list = torch.ops._c10d_functional.reduce_scatter_tensor_coalesced(  # type: ignore[attr-defined]
            inputs,
            reduceOp,
            group_size,
            group_name,
        )
    else:
        tensor_list = torch.ops.c10d_functional.reduce_scatter_tensor_coalesced(  # type: ignore[attr-defined]
            inputs,
            reduceOp,
            tag,
            rankset,
            group_size,
        )

    return list(map(_maybe_wrap_tensor, tensor_list))


# This is a bit unsafe: it checks if the first argument in the schema reports as a non-mutable alias.
# Today, this maps 1:1 with "aten ops that are views".
def _is_view_op(tgt):
    assert isinstance(tgt, torch._ops.OpOverload)
    schema = tgt._schema
    if len(schema.arguments) > 0:
        first_arg = schema.arguments[0]
        # check if op is a view
        return first_arg.alias_info is not None and not first_arg.alias_info.is_write


def all_to_all_single(
    self: torch.Tensor,
    output_split_sizes: Optional[List[int]],
    input_split_sizes: Optional[List[int]],
    group: RANK_TYPES,
    tag: str = "",
) -> torch.Tensor:
    """
    Each process splits input tensor and then scatters the split list
    to all processes in a group. Then concatenate the received tensors from all
    the processes in the group and return single output tensor.

    Group can be one of:
        List[int]: ranks participating in the collective.
        List[List[int]]: 2D mesh of ranks taking part of this collective in MPMD.
        ProcessGroup: Will perform a collective using the ranks and tag of the PG.
        DeviceMesh: Do a SPMD collective over all ranks of the mesh
        (DeviceMesh, int): Do a MPMD collective over one dimension of the DeviceMesh

    :: N.B. If you pass a PG or a 1D list to perform a MPMD collective, the compiler won't be able to recover
    that information and perform collective algebraic optimization. Use other forms of input for that.
    """
    if output_split_sizes is not None:
        assert all(
            isinstance(size, (int, torch.SymInt)) for size in output_split_sizes
        ), output_split_sizes
    if input_split_sizes is not None:
<<<<<<< HEAD
        assert all(isinstance(size, (int, torch.SymInt)) for size in input_split_sizes), input_split_sizes
    if USE_NATIVE_C10D_FUNCTIONAL:
        group_name, group_size = _expand_group_for_for_native_ops(group, tag)
        tensor = torch.ops._c10d_functional.all_to_all_single(  # type: ignore[attr-defined]
            self,
            output_split_sizes,
            input_split_sizes,
            group_name,
        )
    else:
        tag, rankset, group_size = _expand_group(group, tag)
        tensor = torch.ops.c10d_functional.all_to_all_single(  # type: ignore[attr-defined]
            self,
            output_split_sizes,
            input_split_sizes,
            tag,
            rankset,
            group_size,
        )
=======
        assert all(
            isinstance(size, (int, torch.SymInt)) for size in input_split_sizes
        ), input_split_sizes
    tag, rankset, group_size = _expand_group(group, tag)
    tensor = torch.ops.c10d_functional.all_to_all_single(self, output_split_sizes, input_split_sizes, tag, rankset, group_size)  # type: ignore[attr-defined]
>>>>>>> 7c92e49a
    return _maybe_wrap_tensor(tensor)


def permute_tensor(
    self: torch.Tensor,
    src_dst: List[int],
    group: RANK_TYPES,
    tag: str = "",
) -> torch.Tensor:
    """
    Permutes the elements of the tensor according to the given source/destination pairs. `src_dst` should
    be defined such that src_dst[m] == n means m sends to n.

    Group can be one of:
        List[int]: ranks participating in the collective.
        List[List[int]]: 2D mesh of ranks taking part of this collective in MPMD.
        ProcessGroup: Will perform a collective using the ranks and tag of the PG.
        DeviceMesh: Do a SPMD collective over all ranks of the mesh
        (DeviceMesh, int): Do a MPMD collective over one
    """
    t, rankset, group_size = _expand_group(group, tag)
    local_pg = c10d._find_or_create_pg_by_ranks_and_tag(t, rankset, group_size)

    output_split_sizes = [0] * group_size
    input_split_sizes = [0] * group_size
    for src, dst in enumerate(src_dst):
        if src == dist.get_rank(local_pg):
            input_split_sizes[dst] = self.numel()
        if dst == dist.get_rank(local_pg):
            output_split_sizes[src] = self.numel()

    return all_to_all_single(self, output_split_sizes, input_split_sizes, group, tag)


class AsyncCollectiveTensor(torch.Tensor):
    r"""
    A Tensor wrapper subclass that is used to trigger a call to wait
    prior to first use of the underlying tensor.
    Use it inside functional collective pytorch wrappers like the following:
    def functional_collective(self, group, tag):
        tag, rankset, group_size = _expand_group(group, tag)
        tensor = torch.ops.c10d_functional.{collective}(self, tag, rankset, group_size)
        return _maybe_wrap_tensor(tensor)
    """
    elem: torch.Tensor
    completed: bool

<<<<<<< HEAD
    __slots__ = ['elem', 'completed']
=======
    __slots__ = ["elem"]
>>>>>>> 7c92e49a

    __torch_function__ = torch._C._disabled_torch_function_impl

    @staticmethod
    def __new__(cls, elem: torch.Tensor):
        r = torch.Tensor._make_wrapper_subclass(  # type: ignore[attr-defined]
            cls,
            elem.size(),
            strides=elem.stride(),
            storage_offset=elem.storage_offset(),
            dtype=elem.dtype,
            layout=elem.layout,
            device=elem.device,
            requires_grad=False,
        )
        r.elem = elem
        r.completed = False
        return r

    def __tensor_flatten__(self):
        return ["elem"], None

    def tolist(self):
        self.trigger_wait()
        return self.elem.tolist()

    @staticmethod
    def __tensor_unflatten__(inner_tensors, meta, outer_size, outer_stride):
        assert meta is None
        elem = inner_tensors["elem"]
        return AsyncCollectiveTensor(elem)

    def __repr__(self):
        self.trigger_wait()
        return f"AsyncCollectiveTensor({self.elem})"

    def trigger_wait(self):
        if not self.completed:
            wait_tensor(self.elem)
            self.completed = True
        return self.elem

    def wait(self) -> torch.Tensor:
        wait_tensor(self.elem)
        return self.elem

    def _get_acs_underlying_tensor(self):
        """This method enables  _functional_collectives_impl to test if a tensor is an ACS"""
        return self.elem

    @classmethod
    def __torch_dispatch__(cls, func, types, args=(), kwargs=None):
        if func == torch.ops.aten.view.default:
            # Fast handle aten.view as a lot of view related op goes to aten.view
            # eventually, this avoids pytree slowdown
            res = func(args[0].elem, args[1])
            wrapper_res = AsyncCollectiveTensor(res)
            _register_tensor_wrapper(wrapper_res)
            return wrapper_res

        is_view_op = _is_view_op(func)

        def unwrap(e: AsyncCollectiveTensor):
            # wait_tensor is idepotent and will do stream sync only once
            if not is_view_op:
                e.trigger_wait()
            return e.elem

        def wrap(e: torch.Tensor):
            # wait_tensor is idepotent and will do stream sync only once
            assert not isinstance(e, AsyncCollectiveTensor)
            res = AsyncCollectiveTensor(e)
            _register_tensor_wrapper(res)
            return res

        unwrapped_args = tree_map_only(AsyncCollectiveTensor, unwrap, args)
        unwrapped_kwargs = tree_map_only(AsyncCollectiveTensor, unwrap, kwargs)

        # we don't wrap the result as it doesn't need to be waited on.
        out = func(*unwrapped_args, **unwrapped_kwargs)

        # View ops dont require a sync, so we should re-wrap the outputs.
        if is_view_op:
            out = tree_map_only(torch.Tensor, wrap, out)

        return out

    def numpy(self):
        return self.wait().numpy()


"""
Utils and infrastructure for tracing support
"""


def _expand_group(group: RANK_TYPES, tag: str = "") -> Tuple[str, List[int], int]:
    """
    _expand_group desugars the different RANK_TYPES types into a canonical format that is traceable.

    By having this be part of the explicit eager codepath, we avoid having to specialize behavior inside
    torchdynamo and can still interoperate with processgroup objects or other untraceable forms.
    """
    # had to define this hack _inside_ expand_group to avoid
    # graph_break [('torch.* op returned non-Tensor int
    # caused by 'cast_*` functions being treated as 'torch.*' ops (iiuc)
    if TYPE_CHECKING:

        def cast_listlistint(x):
            return cast(List[List[int]], x)

        def cast_listint(x):
            return cast(List[int], x)

    else:
        # fake cast op for use at runtime since dynamo doesn't support real cast
        # also, dynamo didn't like encountering 'typing' objects ()
        # NotImplementedError: argument of type: <class 'typing._GenericAlias'>
        def cast_listlistint(x):
            return x

        def cast_listint(x):
            return x

    rankset: List[int]
    if isinstance(group, list):
        if isinstance(group[0], list):
            nested_list = cast_listlistint(group)
            rankset = []
            group_size = -1
            for rs in nested_list:
                rankset.extend(rs)
                if group_size != -1 and group_size != len(rs):
                    raise ValueError(
                        f"group sizes must be identical found {group_size} and {len(rs)}"
                    )
                group_size = len(rs)
        else:
            rankset = cast_listint(group)
            group_size = len(rankset)
    elif isinstance(group, dist.ProcessGroup):
        rankset = dist.get_process_group_ranks(group)
        group_size = len(rankset)
        tag = tag or c10d._get_group_tag(group)
    elif isinstance(group, DeviceMesh):
        assert (
            group.ndim == 1
        ), "Only 1D mesh is supported, pass in (DeviceMesh, int) together if mesh > 1D"
        # TODO: it should run collective in the whole mesh instead of dim 0
        tag, rankset = group._dim_group_infos[0]
        group_size = len(rankset)
    elif isinstance(group, tuple):
        if (
            len(group) == 2
            and isinstance(group[0], DeviceMesh)
            and isinstance(group[1], int)
        ):
            dmesh = group[0]
            dim = group[1]
            tag, rankset = dmesh._dim_group_infos[dim]
            group_size = len(rankset)
        else:
            raise ValueError("Invalid tuple for group must be (DeviceMesh, int)")
    else:
        raise ValueError(
            "Invalid type for group, must be one of List, Processgroup, DeviceMesh or (DeviceMesh, int)."
        )

    return (tag, rankset, group_size)


<<<<<<< HEAD
def _expand_group_for_for_native_ops(group: RANK_TYPES, tag: str = "") -> Tuple[str, int]:
    """
    Given group in RANK_TYPES, return group name and group size.
    """
    # We decided to replace (tag, ranks, group_size) in the previous  with
    # group_name in functional collective signatures as we migrate to native
    # c10d_functional. Fow now, we'll raise an error if tag is supplied when
    # USE_NATIVE_C10D_FUNCTIONAL is set. Once we completely switch to native
    # c10d_functional, we'll remove `tag` from the Python APIs.
    #
    # https://github.com/pytorch/pytorch/pull/109738#discussion_r1334538196
    if tag != "":
        warnings.warn(f"Tag \"{tag}\" is ignored since USE_NATIVE_C10D_FUNCTIONAL is set")

    if isinstance(group, dist.ProcessGroup):
        return group.group_name(), dist.get_world_size(group)
    elif isinstance(group, str):
        return group, torch._C._distributed_c10d._resolve_process_group(group).size()
    else:
        # TODO(yifu): DeviceMesh supported will be added in a subsequent PR
        raise ValueError(f"Unsupported group type: {type(group)}, {group}")


=======
>>>>>>> 7c92e49a
def _are_we_tracing() -> bool:
    if is_torchdynamo_compiling():
        return True
    # If functionalization is turned on, we are almost definitely compiling/tracing.
    # (In particular, AOTAutograd traces a model once with functionalization on
    #  but proxy tracing turned of, so this is how we detect it).
    if (
        torch._C._get_dispatch_mode(torch._C._TorchDispatchModeKey.FUNCTIONAL)
        is not None
    ):
        return True
    mode = get_innermost_proxy_mode()
    if mode is None:
        return False
    return mode.tracer is not None


def _maybe_wrap_tensor(self) -> torch.Tensor:
    if _are_we_tracing():
        return wait_tensor(self)
    res = AsyncCollectiveTensor(self)
    _register_tensor_wrapper(res)
    return cast(torch.Tensor, res)


def _all_gather_into_tensor_coalesced_meta(self, tag, rankset, group_size):
    def mk_out_tensor(shard):
        out_size = list(shard.size())
        out_size[0] *= group_size
        out_tensor = shard.new_empty(out_size)
        return out_tensor

    return [mk_out_tensor(t) for t in self]


# We now register meta kernels to deal with tracing
def _broadcast_meta(self, *args):
    return torch.empty_like(self)


def _all_reduce_meta(self, *args):
    return torch.empty_like(self)


def _wait_tensor_meta(self, *args):
    return torch.empty_like(self)


def _all_gather_into_tensor_meta(shard, tag, rankset, group_size):
    out_size = list(shard.size())
    out_size[0] *= group_size
    return shard.new_empty(out_size)


def _reduce_scatter_tensor_meta(input, reduce_op, tag, rankset, group_size):
    out_size = list(input.size())
    out_size[0] //= group_size
    return input.new_empty(out_size)


def _all_reduce_coalesced_meta(self, *args):
    return [torch.empty_like(t) for t in self]


def _all_reduce__meta(inp, *args):
    return inp


def _all_reduce_coalesced__meta(inputs, *args):
    return inputs


def _reduce_scatter_tensor_coalesced_meta(inputs, reduceOp, tag, rankset, group_size):
    def mk_out_tensor(input):
        out_size = list(input.size())
        out_size[0] //= group_size
        out_tensor = input.new_empty(out_size)
        return out_tensor

    return [mk_out_tensor(t) for t in inputs]


# NB: We often say all_to_all has dynamic output size, but this is not
# technically true: instead, what typically happens is you manually
# communicate the output_split_sizes ahead of time (which is dynamic),
# but then you pass those sizes explicitly, and the all to all itself
# isn't dynamic, it just follows the specified output splits
def _all_to_all_single_meta(
    input, output_split_sizes, input_split_sizes, *args, **kwargs
):
    if output_split_sizes is None:
        return input.new_empty(input.size())
    else:
        for s in output_split_sizes:
            torch._check_is_size(s)
        out_size = list(input.size())
        out_size[0] = sum(output_split_sizes)
        return input.new_empty(out_size)


def _all_gather_into_tensor_native_meta(input, group_size, group_name):
    shape = list(input.size())
    shape[0] *= group_size
    return input.new_empty(shape)


def _all_gather_into_tensor_coalesced_native_meta(inputs, group_size, group_name):
    return [
        _all_gather_into_tensor_native_meta(input, group_size, group_name)
        for input in inputs
    ]


def _reduce_scatter_tensor_native_meta(inp, reduce_op, group_size, group_name):
    shape = list(inp.size())
    shape[0] //= group_size
    return inp.new_empty(shape)


def _reduce_scatter_tensor_coalesced_native_meta(
    inputs, reduce_op, group_size, group_name
):
    return [
        _reduce_scatter_tensor_native_meta(inp, reduce_op, group_size, group_name)
        for inp in inputs
    ]


def _register_ops():
    ops_defs = [
        "broadcast(Tensor self, int src, str tag, int[] ranks, int group_size) -> Tensor",
        "all_reduce(Tensor self, str reduceOp, str tag, int[] ranks, int group_size) -> Tensor",
        "all_reduce_coalesced(Tensor[] self, str reduceOp, str tag, int[] ranks, int group_size) -> Tensor[]",
        "wait_tensor(Tensor self) -> Tensor",
        "all_gather_into_tensor(Tensor shard, str tag, int[] ranks, int group_size) -> Tensor",
        "all_gather_into_tensor_coalesced(Tensor[] input, str tag, int[] ranks, int group_size) -> Tensor[]",
        "reduce_scatter_tensor(Tensor input, str reduceOp, str tag, int[] ranks, int group_size) -> Tensor",
        "reduce_scatter_tensor_coalesced(Tensor[] inputs, str reduceOp, str tag, int[] ranks, int group_size) -> Tensor[]",
        "all_to_all_single(Tensor input, SymInt[]? output_split_sizes, SymInt[]? input_split_sizes, str tag, int[] ranks, int group_size) -> Tensor",  # noqa: B950
    ]

    my_module = sys.modules[__name__]
    for op_def in ops_defs:
        op_name = op_def[0 : op_def.index("(")]
        backend_impl = getattr(fun_col_impl, f"_{op_name}")
        meta_impl = getattr(my_module, f"_{op_name}_meta")
        c10_lib.define(op_def, tags=torch.Tag.pt2_compliant_tag)
        c10_lib_impl.impl(op_name, backend_impl, "CompositeExplicitAutograd")
        impl_abstract(f"c10d_functional::{op_name}")(meta_impl)


if not torch._running_with_deploy():
    # Library MUST be defined at module scope or it doesn't work
    # Creating a "DEF" Library always crashes torch::deploy so we create our Library instances here
    #   guarded against running inside it
    c10_lib = torch.library.Library("c10d_functional", "DEF")
    c10_lib_impl = torch.library.Library("c10d_functional", "IMPL")
    _register_ops()

    _c10_lib_impl = torch.library.Library("_c10d_functional", "IMPL")
    _c10_lib_impl.impl("all_reduce", _all_reduce_meta, "Meta")
    _c10_lib_impl.impl("all_reduce_", _all_reduce__meta, "Meta")
    _c10_lib_impl.impl("all_reduce_coalesced", _all_reduce_coalesced_meta, "Meta")
    _c10_lib_impl.impl("all_reduce_coalesced_", _all_reduce_coalesced__meta, "Meta")
    _c10_lib_impl.impl("wait_tensor", _wait_tensor_meta, "Meta")
    _c10_lib_impl.impl(
        "all_gather_into_tensor", _all_gather_into_tensor_native_meta, "Meta"
    )
    _c10_lib_impl.impl(
        "all_gather_into_tensor_coalesced",
        _all_gather_into_tensor_coalesced_native_meta,
        "Meta",
    )
    _c10_lib_impl.impl(
        "reduce_scatter_tensor", _reduce_scatter_tensor_native_meta, "Meta"
    )
    _c10_lib_impl.impl(
        "reduce_scatter_tensor_coalesced",
        _reduce_scatter_tensor_coalesced_native_meta,
        "Meta",
    )
    _c10_lib_impl.impl("all_to_all_single", _all_to_all_single_meta, "Meta")
else:
    warnings.warn(
        "PyTorch Distributed functional collectives do not work with torch::deploy."
    )


"""
Dynamo Remappings allow seamless translation from non-functional collectives of supportable form into
functional collective calls followed by inplace copy ops, allowing them to be traced into a functional graph.

We implement this by writing a decomposition and teaching dynamo how to associate it to a corresponding op via
the mapping dict below.

These schemas intentionally match torch.distributed.distributed_c10d.* ops that we are trying to remap from
"""


def all_gather_tensor_inplace(
    output: torch.Tensor,
    input: torch.Tensor,
    group,  # TODO add a type,
    async_op: bool = False,
    tag: str = "",
    gather_dim: int = 0,
):
    assert (
        not async_op
    ), "Can't remap async version of inplace op to functional collective"
    return output.copy_(all_gather_tensor(input, gather_dim, group, tag))


def reduce_scatter_tensor_inplace(
    output: torch.Tensor,
    input: torch.Tensor,
    op: str = "sum",  # TODO type is actually c10d ReduceOp. is this ok?
    group=None,  # TODO add a type
    async_op: bool = False,
    scatter_dim: int = 0,
    tag: str = "",
):
    assert (
        not async_op
    ), "Can't remap async version of inplace op to functional collective"
    return output.copy_(reduce_scatter_tensor(input, op, scatter_dim, group, tag))


def all_reduce_inplace(
    tensor: torch.Tensor,
    op: str = "sum",
    group=None,
    async_op: bool = False,
    tag: str = "",
):
    assert (
        not async_op
    ), "Can't remap async version of inplace op to functional collective"

    return tensor.copy_(all_reduce(tensor, op, group, tag))


from torch.distributed.distributed_c10d import (
    all_gather_into_tensor as legacy_allgather,
    all_reduce as legacy_allreduce,
    reduce_scatter_tensor as legacy_reducescatter,
)

# This dict should contain sets of functions that dynamo is allowed to remap.
# Functions in this set should accept the same args/kwargs 1:1 as their mapping.
traceable_collective_remaps = {
    legacy_allgather: all_gather_tensor_inplace,
    legacy_reducescatter: reduce_scatter_tensor_inplace,
    legacy_allreduce: all_reduce_inplace,
}<|MERGE_RESOLUTION|>--- conflicted
+++ resolved
@@ -10,15 +10,7 @@
 from torch.fx.experimental.proxy_tensor import get_innermost_proxy_mode
 
 from . import _functional_collectives_impl as fun_col_impl
-<<<<<<< HEAD
 from ._functional_collectives_impl import _register_tensor_wrapper, USE_NATIVE_C10D_FUNCTIONAL
-from torch.fx.experimental.proxy_tensor import (
-    get_innermost_proxy_mode,
-)
-from torch._custom_ops import impl_abstract
-=======
-from ._functional_collectives_impl import _register_tensor_wrapper
->>>>>>> 7c92e49a
 
 try:
     from torch.utils._cxx_pytree import tree_map_only
@@ -106,17 +98,11 @@
     List[int],
     List[List[int]],
     dist.ProcessGroup,
-<<<<<<< HEAD
-    "dist._tensor.DeviceMesh",
+    DeviceMesh,
     Tuple["dist._tensor.DeviceMesh", int],
     str,
 ]
-=======
-    DeviceMesh,
-    Tuple["dist._tensor.DeviceMesh", int],
-]
-
->>>>>>> 7c92e49a
+
 
 """
 User facing APIs for functional collectives
@@ -472,7 +458,6 @@
             isinstance(size, (int, torch.SymInt)) for size in output_split_sizes
         ), output_split_sizes
     if input_split_sizes is not None:
-<<<<<<< HEAD
         assert all(isinstance(size, (int, torch.SymInt)) for size in input_split_sizes), input_split_sizes
     if USE_NATIVE_C10D_FUNCTIONAL:
         group_name, group_size = _expand_group_for_for_native_ops(group, tag)
@@ -492,13 +477,6 @@
             rankset,
             group_size,
         )
-=======
-        assert all(
-            isinstance(size, (int, torch.SymInt)) for size in input_split_sizes
-        ), input_split_sizes
-    tag, rankset, group_size = _expand_group(group, tag)
-    tensor = torch.ops.c10d_functional.all_to_all_single(self, output_split_sizes, input_split_sizes, tag, rankset, group_size)  # type: ignore[attr-defined]
->>>>>>> 7c92e49a
     return _maybe_wrap_tensor(tensor)
 
 
@@ -546,11 +524,7 @@
     elem: torch.Tensor
     completed: bool
 
-<<<<<<< HEAD
     __slots__ = ['elem', 'completed']
-=======
-    __slots__ = ["elem"]
->>>>>>> 7c92e49a
 
     __torch_function__ = torch._C._disabled_torch_function_impl
 
@@ -722,7 +696,6 @@
     return (tag, rankset, group_size)
 
 
-<<<<<<< HEAD
 def _expand_group_for_for_native_ops(group: RANK_TYPES, tag: str = "") -> Tuple[str, int]:
     """
     Given group in RANK_TYPES, return group name and group size.
@@ -746,8 +719,6 @@
         raise ValueError(f"Unsupported group type: {type(group)}, {group}")
 
 
-=======
->>>>>>> 7c92e49a
 def _are_we_tracing() -> bool:
     if is_torchdynamo_compiling():
         return True
