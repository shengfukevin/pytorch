--- conflicted
+++ resolved
@@ -56,11 +56,8 @@
     "erfc",
     "exp",
     "expm1",
-<<<<<<< HEAD
+    "exp2",
     "fill",
-=======
-    "exp2",
->>>>>>> 5f1b0a4f
     "floor",
     "frac",
     "isfinite",
@@ -380,7 +377,11 @@
     type_promotion_kind=ELEMENTWISE_TYPE_PROMOTION_KIND.INT_TO_FLOAT,
 )
 
-<<<<<<< HEAD
+exp2 = _make_elementwise_unary_reference(
+    prims.exp2,
+    type_promotion_kind=ELEMENTWISE_TYPE_PROMOTION_KIND.INT_TO_FLOAT,
+)
+
 # Fill has its own implementation because it has a value parameter
 @out_wrapper
 @elementwise_type_promotion_wrapper(
@@ -400,13 +401,6 @@
         raise ValueError(msg)
 
     return prims.fill(a, value)
-
-=======
-exp2 = _make_elementwise_unary_reference(
-    prims.exp2,
-    type_promotion_kind=ELEMENTWISE_TYPE_PROMOTION_KIND.INT_TO_FLOAT,
-)
->>>>>>> 5f1b0a4f
 
 floor = _make_elementwise_unary_reference(
     prims.floor,
