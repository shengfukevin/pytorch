import abc
import copy
import operator
from copy import deepcopy
from itertools import chain
from typing import Any, cast, Dict, List, Optional, Union

import torch
import torch.fx._pytree as fx_pytree
import torch.utils._pytree as pytree
from torch.export.exported_program import (
    ConstantArgument,
    ExportedProgram,
    ModuleCallSignature,
    SymIntArgument,
    TensorArgument,
)
from torch.fx._symbolic_trace import is_fx_tracing

__all__ = ["InterpreterModule", "UnflattenedModule", "unflatten", "FlatArgsAdapter"]


# Assign attribute 'from_obj' to the qualified name 'target' on 'to_module
# This installs empty Modules where none exist yet if they are subpaths of target
def _assign_attr(
    from_obj: torch.Tensor,
    to_module: torch.nn.Module,
    target: str,
    is_parameter: bool,
):
    *prefix, field = target.split(".")
    for item in prefix:
        t = getattr(to_module, item, None)

        if t is None:
            t = torch.nn.Module()
            setattr(to_module, item, t)
        to_module = t

    # If it is a tensor and not a parameter attribute of a module, it should be a named buffer.
    # So, we register it as a named buffer in the target module.
    if not isinstance(from_obj, torch.Tensor):
        raise ValueError("Expected only parameters or buffers, got:", type(from_obj))

    if is_parameter:
        to_module.register_parameter(field, torch.nn.Parameter(from_obj))
    else:
        to_module.register_buffer(field, from_obj)


class InterpreterModule(torch.nn.Module):
    """A module that uses torch.fx.Interpreter to execute instead of the usual
    codegen that GraphModule uses. This provides better stack trace information
    and makes it easier to debug execution.
    """

    def __init__(
        self,
        graph: torch.fx.Graph,
        module_call_signature: Optional[ModuleCallSignature],
    ):
        super().__init__()
        self.graph = graph
        self.graph.owning_module = self
        self.module_call_signature = module_call_signature

    def forward(self, *args, **kwargs):
        assert self.graph_module is not None, "Didn't finalize this InterpreterModule"
        if torch._dynamo.is_compiling():
            # Dynamo cannot trace through torch.fx.Interpreter, so fall back to
            # GraphModule codegen in this instance.
            return self.graph_module(*args, **kwargs)
        else:
            if kwargs:
                # Handle **kwargs. FX only natively supports positional
                # arguments (through placeholders). So in order to pass in
                # kwargs, we must correspond the names of the placeholders with
                # the keys in the kwarg dict.
                arg_list = list(args)
                kwarg_names = self.arg_names[len(arg_list) :]
                for kwarg_name in kwarg_names:
                    if kwarg_name in kwargs:
                        arg_list.append(kwargs[kwarg_name])

                # Assert that the kwargs passed in exactly match the positional
                # arguments specified by the GraphModule. This should be
                # guaranteed by the unflattening process.
                assert len(kwarg_names) == len(kwargs)
                assert len(arg_list) == len(self.arg_names)
                args = tuple(arg_list)

            return torch.fx.Interpreter(self, graph=self.graph).run(
                *args, enable_io_processing=False
            )

    def finalize(self):
        # We need to "finalize" because GraphModule populates its own state_dict
        # based on the get_attrs observed in the graph. So we need to fully
        # construct the graph and call _sink_params before generating this
        # GraphModule.

        # need to set `graph_module` directly on the dict to avoid it getting
        # registered as a submodule.
        self.__dict__["graph_module"] = torch.fx.GraphModule(self, self.graph)
        self.graph.lint()

        # Cache arg names for kwarg handling (see forward())
        self.arg_names = []
        for node in self.graph.nodes:
            if node.op == "placeholder":
                self.arg_names.append(node.target)


class FlatArgsAdapter(abc.ABC):
    """
    Adapts input arguments with ``input_spec`` to align ``target_spec``.
    """

    @abc.abstractmethod
    def adapt(
        self,
        target_spec: pytree.TreeSpec,
        input_spec: pytree.TreeSpec,
        input_args: List[Any],
    ) -> List[Any]:
        """NOTE: This adapter may mutate given ``flat_args``."""
        ...


class UnflattenedModule(torch.nn.Module):
    def __init__(
        self,
        export_module: ExportedProgram,
        flat_args_adapter: Optional[FlatArgsAdapter] = None,
    ):
        super().__init__()
        if export_module.graph_signature.backward_signature is not None:
            raise ValueError("Unflattening on JointExportModule NYI")

        export_graph = deepcopy(export_module.graph)
        self.graph_signature = deepcopy(export_module.graph_signature)
        self.graph = torch.fx.Graph()
        self.module_call_graph = deepcopy(export_module.module_call_graph)
        self.flat_args_adapter = flat_args_adapter
        # Flag to indicate whether args have been adapted.
        self.adapted = False

        _inplace_buffer_mutations(export_graph, self.graph_signature)
        _outline_submodules(export_graph, self)

        self.range_constraints = export_module.range_constraints
        self.equality_constraints: List = []

        state_dict = export_module.state_dict
        for name in self.graph_signature.parameters:
            cloned = state_dict[name].clone()
            _assign_attr(
                cloned,
                self,
                name,
                is_parameter=True,
            )
        for name in self.graph_signature.buffers:
            cloned = state_dict[name].clone()
            _assign_attr(
                cloned,
                self,
                name,
                is_parameter=False,
            )
<<<<<<< HEAD
=======

        for fqn in chain(
            self.graph_signature.lifted_tensor_constants,
            self.graph_signature.lifted_custom_objs,
        ):
            constant = export_module.constants[fqn]
            if isinstance(constant, torch.Tensor):
                constant = constant.clone()
            _assign_attr(
                constant,
                self,
                fqn,
                is_parameter=False,
            )
>>>>>>> 6fc015fe

        inputs_to_state: Dict[str, str] = {
            **self.graph_signature.inputs_to_parameters,
            **self.graph_signature.inputs_to_buffers,
<<<<<<< HEAD
=======
            **self.graph_signature.inputs_to_lifted_tensor_constants,
            **self.graph_signature.inputs_to_lifted_custom_objs,
>>>>>>> 6fc015fe
        }

        _sink_params(self, inputs_to_state, [])
        # Check all input nodes has been processed.
        for module in self.modules():
            if not isinstance(module, torch.fx.GraphModule):
                continue
            for node in module.graph.nodes:
                if node.op != "placeholder":
                    continue
                assert node.name not in inputs_to_state

        # Cache so we don't have to compute this every time.
        # NOTE: this needs to be kept in sync with the placeholders in
        # self.graph, but currently we have no way to guarantee that.
        self.input_placeholders = [
            node for node in self.graph.nodes if node.op == "placeholder"
        ]
        self.check_input_constraints = True

    def forward(self, *args, **kwargs):
        flat_args, in_spec = pytree.tree_flatten((args, kwargs))
        if is_fx_tracing():
            return_val = torch.fx.Interpreter(self, graph=self.graph).run(
                *flat_args, enable_io_processing=False
            )
            # For scalar return value, fx.Graph wraps in a tuple
            if isinstance(return_val, tuple) and len(return_val) == 1:
                return return_val[0]
            return return_val

        assert self.module_call_graph[0].fqn == ""
        signature = self.module_call_graph[0].signature
        if in_spec != signature.in_spec:
            if not self.adapted:
                print(
                    "Input treespec does not match with exported module's: \n"
                    f"Input treespec: {in_spec}. ",
                    f"Exported module treespec: {signature.in_spec}",
                )
            if self.flat_args_adapter is None:
                raise TypeError(
                    "There is no flat args adapter sepcified. "
                    "Are you sure you are calling this with the right arguments? "
                )
            else:
                if not self.adapted:
                    print("Adapting flat arg to match exported module's treespec")
                flat_args = self.flat_args_adapter.adapt(
                    target_spec=signature.in_spec,
                    input_spec=in_spec,
                    input_args=flat_args,
                )
                self.adapted = True
                if len(flat_args) != signature.in_spec.num_leaves:
                    raise TypeError(
                        f"Flat args adaption failed, number of args mismatch "
                        f"Adatped: {len(flat_args)} \n"
                        f"Exported module: {signature.in_spec.num_leaves}"
                    )

        if self.check_input_constraints:
            # Import here to avoid an unfortunate circular dependency.
            # TODO(suo): untangle this.
            from torch._export.utils import _check_input_constraints_for_graph

            _check_input_constraints_for_graph(
                self.input_placeholders, flat_args, self.range_constraints
            )
        tree_out = torch.fx.Interpreter(self, graph=self.graph).run(
            *flat_args, enable_io_processing=False
        )
        return pytree.tree_unflatten(tree_out, signature.out_spec)


def unflatten(
    module: ExportedProgram, flat_args_adapter: Optional[FlatArgsAdapter] = None
) -> UnflattenedModule:
    """Unflatten an ExportedProgram, producing a module with the same module
    hierarchy as the original eager module. This can be useful if you are trying
    to use :mod:`torch.export` with another system that expects a module
    hierachy instead of the flat graph that :mod:`torch.export` usually produces.

    .. note:: The args/kwargs of unflattened modules will not necessarily match
        the eager module, so doing a module swap (e.g. :code:`self.submod =
        new_mod`) will not necessarily work. If you need to swap a module out, you
        need to set the :code:`preserve_module_call_signature` parameter of
        :func:`torch.export.export`.

    Args:
        module (ExportedProgram): The ExportedProgram to unflatten.
        flat_args_adapter (Optional[FlatArgsAdapter]): Adapt flat args if input TreeSpec does not match with exported module's.

    Returns:
        An instance of :class:`UnflattenedModule`, which has the same module
        hierarchy as the original eager module pre-export.
    """
    return UnflattenedModule(module, flat_args_adapter)


def _inplace_buffer_mutations(graph: torch.fx.Graph, graph_signature) -> None:
    """Transform buffer mutations from their functionalized form into a copy_
    node in the graph.

    Functionalization represents buffer mutation by passing the buffer as an input and output. So for example, the eager code:
        def forward(self, x):
            self.buffer += x
            return x * x

    Will become a graph that looks like:
        def forward(self, buffer, x):
            mutated_buffer = aten.add(buffer, x)
            mul = aten.mul(x, x)
            return (mutated_buffer, mul)

    We want to inplace this into something that looks like the original eager code:
        def forward(self, buffer, x):
            mutated_buffer = aten.add(buffer, x)
            buffer.copy_(mutated_buffer)
            mul = aten.mul(x, x)
            return (mul,)
    """
    output_node = next(iter(reversed(graph.nodes)))
    assert output_node.op == "output" and len(output_node.args) == 1
    return_args = output_node.args[0]

    mutation_node_to_buffer = graph_signature.buffers_to_mutate
    mutations = return_args[: len(mutation_node_to_buffer)]
    buffers_to_inputs = {v: k for k, v in graph_signature.inputs_to_buffers.items()}
    input_name_to_node = {
        node.name: node for node in graph.nodes if node.op == "placeholder"
    }

    for mutation in mutations:
        buffer_name = mutation_node_to_buffer[mutation.name]
        input_name = buffers_to_inputs[buffer_name]
        input_node = input_name_to_node[input_name]

        with graph.inserting_after(mutation):
            new_node = graph.create_node(
                "call_function", torch.ops.aten.copy_, (input_node, mutation)
            )
            for k, v in mutation.meta.items():
                new_node.meta[k] = v
        # Replace all uses of the previously functional mutation with our copy_ output.
        mutation.replace_all_uses_with(new_node, lambda x: x is not new_node)

    # Remove the mutated buffer from the graph outputs, since we don't need to
    # thread it through anymore. We don't need to handle the inputs, which will
    # be handled by _sink_params.
    user_outputs = tuple(
        return_args[len(mutation_node_to_buffer) :],
    )
    output_node.args = ((user_outputs),)


def _is_prefix(candidate, target):
    """Check whether `candidate` is a prefix of `target`."""
    return len(candidate) < len(target) and target[: len(candidate)] == candidate


def _compute_accessor(parent_fqn: str, child_fqn: str) -> str:
    if parent_fqn == "":
        # Handle the root module correctly.
        return child_fqn

    parent_split = parent_fqn.split(".")
    child_split = child_fqn.split(".")

    assert (
        child_split[: len(parent_split)] == parent_split
    ), f"Child module '{child_fqn}' is not a descendant of parent module '{parent_fqn}'"
    return ".".join(child_split[len(parent_split) :])


def _verify_graph_equivalence(x: torch.nn.Module, y: torch.nn.Module):
    def graph_dump(graph: torch.fx.Graph) -> str:
        ret = []
        nodes_idx: Dict[int, int] = {}

        def arg_dump(arg) -> str:
            if isinstance(arg, torch.fx.Node):
                return "%" + str(nodes_idx[id(arg)])
            return str(arg)

        for i, node in enumerate(graph.nodes):
            args_dump = [str(arg) for arg in pytree.tree_map(arg_dump, node.args)]
            args_dump += [
                f"{key}={value}"
                for key, value in pytree.tree_map(arg_dump, node.kwargs).items()
            ]
            target = node.target if node.op == "call_function" else ""
            ret.append(f"{i}: {node.op}[{target}]({', '.join(args_dump)})")
            nodes_idx[id(node)] = i
        return "\n".join(ret)

    assert graph_dump(x.graph) == graph_dump(y.graph)


def _add_spec(gm: torch.nn.Module, spec) -> str:
    i = 0
    while hasattr(gm, f"_spec_{i}"):
        i += 1
    name = f"_spec_{i}"
    setattr(gm, name, spec)
    return name


def _generate_flatten(gm: torch.nn.Module, node, spec) -> torch.fx.Node:
    name = _add_spec(gm, spec)
    spec_node = gm.graph.get_attr(name)
    return gm.graph.call_function(fx_pytree.tree_flatten_spec, (node, spec_node))


def _generate_unflatten(gm: torch.nn.Module, nodes, spec) -> torch.fx.Node:
    name = _add_spec(gm, spec)
    spec_node = gm.graph.get_attr(name)
    return gm.graph.call_function(pytree.tree_unflatten, (nodes, spec_node))


def _add_submodule(mod: torch.nn.Module, target: str, module_to_add: torch.nn.Module):
    *prefix, field = target.split(".")

    for item in prefix:
        submod = getattr(mod, item, None)

        if submod is None:
            submod = torch.nn.Module()
            setattr(mod, item, submod)

        if not isinstance(submod, torch.nn.Module):
            return False

        mod = submod

    mod.add_module(field, module_to_add)


class _ModuleFrame:
    def __init__(
        self,
        flat_graph,
        nodes,
        seen_nodes,
        seen_modules,
        parent,
        module_stack,
        module_id,
        module_call_graph: Dict[str, ModuleCallSignature],
        module: Optional[torch.nn.Module] = None,
    ):
        self.flat_graph = flat_graph
        self.nodes = nodes
        self.seen_nodes = seen_nodes
        self.seen_modules = seen_modules
        self.parent = parent
        self.module_stack = module_stack
        self.module_id = module_id

        self.module_call_graph = module_call_graph
        self.verbose = False

        self.fqn = self.module_stack[-1]
        if module is not None:
            self.module = module
        else:
            self.module = InterpreterModule(
                torch.fx.Graph(), module_call_graph.get(self.fqn)
            )
        if self.module_id in self.seen_modules:
            self.cached_graph_module = self.seen_modules[self.module_id]
        else:
            self.cached_graph_module = None
            self.seen_modules[self.module_id] = self.module

        self.graph = self.module.graph

        # Mapping of nodes in the flat graph to nodes in this graph.
        self.node_map: Dict[torch.fx.Node, torch.fx.Node] = {}
        self.node_to_placeholder = {}

        self.parent_call_module: Optional[torch.fx.Node] = None
        if parent is not None:
            accessor = _compute_accessor(parent.fqn, self.fqn)
            _add_submodule(
                parent.module,
                accessor,
                self.module
                if self.cached_graph_module is None
                else self.cached_graph_module,
            )
            self.parent_call_module = parent.graph.call_module(accessor)

        signature = module_call_graph.get(self.fqn)
        if signature is not None and self.parent is not None:
            assert signature.in_spec.num_children == 2
            args_spec = signature.in_spec.children_specs[0]
            kwargs_spec = signature.in_spec.children_specs[1]
            assert args_spec.context is None
            assert kwargs_spec.context is not None

            with self.graph.inserting_after(None):
                arg_nodes = []
                for idx in range(args_spec.num_children):
                    arg_nodes.append(self.graph.placeholder(f"_positional_arg_{idx}"))
                kwarg_nodes = {}
                for name in kwargs_spec.context:
                    kwarg_nodes[name] = self.graph.placeholder(name)
                flat_args = _generate_flatten(
                    self.module,
                    (tuple(arg_nodes), kwarg_nodes),
                    signature.in_spec,
                )
                for idx, arg in enumerate(signature.inputs):
                    flat_arg_node = self.graph.create_node(
                        op="call_function",
                        target=operator.getitem,
                        args=(flat_args, idx),
                        name=arg.name
                        if not isinstance(arg, ConstantArgument)
                        else f"_constant_{idx}",
                    )
                    if isinstance(arg, ConstantArgument):
                        continue
                    flat_arg_node.meta = copy.copy(self.seen_nodes[arg.name].meta)
                    self.node_to_placeholder[self.seen_nodes[arg.name]] = flat_arg_node

            with self.parent.graph.inserting_before(self.parent_call_module):
                input_nodes: List[Optional[torch.fx.Node]] = []
                for input in signature.inputs:
                    if isinstance(input, ConstantArgument) and input.value is None:
                        input_nodes.append(None)
                    else:
                        assert isinstance(input, (TensorArgument, SymIntArgument))
                        input_nodes.append(
                            self.parent.remap_input(self.seen_nodes[input.name])
                        )

                inputs_node = _generate_unflatten(
                    self.parent.module,
                    input_nodes,
                    signature.in_spec,
                )

                args_node = self.parent.graph.call_function(
                    operator.getitem, (inputs_node, 0)
                )
                kwargs_node = self.parent.graph.call_function(
                    operator.getitem, (inputs_node, 1)
                )
                arg_nodes = [
                    self.parent.graph.call_function(operator.getitem, (args_node, i))
                    for i in range(args_spec.num_children)
                ]
                kwarg_nodes = {
                    k: self.parent.graph.call_function(
                        operator.getitem, (kwargs_node, k)
                    )
                    for k in kwargs_spec.context
                }
            assert self.parent_call_module is not None
            self.parent_call_module.args = tuple(arg_nodes)
            self.parent_call_module.kwargs = kwarg_nodes

    def add_placeholder(self, x):
        assert x.graph is self.flat_graph
        # x is not in subgraph, create a new placeholder for subgraph
        with self.graph.inserting_before(None):
            placeholder_node = self.graph.placeholder(x.name, type_expr=x.type)
        # copy all meta fields, even if some fields might be irrelvant for
        # the placeholder node
        placeholder_node.meta = copy.copy(x.meta)
        self.node_to_placeholder[x] = placeholder_node

    def remap_input(self, x):
        assert x.graph is self.flat_graph
        if x in self.node_map:
            return self.node_map[x]
        if x not in self.node_to_placeholder:
            self.add_placeholder(x)
            if self.parent_call_module is not None:
                # Important to *prepend* the output to match how we are
                # inserting placeholder nodes.
                self.parent_call_module.insert_arg(0, self.parent.remap_input(x))
        return self.node_to_placeholder[x]

    def finalize_outputs(self):
        orig_outputs = []

        signature = self.module_call_graph.get(self.fqn)
        if signature is not None and self.parent is not None:
            for output in signature.outputs:
                if isinstance(output, (TensorArgument, SymIntArgument)):
                    orig_outputs.append(self.seen_nodes[output.name])
                else:
                    raise RuntimeError(
                        f"Unsupported data type for output node: {output}"
                    )

            tree_out_node = _generate_unflatten(
                self.module,
                tuple(
                    self.node_map[self.seen_nodes[output.name]]
                    for output in orig_outputs
                ),
                signature.out_spec,
            )
            parent_out: Optional[torch.fx.Node] = _generate_flatten(
                self.parent.module, self.parent_call_module, signature.out_spec
            )
            graph_outputs: Union[torch.fx.Node, List[torch.fx.Node]] = tree_out_node
        else:
            graph_outputs = []
            # Iterate through nodes we have copied into self.graph.
            for orig_node in self.node_map.keys():
                for user_node in orig_node.users:
                    if user_node.name not in self.seen_nodes:
                        # external user node, need to expose as an output
                        orig_outputs.append(orig_node)
                        graph_outputs.append(self.node_map[orig_node])
                        break

            parent_out = self.parent_call_module
            if len(graph_outputs) == 1:
                graph_outputs = graph_outputs[0]

        assert isinstance(graph_outputs, (list, torch.fx.Node))

        self.graph.output(graph_outputs)

        # Rewrite outputs in parent module
        if parent_out is None:
            return

        if len(orig_outputs) == 1 and signature is None:
            self.parent.node_map[orig_outputs[0]] = parent_out
        else:
            for i, orig_output in enumerate(orig_outputs):
                # Use Proxy to record getitem access.
                proxy_out = torch.fx.Proxy(parent_out)[i].node  # type: ignore[index]
                self.parent.node_map[orig_output] = proxy_out

        if self.cached_graph_module is not None:
            _verify_graph_equivalence(self.cached_graph_module, self.module)

    def copy_node(self, node):
        self.print("copying", node.format_node())
        self.node_map[node] = self.graph.node_copy(node, self.remap_input)
        self.seen_nodes[node.name] = node

    def run_outer(self):
        i = 0
        for node in self.flat_graph.nodes:
            self.print(i, node.meta.get("nn_module_stack"), node.format_node())
            i += 1

        # Copy all graph inputs
        node_idx: int = 0
        node = self.nodes[node_idx]
        while node.op == "placeholder":
            self.copy_node(node)
            node_idx += 1
            node = self.nodes[node_idx]

        self.run_from(node_idx)

        # Copy graph outputs
        for node in self.flat_graph.nodes:
            if node.op == "output":
                self.copy_node(node)

    def print(self, *args, **kwargs):
        if self.verbose:
            print(*args, **kwargs)

    def run_from(self, node_idx):
        module_idx = 0
        # Walk through the graph, building up a new graph with the right submodules
        while node_idx < len(self.nodes):
            node = self.nodes[node_idx]
            assert node.op != "placeholder"

            self.print()
            self.print("STEP", node_idx, node.format_node())
            self.print(self.module_stack)
            if node.op == "output":
                if len(self.module_stack) == 1:
                    # We want the output node of the original graph to be handled
                    # specially by the outermost stack frame (in run_outer). So
                    # skip finalization here.
                    return node_idx

                # We've reached the end of the graph. Wrap up all the existing stack frames.
                self.finalize_outputs()
                return node_idx

            node_module_stack = (
                [path for path, ty in node.meta["nn_module_stack"].values()]
                if "nn_module_stack" in node.meta
                else self.module_stack
            )
            if node_module_stack[: len(self.module_stack)] != self.module_stack:
                # This means that the current module is done executing and the
                # current node is the beginning of a new module.
                #
                # In this case, we should finalize this module and return without
                # incrementing the node counter.
                self.finalize_outputs()
                self.print("outlining", self.fqn)
                self.print(self.graph)
                return node_idx

            assert node_module_stack is not None

            if _is_prefix(self.module_stack, node_module_stack):
                # This means that the current node represents the execution of a new
                # module.
                next_module = node_module_stack[len(self.module_stack)]
                self.print("Creating new stack frame for", next_module)
                # Run a nested version of module outliner from the current node
                # counter. Once it is complete, continue from that point.
                node_idx = _ModuleFrame(
                    self.flat_graph,
                    self.nodes,
                    self.seen_nodes,
                    self.seen_modules,
                    self,
                    self.module_stack + [next_module],
                    list(node.meta["nn_module_stack"].keys())[len(self.module_stack)],
                    self.module_call_graph,
                ).run_from(node_idx)
                module_idx += 1
                continue

            # The only remaining possibility is that we are in the right stack
            # frame. Copy the node into this frame's graph and increment the node counter.
            assert node_module_stack == self.module_stack
            self.copy_node(node)
            node_idx += 1


def _outline_submodules(orig_graph: torch.fx.Graph, root_module: UnflattenedModule):
    seen_nodes: Dict[str, torch.fx.Node] = {}
    seen_modules: Dict[int, torch.nn.Module] = {}
    _ModuleFrame(
        orig_graph,
        tuple(orig_graph.nodes),
        seen_nodes,
        seen_modules,
        None,
        [""],
        "",
        {
            entry.fqn: entry.signature
            for entry in root_module.module_call_graph
            if entry.signature
        },
        module=root_module,
    ).run_outer()


def _sink_params(
    module: torch.nn.Module,
    inputs_to_state: Dict[str, str],
    scope: List[str],
):
    """Sink params and buffers from graph inputs into get_attr nodes.

    Exported modules are purely functional, so they pass their parameters and
    buffers in as inputs to the graph.

    To replicate eager's semantics, we need to get them from the module state
    via get_attr instead.

    module: GraphModule, potentially containining nested submodules.
    inputs_to_state: mapping graph input names to the corresponding key in the state_dict.
    scope: tracks where we are in the module hierarchy, so that we can emit the
        right `getattr(self, "foo.bar")` calls, etc.
    """
    # We need to use _modules here instead of named_children(), because we
    # explicitly want duplicate modules to show up in the traversal.
    for name, submodule in module._modules.items():
        _sink_params(cast(torch.nn.Module, submodule), inputs_to_state, scope + [name])

    if not hasattr(module, "graph"):
        # Not all modules have graphs defined, if they are empty modules with no operations (like ParameterList)
        return

    graph = module.graph
    inputs = list(filter(lambda n: n.op == "placeholder", graph.nodes))
    the_last_input = inputs[-1]

    # Also remove from call_module nodes
    call_module_nodes = filter(lambda n: n.op == "call_module", graph.nodes)
    for node in call_module_nodes:
        node.args = tuple(filter(lambda n: n.name not in inputs_to_state, node.args))

    for node in inputs:
        if node.name not in inputs_to_state:
            continue

        if len(node.users) > 0:
            state_name = inputs_to_state[node.name].split(".")
            # If there's a mismatch beteewn scope name and state name, then there must be multuple scopes
            # pointing to the same state name, meaning some modules are shared. In such case, we can simply
            # skip updating the current node because another later iteration will take care of this input
            # node when the unique match between scope and state name occurs.
            # To make sure this always happen, we should enforce the invariant that no placeholder node
            # in the unflattened graph appears in inputs_to_state dict, which means all the extra input
            # nodes have been handled.
            if state_name[: len(scope)] != scope:
                continue
            attr_path = state_name[len(scope) :]
            state_attr = _recursive_getattr(module, attr_path)
            assert isinstance(state_attr, torch.Tensor)

            # Make sure the newly created get_attr node is placed after the last placeholder node
            with graph.inserting_after(the_last_input):
                new_node = graph.create_node("get_attr", ".".join(attr_path))

            node.replace_all_uses_with(new_node, propagate_meta=True)
        graph.erase_node(node)
    if isinstance(module, InterpreterModule):
        module.finalize()


def _recursive_getattr(obj, attr_path):
    for attr in attr_path:
        obj = getattr(obj, attr)

    return obj<|MERGE_RESOLUTION|>--- conflicted
+++ resolved
@@ -36,6 +36,10 @@
             t = torch.nn.Module()
             setattr(to_module, item, t)
         to_module = t
+
+    if isinstance(from_obj, torch.ScriptObject):
+        setattr(to_module, field, from_obj)
+        return
 
     # If it is a tensor and not a parameter attribute of a module, it should be a named buffer.
     # So, we register it as a named buffer in the target module.
@@ -168,8 +172,6 @@
                 name,
                 is_parameter=False,
             )
-<<<<<<< HEAD
-=======
 
         for fqn in chain(
             self.graph_signature.lifted_tensor_constants,
@@ -184,16 +186,12 @@
                 fqn,
                 is_parameter=False,
             )
->>>>>>> 6fc015fe
 
         inputs_to_state: Dict[str, str] = {
             **self.graph_signature.inputs_to_parameters,
             **self.graph_signature.inputs_to_buffers,
-<<<<<<< HEAD
-=======
             **self.graph_signature.inputs_to_lifted_tensor_constants,
             **self.graph_signature.inputs_to_lifted_custom_objs,
->>>>>>> 6fc015fe
         }
 
         _sink_params(self, inputs_to_state, [])
@@ -760,7 +758,7 @@
     inputs_to_state: Dict[str, str],
     scope: List[str],
 ):
-    """Sink params and buffers from graph inputs into get_attr nodes.
+    """Sink params, buffers, and constants from graph inputs into get_attr nodes.
 
     Exported modules are purely functional, so they pass their parameters and
     buffers in as inputs to the graph.
@@ -808,7 +806,7 @@
                 continue
             attr_path = state_name[len(scope) :]
             state_attr = _recursive_getattr(module, attr_path)
-            assert isinstance(state_attr, torch.Tensor)
+            assert isinstance(state_attr, (torch.Tensor, torch.ScriptObject))
 
             # Make sure the newly created get_attr node is placed after the last placeholder node
             with graph.inserting_after(the_last_input):
