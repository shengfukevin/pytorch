# -*- coding: utf-8 -*-
"""Adds docstrings to functions defined in the torch._C"""

import re

import torch._C
from torch._C import _add_docstr as add_docstr


def parse_kwargs(desc):
    """Maps a description of args to a dictionary of {argname: description}.
    Input:
        ('    weight (Tensor): a weight tensor\n' +
         '        Some optional description')
    Output: {
        'weight': \
        'weight (Tensor): a weight tensor\n        Some optional description'
    }
    """
    # Split on exactly 4 spaces after a newline
    regx = re.compile(r"\n\s{4}(?!\s)")
    kwargs = [section.strip() for section in regx.split(desc)]
    kwargs = [section for section in kwargs if len(section) > 0]
    return {desc.split(' ')[0]: desc for desc in kwargs}


def merge_dicts(*dicts):
    return {x: d[x] for d in dicts for x in d}


common_args = parse_kwargs("""
    input (Tensor): the input tensor.
    generator (:class:`torch.Generator`, optional): a pseudorandom number generator for sampling
    out (Tensor, optional): the output tensor.
    memory_format (:class:`torch.memory_format`, optional): the desired memory format of
        returned tensor. Default: ``torch.preserve_format``.
""")

reduceops_common_args = merge_dicts(common_args, parse_kwargs("""
    dtype (:class:`torch.dtype`, optional): the desired data type of returned tensor.
        If specified, the input tensor is casted to :attr:`dtype` before the operation
        is performed. This is useful for preventing data type overflows. Default: None.
    keepdim (bool): whether the output tensor has :attr:`dim` retained or not.
"""))

multi_dim_common = merge_dicts(reduceops_common_args, parse_kwargs("""
    dim (int or tuple of ints): the dimension or dimensions to reduce.
"""), {'keepdim_details': """
If :attr:`keepdim` is ``True``, the output tensor is of the same size
as :attr:`input` except in the dimension(s) :attr:`dim` where it is of size 1.
Otherwise, :attr:`dim` is squeezed (see :func:`torch.squeeze`), resulting in the
output tensor having 1 (or ``len(dim)``) fewer dimension(s).
"""})

single_dim_common = merge_dicts(reduceops_common_args, parse_kwargs("""
    dim (int): the dimension to reduce.
"""), {'keepdim_details': """If :attr:`keepdim` is ``True``, the output tensor is of the same size
as :attr:`input` except in the dimension :attr:`dim` where it is of size 1.
Otherwise, :attr:`dim` is squeezed (see :func:`torch.squeeze`), resulting in
the output tensor having 1 fewer dimension than :attr:`input`."""})

factory_common_args = merge_dicts(common_args, parse_kwargs("""
    dtype (:class:`torch.dtype`, optional): the desired data type of returned tensor.
        Default: if ``None``, uses a global default (see :func:`torch.set_default_tensor_type`).
    layout (:class:`torch.layout`, optional): the desired layout of returned Tensor.
        Default: ``torch.strided``.
    device (:class:`torch.device`, optional): the desired device of returned tensor.
        Default: if ``None``, uses the current device for the default tensor type
        (see :func:`torch.set_default_tensor_type`). :attr:`device` will be the CPU
        for CPU tensor types and the current CUDA device for CUDA tensor types.
    requires_grad (bool, optional): If autograd should record operations on the
        returned tensor. Default: ``False``.
    pin_memory (bool, optional): If set, returned tensor would be allocated in
        the pinned memory. Works only for CPU tensors. Default: ``False``.
    memory_format (:class:`torch.memory_format`, optional): the desired memory format of
        returned Tensor. Default: ``torch.contiguous_format``.
"""))

factory_like_common_args = parse_kwargs("""
    input (Tensor): the size of :attr:`input` will determine size of the output tensor.
    layout (:class:`torch.layout`, optional): the desired layout of returned tensor.
        Default: if ``None``, defaults to the layout of :attr:`input`.
    dtype (:class:`torch.dtype`, optional): the desired data type of returned Tensor.
        Default: if ``None``, defaults to the dtype of :attr:`input`.
    device (:class:`torch.device`, optional): the desired device of returned tensor.
        Default: if ``None``, defaults to the device of :attr:`input`.
    requires_grad (bool, optional): If autograd should record operations on the
        returned tensor. Default: ``False``.
    pin_memory (bool, optional): If set, returned tensor would be allocated in
        the pinned memory. Works only for CPU tensors. Default: ``False``.
    memory_format (:class:`torch.memory_format`, optional): the desired memory format of
        returned Tensor. Default: ``torch.preserve_format``.
""")

factory_data_common_args = parse_kwargs("""
    data (array_like): Initial data for the tensor. Can be a list, tuple,
        NumPy ``ndarray``, scalar, and other types.
    dtype (:class:`torch.dtype`, optional): the desired data type of returned tensor.
        Default: if ``None``, infers data type from :attr:`data`.
    device (:class:`torch.device`, optional): the desired device of returned tensor.
        Default: if ``None``, uses the current device for the default tensor type
        (see :func:`torch.set_default_tensor_type`). :attr:`device` will be the CPU
        for CPU tensor types and the current CUDA device for CUDA tensor types.
    requires_grad (bool, optional): If autograd should record operations on the
        returned tensor. Default: ``False``.
    pin_memory (bool, optional): If set, returned tensor would be allocated in
        the pinned memory. Works only for CPU tensors. Default: ``False``.
""")

tf32_notes = {
    "tf32_note": """This operator supports :ref:`TensorFloat32<tf32_on_ampere>`."""
}

rocm_fp16_notes = {
    "rocm_fp16_note": """On certain ROCm devices, when using float16 inputs this module will use \
:ref:`different precision<fp16_on_mi200>` for backward."""
}

reproducibility_notes = {
    "forward_reproducibility_note": """This operation may behave nondeterministically when given tensors on \
a CUDA device. See :doc:`/notes/randomness` for more information.""",
    "backward_reproducibility_note": """This operation may produce nondeterministic gradients when given tensors on \
a CUDA device. See :doc:`/notes/randomness` for more information.""",
    "cudnn_reproducibility_note": """In some circumstances when given tensors on a CUDA device \
and using CuDNN, this operator may select a nondeterministic algorithm to increase performance. If this is \
undesirable, you can try to make the operation deterministic (potentially at \
a performance cost) by setting ``torch.backends.cudnn.deterministic = True``. \
See :doc:`/notes/randomness` for more information."""
}

add_docstr(torch.abs, r"""
abs(input, *, out=None) -> Tensor

Computes the absolute value of each element in :attr:`input`.

.. math::
    \text{out}_{i} = |\text{input}_{i}|
""" + r"""
Args:
    {input}

Keyword args:
    {out}

Example::

    >>> torch.abs(torch.tensor([-1, -2, 3]))
    tensor([ 1,  2,  3])
""".format(**common_args))

add_docstr(torch.absolute,
           r"""
absolute(input, *, out=None) -> Tensor

Alias for :func:`torch.abs`
""")

add_docstr(torch.acos, r"""
acos(input, *, out=None) -> Tensor

Computes the inverse cosine of each element in :attr:`input`.

.. math::
    \text{out}_{i} = \cos^{-1}(\text{input}_{i})
""" + r"""
Args:
    {input}

Keyword args:
    {out}

Example::

    >>> a = torch.randn(4)
    >>> a
    tensor([ 0.3348, -0.5889,  0.2005, -0.1584])
    >>> torch.acos(a)
    tensor([ 1.2294,  2.2004,  1.3690,  1.7298])
""".format(**common_args))

add_docstr(torch.arccos, r"""
arccos(input, *, out=None) -> Tensor

Alias for :func:`torch.acos`.
""")

add_docstr(torch.acosh, r"""
acosh(input, *, out=None) -> Tensor

Returns a new tensor with the inverse hyperbolic cosine of the elements of :attr:`input`.

.. math::
    \text{out}_{i} = \cosh^{-1}(\text{input}_{i})

Note:
    The domain of the inverse hyperbolic cosine is `[1, inf)` and values outside this range
    will be mapped to ``NaN``, except for `+ INF` for which the output is mapped to `+ INF`.
""" + r"""
Args:
    {input}

Keyword arguments:
    {out}

Example::

    >>> a = torch.randn(4).uniform_(1, 2)
    >>> a
    tensor([ 1.3192, 1.9915, 1.9674, 1.7151 ])
    >>> torch.acosh(a)
    tensor([ 0.7791, 1.3120, 1.2979, 1.1341 ])
""".format(**common_args))

add_docstr(torch.arccosh, r"""
arccosh(input, *, out=None) -> Tensor

Alias for :func:`torch.acosh`.
""")

add_docstr(torch.index_add, r"""
index_add(input, dim, index, source, *, alpha=1, out=None) -> Tensor

See :meth:`~Tensor.index_add_` for function description.
""")

add_docstr(torch.index_copy, r"""
index_copy(input, dim, index, source, *, out=None) -> Tensor

See :meth:`~Tensor.index_add_` for function description.
""")

add_docstr(torch.index_reduce, r"""
index_reduce(input, dim, index, source, reduce, *, include_self=True, out=None) -> Tensor

See :meth:`~Tensor.index_reduce_` for function description.
""")

add_docstr(torch.add, r"""
add(input, other, *, alpha=1, out=None) -> Tensor

Adds :attr:`other`, scaled by :attr:`alpha`, to :attr:`input`.

.. math::
    \text{{out}}_i = \text{{input}}_i + \text{{alpha}} \times \text{{other}}_i
""" + r"""

Supports :ref:`broadcasting to a common shape <broadcasting-semantics>`,
:ref:`type promotion <type-promotion-doc>`, and integer, float, and complex inputs.

Args:
    {input}
    other (Tensor or Number): the tensor or number to add to input.

Keyword arguments:
    alpha (Number): the multiplier for :attr:`other`.
    {out}

Examples::

    >>> a = torch.randn(4)
    >>> a
    tensor([ 0.0202,  1.0985,  1.3506, -0.6056])
    >>> torch.add(a, 20)
    tensor([ 20.0202,  21.0985,  21.3506,  19.3944])

    >>> b = torch.randn(4)
    >>> b
    tensor([-0.9732, -0.3497,  0.6245,  0.4022])
    >>> c = torch.randn(4, 1)
    >>> c
    tensor([[ 0.3743],
            [-1.7724],
            [-0.5811],
            [-0.8017]])
    >>> torch.add(b, c, alpha=10)
    tensor([[  2.7695,   3.3930,   4.3672,   4.1450],
            [-18.6971, -18.0736, -17.0994, -17.3216],
            [ -6.7845,  -6.1610,  -5.1868,  -5.4090],
            [ -8.9902,  -8.3667,  -7.3925,  -7.6147]])
""".format(**common_args))

add_docstr(torch.addbmm,
           r"""
addbmm(input, batch1, batch2, *, beta=1, alpha=1, out=None) -> Tensor

Performs a batch matrix-matrix product of matrices stored
in :attr:`batch1` and :attr:`batch2`,
with a reduced add step (all matrix multiplications get accumulated
along the first dimension).
:attr:`input` is added to the final result.

:attr:`batch1` and :attr:`batch2` must be 3-D tensors each containing the
same number of matrices.

If :attr:`batch1` is a :math:`(b \times n \times m)` tensor, :attr:`batch2` is a
:math:`(b \times m \times p)` tensor, :attr:`input` must be
:ref:`broadcastable <broadcasting-semantics>` with a :math:`(n \times p)` tensor
and :attr:`out` will be a :math:`(n \times p)` tensor.

.. math::
    out = \beta\ \text{input} + \alpha\ (\sum_{i=0}^{b-1} \text{batch1}_i \mathbin{@} \text{batch2}_i)

If :attr:`beta` is 0, then :attr:`input` will be ignored, and `nan` and `inf` in
it will not be propagated.
""" + r"""
For inputs of type `FloatTensor` or `DoubleTensor`, arguments :attr:`beta` and :attr:`alpha`
must be real numbers, otherwise they should be integers.

{tf32_note}

{rocm_fp16_note}

Args:
    batch1 (Tensor): the first batch of matrices to be multiplied
    batch2 (Tensor): the second batch of matrices to be multiplied

Keyword args:
    beta (Number, optional): multiplier for :attr:`input` (:math:`\beta`)
    input (Tensor): matrix to be added
    alpha (Number, optional): multiplier for `batch1 @ batch2` (:math:`\alpha`)
    {out}

Example::

    >>> M = torch.randn(3, 5)
    >>> batch1 = torch.randn(10, 3, 4)
    >>> batch2 = torch.randn(10, 4, 5)
    >>> torch.addbmm(M, batch1, batch2)
    tensor([[  6.6311,   0.0503,   6.9768, -12.0362,  -2.1653],
            [ -4.8185,  -1.4255,  -6.6760,   8.9453,   2.5743],
            [ -3.8202,   4.3691,   1.0943,  -1.1109,   5.4730]])
""".format(**common_args, **tf32_notes, **rocm_fp16_notes))

add_docstr(torch.addcdiv, r"""
addcdiv(input, tensor1, tensor2, *, value=1, out=None) -> Tensor

Performs the element-wise division of :attr:`tensor1` by :attr:`tensor2`,
multiply the result by the scalar :attr:`value` and add it to :attr:`input`.

.. warning::
    Integer division with addcdiv is no longer supported, and in a future
    release addcdiv will perform a true division of tensor1 and tensor2.
    The historic addcdiv behavior can be implemented as
    (input + value * torch.trunc(tensor1 / tensor2)).to(input.dtype)
    for integer inputs and as (input + value * tensor1 / tensor2) for float inputs.
    The future addcdiv behavior is just the latter implementation:
    (input + value * tensor1 / tensor2), for all dtypes.

.. math::
    \text{out}_i = \text{input}_i + \text{value} \times \frac{\text{tensor1}_i}{\text{tensor2}_i}
""" + r"""

The shapes of :attr:`input`, :attr:`tensor1`, and :attr:`tensor2` must be
:ref:`broadcastable <broadcasting-semantics>`.

For inputs of type `FloatTensor` or `DoubleTensor`, :attr:`value` must be
a real number, otherwise an integer.

Args:
    input (Tensor): the tensor to be added
    tensor1 (Tensor): the numerator tensor
    tensor2 (Tensor): the denominator tensor

Keyword args:
    value (Number, optional): multiplier for :math:`\text{{tensor1}} / \text{{tensor2}}`
    {out}

Example::

    >>> t = torch.randn(1, 3)
    >>> t1 = torch.randn(3, 1)
    >>> t2 = torch.randn(1, 3)
    >>> torch.addcdiv(t, t1, t2, value=0.1)
    tensor([[-0.2312, -3.6496,  0.1312],
            [-1.0428,  3.4292, -0.1030],
            [-0.5369, -0.9829,  0.0430]])
""".format(**common_args))

add_docstr(torch.addcmul,
           r"""
addcmul(input, tensor1, tensor2, *, value=1, out=None) -> Tensor

Performs the element-wise multiplication of :attr:`tensor1`
by :attr:`tensor2`, multiply the result by the scalar :attr:`value`
and add it to :attr:`input`.

.. math::
    \text{out}_i = \text{input}_i + \text{value} \times \text{tensor1}_i \times \text{tensor2}_i
""" + r"""
The shapes of :attr:`tensor`, :attr:`tensor1`, and :attr:`tensor2` must be
:ref:`broadcastable <broadcasting-semantics>`.

For inputs of type `FloatTensor` or `DoubleTensor`, :attr:`value` must be
a real number, otherwise an integer.

Args:
    input (Tensor): the tensor to be added
    tensor1 (Tensor): the tensor to be multiplied
    tensor2 (Tensor): the tensor to be multiplied

Keyword args:
    value (Number, optional): multiplier for :math:`tensor1 .* tensor2`
    {out}

Example::

    >>> t = torch.randn(1, 3)
    >>> t1 = torch.randn(3, 1)
    >>> t2 = torch.randn(1, 3)
    >>> torch.addcmul(t, t1, t2, value=0.1)
    tensor([[-0.8635, -0.6391,  1.6174],
            [-0.7617, -0.5879,  1.7388],
            [-0.8353, -0.6249,  1.6511]])
""".format(**common_args))

add_docstr(torch.addmm,
           r"""
addmm(input, mat1, mat2, *, beta=1, alpha=1, out=None) -> Tensor

Performs a matrix multiplication of the matrices :attr:`mat1` and :attr:`mat2`.
The matrix :attr:`input` is added to the final result.

If :attr:`mat1` is a :math:`(n \times m)` tensor, :attr:`mat2` is a
:math:`(m \times p)` tensor, then :attr:`input` must be
:ref:`broadcastable <broadcasting-semantics>` with a :math:`(n \times p)` tensor
and :attr:`out` will be a :math:`(n \times p)` tensor.

:attr:`alpha` and :attr:`beta` are scaling factors on matrix-vector product between
:attr:`mat1` and :attr:`mat2` and the added matrix :attr:`input` respectively.

.. math::
    \text{out} = \beta\ \text{input} + \alpha\ (\text{mat1}_i \mathbin{@} \text{mat2}_i)

If :attr:`beta` is 0, then :attr:`input` will be ignored, and `nan` and `inf` in
it will not be propagated.
""" + r"""
For inputs of type `FloatTensor` or `DoubleTensor`, arguments :attr:`beta` and
:attr:`alpha` must be real numbers, otherwise they should be integers.

{tf32_note}

{rocm_fp16_note}

Args:
    input (Tensor): matrix to be added
    mat1 (Tensor): the first matrix to be matrix multiplied
    mat2 (Tensor): the second matrix to be matrix multiplied

Keyword args:
    beta (Number, optional): multiplier for :attr:`input` (:math:`\beta`)
    alpha (Number, optional): multiplier for :math:`mat1 @ mat2` (:math:`\alpha`)
    {out}

Example::

    >>> M = torch.randn(2, 3)
    >>> mat1 = torch.randn(2, 3)
    >>> mat2 = torch.randn(3, 3)
    >>> torch.addmm(M, mat1, mat2)
    tensor([[-4.8716,  1.4671, -1.3746],
            [ 0.7573, -3.9555, -2.8681]])
""".format(**common_args, **tf32_notes, **rocm_fp16_notes))

add_docstr(torch.adjoint,
           r"""
adjoint(Tensor) -> Tensor
Returns a view of the tensor conjugated and with the last two dimensions transposed.

``x.adjoint()`` is equivalent to ``x.transpose(-2, -1).conj()`` for complex tensors and
to ``x.transpose(-2, -1)`` for real tensors.

Example::
    >>> x = torch.arange(4, dtype=torch.float)
    >>> A = torch.complex(x, x).reshape(2, 2)
    >>> A
    tensor([[0.+0.j, 1.+1.j],
            [2.+2.j, 3.+3.j]])
    >>> A.adjoint()
    tensor([[0.-0.j, 2.-2.j],
            [1.-1.j, 3.-3.j]])
    >>> (A.adjoint() == A.mH).all()
    tensor(True)
""")

add_docstr(torch.sspaddmm,
           r"""
sspaddmm(input, mat1, mat2, *, beta=1, alpha=1, out=None) -> Tensor

Matrix multiplies a sparse tensor :attr:`mat1` with a dense tensor
:attr:`mat2`, then adds the sparse tensor :attr:`input` to the result.

Note: This function is equivalent to :func:`torch.addmm`, except
:attr:`input` and :attr:`mat1` are sparse.

Args:
    input (Tensor): a sparse matrix to be added
    mat1 (Tensor): a sparse matrix to be matrix multiplied
    mat2 (Tensor): a dense matrix to be matrix multiplied

Keyword args:
    beta (Number, optional): multiplier for :attr:`mat` (:math:`\beta`)
    alpha (Number, optional): multiplier for :math:`mat1 @ mat2` (:math:`\alpha`)
    {out}
""".format(**common_args))

add_docstr(torch.smm,
           r"""
smm(input, mat) -> Tensor

Performs a matrix multiplication of the sparse matrix :attr:`input`
with the dense matrix :attr:`mat`.

Args:
    input (Tensor): a sparse matrix to be matrix multiplied
    mat (Tensor): a dense matrix to be matrix multiplied
""")

add_docstr(torch.addmv,
           r"""
addmv(input, mat, vec, *, beta=1, alpha=1, out=None) -> Tensor

Performs a matrix-vector product of the matrix :attr:`mat` and
the vector :attr:`vec`.
The vector :attr:`input` is added to the final result.

If :attr:`mat` is a :math:`(n \times m)` tensor, :attr:`vec` is a 1-D tensor of
size `m`, then :attr:`input` must be
:ref:`broadcastable <broadcasting-semantics>` with a 1-D tensor of size `n` and
:attr:`out` will be 1-D tensor of size `n`.

:attr:`alpha` and :attr:`beta` are scaling factors on matrix-vector product between
:attr:`mat` and :attr:`vec` and the added tensor :attr:`input` respectively.

.. math::
    \text{out} = \beta\ \text{input} + \alpha\ (\text{mat} \mathbin{@} \text{vec})

If :attr:`beta` is 0, then :attr:`input` will be ignored, and `nan` and `inf` in
it will not be propagated.
""" + r"""
For inputs of type `FloatTensor` or `DoubleTensor`, arguments :attr:`beta` and
:attr:`alpha` must be real numbers, otherwise they should be integers

Args:
    input (Tensor): vector to be added
    mat (Tensor): matrix to be matrix multiplied
    vec (Tensor): vector to be matrix multiplied

Keyword args:
    beta (Number, optional): multiplier for :attr:`input` (:math:`\beta`)
    alpha (Number, optional): multiplier for :math:`mat @ vec` (:math:`\alpha`)
    {out}

Example::

    >>> M = torch.randn(2)
    >>> mat = torch.randn(2, 3)
    >>> vec = torch.randn(3)
    >>> torch.addmv(M, mat, vec)
    tensor([-0.3768, -5.5565])
""".format(**common_args))

add_docstr(torch.addr,
           r"""
addr(input, vec1, vec2, *, beta=1, alpha=1, out=None) -> Tensor

Performs the outer-product of vectors :attr:`vec1` and :attr:`vec2`
and adds it to the matrix :attr:`input`.

Optional values :attr:`beta` and :attr:`alpha` are scaling factors on the
outer product between :attr:`vec1` and :attr:`vec2` and the added matrix
:attr:`input` respectively.

.. math::
    \text{out} = \beta\ \text{input} + \alpha\ (\text{vec1} \otimes \text{vec2})

If :attr:`beta` is 0, then :attr:`input` will be ignored, and `nan` and `inf` in
it will not be propagated.
""" + r"""
If :attr:`vec1` is a vector of size `n` and :attr:`vec2` is a vector
of size `m`, then :attr:`input` must be
:ref:`broadcastable <broadcasting-semantics>` with a matrix of size
:math:`(n \times m)` and :attr:`out` will be a matrix of size
:math:`(n \times m)`.

Args:
    input (Tensor): matrix to be added
    vec1 (Tensor): the first vector of the outer product
    vec2 (Tensor): the second vector of the outer product

Keyword args:
    beta (Number, optional): multiplier for :attr:`input` (:math:`\beta`)
    alpha (Number, optional): multiplier for :math:`\text{{vec1}} \otimes \text{{vec2}}` (:math:`\alpha`)
    {out}

Example::

    >>> vec1 = torch.arange(1., 4.)
    >>> vec2 = torch.arange(1., 3.)
    >>> M = torch.zeros(3, 2)
    >>> torch.addr(M, vec1, vec2)
    tensor([[ 1.,  2.],
            [ 2.,  4.],
            [ 3.,  6.]])
""".format(**common_args))

add_docstr(torch.allclose,
           r"""
allclose(input, other, rtol=1e-05, atol=1e-08, equal_nan=False) -> bool

This function checks if all :attr:`input` and :attr:`other` satisfy the condition:

.. math::
    \lvert \text{input} - \text{other} \rvert \leq \texttt{atol} + \texttt{rtol} \times \lvert \text{other} \rvert
""" + r"""
elementwise, for all elements of :attr:`input` and :attr:`other`. The behaviour of this function is analogous to
`numpy.allclose <https://docs.scipy.org/doc/numpy/reference/generated/numpy.allclose.html>`_

Args:
    input (Tensor): first tensor to compare
    other (Tensor): second tensor to compare
    atol (float, optional): absolute tolerance. Default: 1e-08
    rtol (float, optional): relative tolerance. Default: 1e-05
    equal_nan (bool, optional): if ``True``, then two ``NaN`` s will be considered equal. Default: ``False``

Example::

    >>> torch.allclose(torch.tensor([10000., 1e-07]), torch.tensor([10000.1, 1e-08]))
    False
    >>> torch.allclose(torch.tensor([10000., 1e-08]), torch.tensor([10000.1, 1e-09]))
    True
    >>> torch.allclose(torch.tensor([1.0, float('nan')]), torch.tensor([1.0, float('nan')]))
    False
    >>> torch.allclose(torch.tensor([1.0, float('nan')]), torch.tensor([1.0, float('nan')]), equal_nan=True)
    True
""")

add_docstr(torch.all,
           r"""
all(input) -> Tensor

Tests if all elements in :attr:`input` evaluate to `True`.

.. note:: This function matches the behaviour of NumPy in returning
          output of dtype `bool` for all supported dtypes except `uint8`.
          For `uint8` the dtype of output is `uint8` itself.

Example::

    >>> a = torch.rand(1, 2).bool()
    >>> a
    tensor([[False, True]], dtype=torch.bool)
    >>> torch.all(a)
    tensor(False, dtype=torch.bool)
    >>> a = torch.arange(0, 3)
    >>> a
    tensor([0, 1, 2])
    >>> torch.all(a)
    tensor(False)

.. function:: all(input, dim, keepdim=False, *, out=None) -> Tensor
   :noindex:

For each row of :attr:`input` in the given dimension :attr:`dim`,
returns `True` if all elements in the row evaluate to `True` and `False` otherwise.

{keepdim_details}

Args:
    {input}
    {dim}
    {keepdim}

Keyword args:
    {out}

Example::

    >>> a = torch.rand(4, 2).bool()
    >>> a
    tensor([[True, True],
            [True, False],
            [True, True],
            [True, True]], dtype=torch.bool)
    >>> torch.all(a, dim=1)
    tensor([ True, False,  True,  True], dtype=torch.bool)
    >>> torch.all(a, dim=0)
    tensor([ True, False], dtype=torch.bool)
""".format(**single_dim_common))

add_docstr(torch.any,
           r"""
any(input) -> Tensor

Tests if any element in :attr:`input` evaluates to `True`.

.. note:: This function matches the behaviour of NumPy in returning
          output of dtype `bool` for all supported dtypes except `uint8`.
          For `uint8` the dtype of output is `uint8` itself.

Example::

    >>> a = torch.rand(1, 2).bool()
    >>> a
    tensor([[False, True]], dtype=torch.bool)
    >>> torch.any(a)
    tensor(True, dtype=torch.bool)
    >>> a = torch.arange(0, 3)
    >>> a
    tensor([0, 1, 2])
    >>> torch.any(a)
    tensor(True)

.. function:: any(input, dim, keepdim=False, *, out=None) -> Tensor
   :noindex:

For each row of :attr:`input` in the given dimension :attr:`dim`,
returns `True` if any element in the row evaluate to `True` and `False` otherwise.

{keepdim_details}

Args:
    {input}
    {dim}
    {keepdim}

Keyword args:
    {out}

Example::

    >>> a = torch.randn(4, 2) < 0
    >>> a
    tensor([[ True,  True],
            [False,  True],
            [ True,  True],
            [False, False]])
    >>> torch.any(a, 1)
    tensor([ True,  True,  True, False])
    >>> torch.any(a, 0)
    tensor([True, True])
""".format(**single_dim_common))

add_docstr(torch.angle,
           r"""
angle(input, *, out=None) -> Tensor

Computes the element-wise angle (in radians) of the given :attr:`input` tensor.

.. math::
    \text{out}_{i} = angle(\text{input}_{i})
""" + r"""
Args:
    {input}

Keyword args:
    {out}

.. note:: Starting in PyTorch 1.8, angle returns pi for negative real numbers,
          zero for non-negative real numbers, and propagates NaNs. Previously
          the function would return zero for all real numbers and not propagate
          floating-point NaNs.

Example::

    >>> torch.angle(torch.tensor([-1 + 1j, -2 + 2j, 3 - 3j]))*180/3.14159
    tensor([ 135.,  135,  -45])
""".format(**common_args))

add_docstr(torch.as_strided,
           r"""
as_strided(input, size, stride, storage_offset=0) -> Tensor

Create a view of an existing `torch.Tensor` :attr:`input` with specified
:attr:`size`, :attr:`stride` and :attr:`storage_offset`.

.. warning::
    Prefer using other view functions, like :meth:`torch.Tensor.expand`,
    to setting a view's strides manually with `as_strided`, as this
    function's behavior depends on the implementation of a tensor's storage.
    The constructed view of the storage must only refer to elements within
    the storage or a runtime error will be thrown, and if the view is
    "overlapped" (with multiple indices referring to the same element in
    memory) its behavior is undefined.

Args:
    {input}
    size (tuple or ints): the shape of the output tensor
    stride (tuple or ints): the stride of the output tensor
    storage_offset (int, optional): the offset in the underlying storage of the output tensor

Example::

    >>> x = torch.randn(3, 3)
    >>> x
    tensor([[ 0.9039,  0.6291,  1.0795],
            [ 0.1586,  2.1939, -0.4900],
            [-0.1909, -0.7503,  1.9355]])
    >>> t = torch.as_strided(x, (2, 2), (1, 2))
    >>> t
    tensor([[0.9039, 1.0795],
            [0.6291, 0.1586]])
    >>> t = torch.as_strided(x, (2, 2), (1, 2), 1)
    tensor([[0.6291, 0.1586],
            [1.0795, 2.1939]])
""".format(**common_args))

add_docstr(torch.as_tensor,
           r"""
as_tensor(data, dtype=None, device=None) -> Tensor

Converts data into a tensor, sharing data and preserving autograd
history if possible.

If data is already a tensor with the requeseted dtype and device
then data itself is returned, but if data is a
tensor with a different dtype or device then it's copied as if using
`data.to(dtype=dtype, device=device)`.

If data is a NumPy array (an ndarray) with the same dtype and device then a
tensor is constructed using :func:`torch.from_numpy`.

.. seealso::

    :func:`torch.tensor` never shares its data and creates a new "leaf tensor" (see :doc:`/notes/autograd`).


Args:
    {data}
    {dtype}
    device (:class:`torch.device`, optional): the device of the constructed tensor. If None and data is a tensor
        then the device of data is used. If None and data is not a tensor then
        the result tensor is constructed on the CPU.


Example::

    >>> a = numpy.array([1, 2, 3])
    >>> t = torch.as_tensor(a)
    >>> t
    tensor([ 1,  2,  3])
    >>> t[0] = -1
    >>> a
    array([-1,  2,  3])

    >>> a = numpy.array([1, 2, 3])
    >>> t = torch.as_tensor(a, device=torch.device('cuda'))
    >>> t
    tensor([ 1,  2,  3])
    >>> t[0] = -1
    >>> a
    array([1,  2,  3])
""".format(**factory_data_common_args))

add_docstr(torch.asin, r"""
asin(input, *, out=None) -> Tensor

Returns a new tensor with the arcsine  of the elements of :attr:`input`.

.. math::
    \text{out}_{i} = \sin^{-1}(\text{input}_{i})
""" + r"""
Args:
    {input}

Keyword args:
    {out}

Example::

    >>> a = torch.randn(4)
    >>> a
    tensor([-0.5962,  1.4985, -0.4396,  1.4525])
    >>> torch.asin(a)
    tensor([-0.6387,     nan, -0.4552,     nan])
""".format(**common_args))

add_docstr(torch.arcsin, r"""
arcsin(input, *, out=None) -> Tensor

Alias for :func:`torch.asin`.
""")

add_docstr(torch.asinh,
           r"""
asinh(input, *, out=None) -> Tensor

Returns a new tensor with the inverse hyperbolic sine of the elements of :attr:`input`.

.. math::
    \text{out}_{i} = \sinh^{-1}(\text{input}_{i})
""" + r"""
Args:
    {input}

Keyword arguments:
    {out}

Example::

    >>> a = torch.randn(4)
    >>> a
    tensor([ 0.1606, -1.4267, -1.0899, -1.0250 ])
    >>> torch.asinh(a)
    tensor([ 0.1599, -1.1534, -0.9435, -0.8990 ])
""".format(**common_args))

add_docstr(torch.arcsinh, r"""
arcsinh(input, *, out=None) -> Tensor

Alias for :func:`torch.asinh`.
""")

add_docstr(torch.atan, r"""
atan(input, *, out=None) -> Tensor

Returns a new tensor with the arctangent  of the elements of :attr:`input`.

.. math::
    \text{out}_{i} = \tan^{-1}(\text{input}_{i})
""" + r"""
Args:
    {input}

Keyword args:
    {out}

Example::

    >>> a = torch.randn(4)
    >>> a
    tensor([ 0.2341,  0.2539, -0.6256, -0.6448])
    >>> torch.atan(a)
    tensor([ 0.2299,  0.2487, -0.5591, -0.5727])
""".format(**common_args))

add_docstr(torch.arctan, r"""
arctan(input, *, out=None) -> Tensor

Alias for :func:`torch.atan`.
""")

add_docstr(torch.atan2,
           r"""
atan2(input, other, *, out=None) -> Tensor

Element-wise arctangent of :math:`\text{{input}}_{{i}} / \text{{other}}_{{i}}`
with consideration of the quadrant. Returns a new tensor with the signed angles
in radians between vector :math:`(\text{{other}}_{{i}}, \text{{input}}_{{i}})`
and vector :math:`(1, 0)`. (Note that :math:`\text{{other}}_{{i}}`, the second
parameter, is the x-coordinate, while :math:`\text{{input}}_{{i}}`, the first
parameter, is the y-coordinate.)

The shapes of ``input`` and ``other`` must be
:ref:`broadcastable <broadcasting-semantics>`.

Args:
    input (Tensor): the first input tensor
    other (Tensor): the second input tensor

Keyword args:
    {out}

Example::

    >>> a = torch.randn(4)
    >>> a
    tensor([ 0.9041,  0.0196, -0.3108, -2.4423])
    >>> torch.atan2(a, torch.randn(4))
    tensor([ 0.9833,  0.0811, -1.9743, -1.4151])
""".format(**common_args))

add_docstr(torch.arctan2,
           r"""
arctan2(input, other, *, out=None) -> Tensor
Alias for :func:`torch.atan2`.
""")

add_docstr(torch.atanh, r"""
atanh(input, *, out=None) -> Tensor

Returns a new tensor with the inverse hyperbolic tangent of the elements of :attr:`input`.

Note:
    The domain of the inverse hyperbolic tangent is `(-1, 1)` and values outside this range
    will be mapped to ``NaN``, except for the values `1` and `-1` for which the output is
    mapped to `+/-INF` respectively.

.. math::
    \text{out}_{i} = \tanh^{-1}(\text{input}_{i})
""" + r"""
Args:
    {input}

Keyword arguments:
    {out}

Example::

    >>> a = torch.randn(4).uniform_(-1, 1)
    >>> a
    tensor([ -0.9385, 0.2968, -0.8591, -0.1871 ])
    >>> torch.atanh(a)
    tensor([ -1.7253, 0.3060, -1.2899, -0.1893 ])
""".format(**common_args))

add_docstr(torch.arctanh, r"""
arctanh(input, *, out=None) -> Tensor

Alias for :func:`torch.atanh`.
""")

add_docstr(torch.asarray,
           r"""
asarray(obj, *, dtype=None, device=None, copy=None, requires_grad=False) -> Tensor

Converts :attr:`obj` to a tensor.

:attr:`obj` can be one of:

1. a tensor
2. a NumPy array
3. a DLPack capsule
4. an object that implements Python's buffer protocol
5. a scalar
6. a sequence of scalars

When :attr:`obj` is a tensor, NumPy array, or DLPack capsule the returned tensor will,
by default, not require a gradient, have the same datatype as :attr:`obj`, be on the
same device, and share memory with it. These properties can be controlled with the
:attr:`dtype`, :attr:`device`, :attr:`copy`, and :attr:`requires_grad` keyword arguments.
If the returned tensor is of a different datatype, on a different device, or a copy is
requested then it will not share its memory with :attr:`obj`. If :attr:`requires_grad`
is ``True`` then the returned tensor will require a gradient, and if :attr:`obj` is
also a tensor with an autograd history then the returned tensor will have the same history.

When :attr:`obj` is not a tensor, NumPy Array, or DLPack capsule but implements Python's
buffer protocol then the buffer is interpreted as an array of bytes grouped according to
the size of the datatype passed to the :attr:`dtype` keyword argument. (If no datatype is
passed then the default floating point datatype is used, instead.) The returned tensor
will have the specified datatype (or default floating point datatype if none is specified)
and, by default, be on the CPU device and share memory with the buffer.

When :attr:`obj` is none of the above but a scalar or sequence of scalars then the
returned tensor will, by default, infer its datatype from the scalar values, be on the
CPU device, and not share its memory.

.. seealso::
    :func:`torch.tensor` creates a tensor that always copies the data from the input object.

    :func:`torch.from_numpy` creates a tensor that always shares memory from NumPy arrays.

    :func:`torch.frombuffer` creates a tensor that always shares memory from objects that
           implement the buffer protocol.

    :func:`torch.from_dlpack` creates a tensor that always shares memory from
           DLPack capsules.

Args:
    obj (object): a tensor, NumPy array, DLPack Capsule, object that implements Python's
           buffer protocol, scalar, or sequence of scalars.

Keyword args:
    dtype (:class:`torch.dtype`, optional): the datatype of the returned tensor.
           Default: ``None``, which causes the datatype of the returned tensor to be
           inferred from :attr:`obj`.
    copy (bool, optional): controls whether the returned tensor shares memory with :attr:`obj`.
           Default: ``None``, which causes the returned tensor to share memory with :attr:`obj`
           whenever possible. If ``True`` then the returned tensor does not share its memory.
           If ``False`` then the returned tensor shares its memory with :attr:`obj` and an
           error is thrown if it cannot.
    device (:class:`torch.device`, optional): the device of the returned tensor.
           Default: ``None``, which causes the device of :attr:`obj` to be used.
    requires_grad (bool, optional): whether the returned tensor requires grad.
           Default: ``False``, which causes the returned tensor not to require a gradient.
           If ``True``, then the returned tensor will require a gradient, and if :attr:`obj`
           is also a tensor with an autograd history then the returned tensor will have
           the same history.

Example::

    >>> a = torch.tensor([1, 2, 3])
    >>> # Shares memory with tensor 'a'
    >>> b = torch.asarray(a)
    >>> a.data_ptr() == b.data_ptr()
    True
    >>> # Forces memory copy
    >>> c = torch.asarray(a, copy=True)
    >>> a.data_ptr() == c.data_ptr()
    False

    >>> a = torch.tensor([1, 2, 3], requires_grad=True).float()
    >>> b = a + 2
    >>> b
    tensor([1., 2., 3.], grad_fn=<AddBackward0>)
    >>> # Shares memory with tensor 'b', with no grad
    >>> c = torch.asarray(b)
    >>> c
    tensor([1., 2., 3.])
    >>> # Shares memory with tensor 'b', retaining autograd history
    >>> d = torch.asarray(b, requires_grad=True)
    >>> d
    tensor([1., 2., 3.], grad_fn=<AddBackward0>)

    >>> array = numpy.array([1, 2, 3])
    >>> # Shares memory with array 'array'
    >>> t1 = torch.asarray(array)
    >>> array.__array_interface__['data'][0] == t1.data_ptr()
    True
    >>> # Copies memory due to dtype mismatch
    >>> t2 = torch.asarray(array, dtype=torch.float32)
    >>> array.__array_interface__['data'][0] == t1.data_ptr()
    False
""")

add_docstr(torch.baddbmm,
           r"""
baddbmm(input, batch1, batch2, *, beta=1, alpha=1, out=None) -> Tensor

Performs a batch matrix-matrix product of matrices in :attr:`batch1`
and :attr:`batch2`.
:attr:`input` is added to the final result.

:attr:`batch1` and :attr:`batch2` must be 3-D tensors each containing the same
number of matrices.

If :attr:`batch1` is a :math:`(b \times n \times m)` tensor, :attr:`batch2` is a
:math:`(b \times m \times p)` tensor, then :attr:`input` must be
:ref:`broadcastable <broadcasting-semantics>` with a
:math:`(b \times n \times p)` tensor and :attr:`out` will be a
:math:`(b \times n \times p)` tensor. Both :attr:`alpha` and :attr:`beta` mean the
same as the scaling factors used in :meth:`torch.addbmm`.

.. math::
    \text{out}_i = \beta\ \text{input}_i + \alpha\ (\text{batch1}_i \mathbin{@} \text{batch2}_i)

If :attr:`beta` is 0, then :attr:`input` will be ignored, and `nan` and `inf` in
it will not be propagated.
""" + r"""
For inputs of type `FloatTensor` or `DoubleTensor`, arguments :attr:`beta` and
:attr:`alpha` must be real numbers, otherwise they should be integers.

{tf32_note}

{rocm_fp16_note}

Args:
    input (Tensor): the tensor to be added
    batch1 (Tensor): the first batch of matrices to be multiplied
    batch2 (Tensor): the second batch of matrices to be multiplied

Keyword args:
    beta (Number, optional): multiplier for :attr:`input` (:math:`\beta`)
    alpha (Number, optional): multiplier for :math:`\text{{batch1}} \mathbin{{@}} \text{{batch2}}` (:math:`\alpha`)
    {out}

Example::

    >>> M = torch.randn(10, 3, 5)
    >>> batch1 = torch.randn(10, 3, 4)
    >>> batch2 = torch.randn(10, 4, 5)
    >>> torch.baddbmm(M, batch1, batch2).size()
    torch.Size([10, 3, 5])
""".format(**common_args, **tf32_notes, **rocm_fp16_notes))

add_docstr(torch.bernoulli,
           r"""
bernoulli(input, *, generator=None, out=None) -> Tensor

Draws binary random numbers (0 or 1) from a Bernoulli distribution.

The :attr:`input` tensor should be a tensor containing probabilities
to be used for drawing the binary random number.
Hence, all values in :attr:`input` have to be in the range:
:math:`0 \leq \text{input}_i \leq 1`.

The :math:`\text{i}^{th}` element of the output tensor will draw a
value :math:`1` according to the :math:`\text{i}^{th}` probability value given
in :attr:`input`.

.. math::
    \text{out}_{i} \sim \mathrm{Bernoulli}(p = \text{input}_{i})
""" + r"""
The returned :attr:`out` tensor only has values 0 or 1 and is of the same
shape as :attr:`input`.

:attr:`out` can have integral ``dtype``, but :attr:`input` must have floating
point ``dtype``.

Args:
    input (Tensor): the input tensor of probability values for the Bernoulli distribution

Keyword args:
    {generator}
    {out}

Example::

    >>> a = torch.empty(3, 3).uniform_(0, 1)  # generate a uniform random matrix with range [0, 1]
    >>> a
    tensor([[ 0.1737,  0.0950,  0.3609],
            [ 0.7148,  0.0289,  0.2676],
            [ 0.9456,  0.8937,  0.7202]])
    >>> torch.bernoulli(a)
    tensor([[ 1.,  0.,  0.],
            [ 0.,  0.,  0.],
            [ 1.,  1.,  1.]])

    >>> a = torch.ones(3, 3) # probability of drawing "1" is 1
    >>> torch.bernoulli(a)
    tensor([[ 1.,  1.,  1.],
            [ 1.,  1.,  1.],
            [ 1.,  1.,  1.]])
    >>> a = torch.zeros(3, 3) # probability of drawing "1" is 0
    >>> torch.bernoulli(a)
    tensor([[ 0.,  0.,  0.],
            [ 0.,  0.,  0.],
            [ 0.,  0.,  0.]])
""".format(**common_args))

add_docstr(torch.bincount,
           r"""
bincount(input, weights=None, minlength=0) -> Tensor

Count the frequency of each value in an array of non-negative ints.

The number of bins (size 1) is one larger than the largest value in
:attr:`input` unless :attr:`input` is empty, in which case the result is a
tensor of size 0. If :attr:`minlength` is specified, the number of bins is at least
:attr:`minlength` and if :attr:`input` is empty, then the result is tensor of size
:attr:`minlength` filled with zeros. If ``n`` is the value at position ``i``,
``out[n] += weights[i]`` if :attr:`weights` is specified else
``out[n] += 1``.

Note:
    {backward_reproducibility_note}

Arguments:
    input (Tensor): 1-d int tensor
    weights (Tensor): optional, weight for each value in the input tensor.
        Should be of same size as input tensor.
    minlength (int): optional, minimum number of bins. Should be non-negative.

Returns:
    output (Tensor): a tensor of shape ``Size([max(input) + 1])`` if
    :attr:`input` is non-empty, else ``Size(0)``

Example::

    >>> input = torch.randint(0, 8, (5,), dtype=torch.int64)
    >>> weights = torch.linspace(0, 1, steps=5)
    >>> input, weights
    (tensor([4, 3, 6, 3, 4]),
     tensor([ 0.0000,  0.2500,  0.5000,  0.7500,  1.0000])

    >>> torch.bincount(input)
    tensor([0, 0, 0, 2, 2, 0, 1])

    >>> input.bincount(weights)
    tensor([0.0000, 0.0000, 0.0000, 1.0000, 1.0000, 0.0000, 0.5000])
""".format(**reproducibility_notes))

add_docstr(torch.bitwise_not,
           r"""
bitwise_not(input, *, out=None) -> Tensor

Computes the bitwise NOT of the given input tensor. The input tensor must be of
integral or Boolean types. For bool tensors, it computes the logical NOT.

Args:
    {input}

Keyword args:
    {out}

Example:

    >>> torch.bitwise_not(torch.tensor([-1, -2, 3], dtype=torch.int8))
    tensor([ 0,  1, -4], dtype=torch.int8)
""".format(**common_args))

add_docstr(torch.bmm,
           r"""
bmm(input, mat2, *, out=None) -> Tensor

Performs a batch matrix-matrix product of matrices stored in :attr:`input`
and :attr:`mat2`.

:attr:`input` and :attr:`mat2` must be 3-D tensors each containing
the same number of matrices.

If :attr:`input` is a :math:`(b \times n \times m)` tensor, :attr:`mat2` is a
:math:`(b \times m \times p)` tensor, :attr:`out` will be a
:math:`(b \times n \times p)` tensor.

.. math::
    \text{out}_i = \text{input}_i \mathbin{@} \text{mat2}_i
""" + r"""
{tf32_note}

{rocm_fp16_note}

.. note:: This function does not :ref:`broadcast <broadcasting-semantics>`.
          For broadcasting matrix products, see :func:`torch.matmul`.

Args:
    input (Tensor): the first batch of matrices to be multiplied
    mat2 (Tensor): the second batch of matrices to be multiplied

Keyword Args:
    {out}

Example::

    >>> input = torch.randn(10, 3, 4)
    >>> mat2 = torch.randn(10, 4, 5)
    >>> res = torch.bmm(input, mat2)
    >>> res.size()
    torch.Size([10, 3, 5])
""".format(**common_args, **tf32_notes, **rocm_fp16_notes))

add_docstr(torch.bitwise_and,
           r"""
bitwise_and(input, other, *, out=None) -> Tensor

Computes the bitwise AND of :attr:`input` and :attr:`other`. The input tensor must be of
integral or Boolean types. For bool tensors, it computes the logical AND.

Args:
    input: the first input tensor
    other: the second input tensor

Keyword args:
    {out}

Example:

    >>> torch.bitwise_and(torch.tensor([-1, -2, 3], dtype=torch.int8), torch.tensor([1, 0, 3], dtype=torch.int8))
    tensor([1, 0,  3], dtype=torch.int8)
    >>> torch.bitwise_and(torch.tensor([True, True, False]), torch.tensor([False, True, False]))
    tensor([ False, True, False])
""".format(**common_args))

add_docstr(torch.bitwise_or,
           r"""
bitwise_or(input, other, *, out=None) -> Tensor

Computes the bitwise OR of :attr:`input` and :attr:`other`. The input tensor must be of
integral or Boolean types. For bool tensors, it computes the logical OR.

Args:
    input: the first input tensor
    other: the second input tensor

Keyword args:
    {out}

Example:

    >>> torch.bitwise_or(torch.tensor([-1, -2, 3], dtype=torch.int8), torch.tensor([1, 0, 3], dtype=torch.int8))
    tensor([-1, -2,  3], dtype=torch.int8)
    >>> torch.bitwise_or(torch.tensor([True, True, False]), torch.tensor([False, True, False]))
    tensor([ True, True, False])
""".format(**common_args))

add_docstr(torch.bitwise_xor,
           r"""
bitwise_xor(input, other, *, out=None) -> Tensor

Computes the bitwise XOR of :attr:`input` and :attr:`other`. The input tensor must be of
integral or Boolean types. For bool tensors, it computes the logical XOR.

Args:
    input: the first input tensor
    other: the second input tensor

Keyword args:
    {out}

Example:

    >>> torch.bitwise_xor(torch.tensor([-1, -2, 3], dtype=torch.int8), torch.tensor([1, 0, 3], dtype=torch.int8))
    tensor([-2, -2,  0], dtype=torch.int8)
    >>> torch.bitwise_xor(torch.tensor([True, True, False]), torch.tensor([False, True, False]))
    tensor([ True, False, False])
""".format(**common_args))

add_docstr(torch.bitwise_left_shift,
           r"""
bitwise_left_shift(input, other, *, out=None) -> Tensor

Computes the left arithmetic shift of :attr:`input` by :attr:`other` bits.
The input tensor must be of integral type. This operator supports
:ref:`broadcasting to a common shape <broadcasting-semantics>` and
:ref:`type promotion <type-promotion-doc>`.

The operation applied is:

.. math::
    \text{{out}}_i = \text{{input}}_i << \text{{other}}_i

Args:
    input (Tensor or Scalar): the first input tensor
    other (Tensor or Scalar): the second input tensor

Keyword args:
    {out}

Example:

    >>> torch.bitwise_left_shift(torch.tensor([-1, -2, 3], dtype=torch.int8), torch.tensor([1, 0, 3], dtype=torch.int8))
    tensor([-2, -2, 24], dtype=torch.int8)
""".format(**common_args))

add_docstr(torch.bitwise_right_shift,
           r"""
bitwise_right_shift(input, other, *, out=None) -> Tensor

Computes the right arithmetic shift of :attr:`input` by :attr:`other` bits.
The input tensor must be of integral type. This operator supports
:ref:`broadcasting to a common shape <broadcasting-semantics>` and
:ref:`type promotion <type-promotion-doc>`.

The operation applied is:

.. math::
    \text{{out}}_i = \text{{input}}_i >> \text{{other}}_i

Args:
    input (Tensor or Scalar): the first input tensor
    other (Tensor or Scalar): the second input tensor

Keyword args:
    {out}

Example:

    >>> torch.bitwise_right_shift(torch.tensor([-2, -7, 31], dtype=torch.int8), torch.tensor([1, 0, 3], dtype=torch.int8))
    tensor([-1, -7,  3], dtype=torch.int8)
""".format(**common_args))

add_docstr(torch.broadcast_to,
           r"""
broadcast_to(input, shape) -> Tensor

Broadcasts :attr:`input` to the shape :attr:`\shape`.
Equivalent to calling ``input.expand(shape)``. See :meth:`~Tensor.expand` for details.

Args:
    {input}
    shape (list, tuple, or :class:`torch.Size`): the new shape.

Example::

    >>> x = torch.tensor([1, 2, 3])
    >>> torch.broadcast_to(x, (3, 3))
    tensor([[1, 2, 3],
            [1, 2, 3],
            [1, 2, 3]])
""".format(**common_args))

add_docstr(torch.stack,
           r"""
stack(tensors, dim=0, *, out=None) -> Tensor

Concatenates a sequence of tensors along a new dimension.

All tensors need to be of the same size.

Arguments:
    tensors (sequence of Tensors): sequence of tensors to concatenate
    dim (int): dimension to insert. Has to be between 0 and the number
        of dimensions of concatenated tensors (inclusive)

Keyword args:
    {out}
""".format(**common_args))

add_docstr(torch.hstack,
           r"""
hstack(tensors, *, out=None) -> Tensor

Stack tensors in sequence horizontally (column wise).

This is equivalent to concatenation along the first axis for 1-D tensors, and along the second axis for all other tensors.

Args:
    tensors (sequence of Tensors): sequence of tensors to concatenate

Keyword args:
    {out}

Example::

    >>> a = torch.tensor([1, 2, 3])
    >>> b = torch.tensor([4, 5, 6])
    >>> torch.hstack((a,b))
    tensor([1, 2, 3, 4, 5, 6])
    >>> a = torch.tensor([[1],[2],[3]])
    >>> b = torch.tensor([[4],[5],[6]])
    >>> torch.hstack((a,b))
    tensor([[1, 4],
            [2, 5],
            [3, 6]])

""".format(**common_args))

add_docstr(torch.vstack,
           r"""
vstack(tensors, *, out=None) -> Tensor

Stack tensors in sequence vertically (row wise).

This is equivalent to concatenation along the first axis after all 1-D tensors have been reshaped by :func:`torch.atleast_2d`.

Args:
    tensors (sequence of Tensors): sequence of tensors to concatenate

Keyword args:
    {out}

Example::

    >>> a = torch.tensor([1, 2, 3])
    >>> b = torch.tensor([4, 5, 6])
    >>> torch.vstack((a,b))
    tensor([[1, 2, 3],
            [4, 5, 6]])
    >>> a = torch.tensor([[1],[2],[3]])
    >>> b = torch.tensor([[4],[5],[6]])
    >>> torch.vstack((a,b))
    tensor([[1],
            [2],
            [3],
            [4],
            [5],
            [6]])


""".format(**common_args))

add_docstr(torch.dstack,
           r"""
dstack(tensors, *, out=None) -> Tensor

Stack tensors in sequence depthwise (along third axis).

This is equivalent to concatenation along the third axis after 1-D and 2-D tensors have been reshaped by :func:`torch.atleast_3d`.

Args:
    tensors (sequence of Tensors): sequence of tensors to concatenate

Keyword args:
    {out}

Example::

    >>> a = torch.tensor([1, 2, 3])
    >>> b = torch.tensor([4, 5, 6])
    >>> torch.dstack((a,b))
    tensor([[[1, 4],
             [2, 5],
             [3, 6]]])
    >>> a = torch.tensor([[1],[2],[3]])
    >>> b = torch.tensor([[4],[5],[6]])
    >>> torch.dstack((a,b))
    tensor([[[1, 4]],
            [[2, 5]],
            [[3, 6]]])


""".format(**common_args))

add_docstr(torch.tensor_split,
           r"""
tensor_split(input, indices_or_sections, dim=0) -> List of Tensors

Splits a tensor into multiple sub-tensors, all of which are views of :attr:`input`,
along dimension :attr:`dim` according to the indices or number of sections specified
by :attr:`indices_or_sections`. This function is based on NumPy's
:func:`numpy.array_split`.

Args:
    input (Tensor): the tensor to split
    indices_or_sections (Tensor, int or list or tuple of ints):
        If :attr:`indices_or_sections` is an integer ``n`` or a zero dimensional long tensor
        with value ``n``, :attr:`input` is split into ``n`` sections along dimension :attr:`dim`.
        If :attr:`input` is divisible by ``n`` along dimension :attr:`dim`, each
        section will be of equal size, :code:`input.size(dim) / n`. If :attr:`input`
        is not divisible by ``n``, the sizes of the first :code:`int(input.size(dim) % n)`
        sections will have size :code:`int(input.size(dim) / n) + 1`, and the rest will
        have size :code:`int(input.size(dim) / n)`.

        If :attr:`indices_or_sections` is a list or tuple of ints, or a one-dimensional long
        tensor, then :attr:`input` is split along dimension :attr:`dim` at each of the indices
        in the list, tuple or tensor. For instance, :code:`indices_or_sections=[2, 3]` and :code:`dim=0`
        would result in the tensors :code:`input[:2]`, :code:`input[2:3]`, and :code:`input[3:]`.

        If indices_or_sections is a tensor, it must be a zero-dimensional or one-dimensional
        long tensor on the CPU.

    dim (int, optional): dimension along which to split the tensor. Default: ``0``

Example::

    >>> x = torch.arange(8)
    >>> torch.tensor_split(x, 3)
    (tensor([0, 1, 2]), tensor([3, 4, 5]), tensor([6, 7]))

    >>> x = torch.arange(7)
    >>> torch.tensor_split(x, 3)
    (tensor([0, 1, 2]), tensor([3, 4]), tensor([5, 6]))
    >>> torch.tensor_split(x, (1, 6))
    (tensor([0]), tensor([1, 2, 3, 4, 5]), tensor([6]))

    >>> x = torch.arange(14).reshape(2, 7)
    >>> x
    tensor([[ 0,  1,  2,  3,  4,  5,  6],
            [ 7,  8,  9, 10, 11, 12, 13]])
    >>> torch.tensor_split(x, 3, dim=1)
    (tensor([[0, 1, 2],
            [7, 8, 9]]),
     tensor([[ 3,  4],
            [10, 11]]),
     tensor([[ 5,  6],
            [12, 13]]))
    >>> torch.tensor_split(x, (1, 6), dim=1)
    (tensor([[0],
            [7]]),
     tensor([[ 1,  2,  3,  4,  5],
            [ 8,  9, 10, 11, 12]]),
     tensor([[ 6],
            [13]]))
""")

add_docstr(torch.chunk,
           r"""
chunk(input, chunks, dim=0) -> List of Tensors

Attempts to split a tensor into the specified number of chunks. Each chunk is a view of
the input tensor.


.. note::

    This function may return less then the specified number of chunks!

.. seealso::

    :func:`torch.tensor_split` a function that always returns exactly the specified number of chunks

If the tensor size along the given dimesion :attr:`dim` is divisible by :attr:`chunks`,
all returned chunks will be the same size.
If the tensor size along the given dimension :attr:`dim` is not divisible by :attr:`chunks`,
all returned chunks will be the same size, except the last one.
If such division is not possible, this function may return less
than the specified number of chunks.

Arguments:
    input (Tensor): the tensor to split
    chunks (int): number of chunks to return
    dim (int): dimension along which to split the tensor

Example::
    >>> torch.arange(11).chunk(6)
    (tensor([0, 1]),
     tensor([2, 3]),
     tensor([4, 5]),
     tensor([6, 7]),
     tensor([8, 9]),
     tensor([10]))
    >>> torch.arange(12).chunk(6)
    (tensor([0, 1]),
     tensor([2, 3]),
     tensor([4, 5]),
     tensor([6, 7]),
     tensor([8, 9]),
     tensor([10, 11]))
    >>> torch.arange(13).chunk(6)
    (tensor([0, 1, 2]),
     tensor([3, 4, 5]),
     tensor([6, 7, 8]),
     tensor([ 9, 10, 11]),
     tensor([12]))
""")

add_docstr(torch.unsafe_chunk,
           r"""
unsafe_chunk(input, chunks, dim=0) -> List of Tensors

Works like :func:`torch.chunk` but without enforcing the autograd restrictions
on inplace modification of the outputs.

.. warning::
    This function is safe to use as long as only the input, or only the outputs
    are modified inplace after calling this function. It is user's
    responsibility to ensure that is the case. If both the input and one or more
    of the outputs are modified inplace, gradients computed by autograd will be
    silently incorrect.
""")

add_docstr(torch.unsafe_split,
           r"""
unsafe_split(tensor, split_size_or_sections, dim=0) -> List of Tensors

Works like :func:`torch.split` but without enforcing the autograd restrictions
on inplace modification of the outputs.

.. warning::
    This function is safe to use as long as only the input, or only the outputs
    are modified inplace after calling this function. It is user's
    responsibility to ensure that is the case. If both the input and one or more
    of the outputs are modified inplace, gradients computed by autograd will be
    silently incorrect.
""")

add_docstr(torch.hsplit,
           r"""
hsplit(input, indices_or_sections) -> List of Tensors

Splits :attr:`input`, a tensor with one or more dimensions, into multiple tensors
horizontally according to :attr:`indices_or_sections`. Each split is a view of
:attr:`input`.

If :attr:`input` is one dimensional this is equivalent to calling
torch.tensor_split(input, indices_or_sections, dim=0) (the split dimension is
zero), and if :attr:`input` has two or more dimensions it's equivalent to calling
torch.tensor_split(input, indices_or_sections, dim=1) (the split dimension is 1),
except that if :attr:`indices_or_sections` is an integer it must evenly divide
the split dimension or a runtime error will be thrown.

This function is based on NumPy's :func:`numpy.hsplit`.

Args:
    input (Tensor): tensor to split.
    indices_or_sections (Tensor, int or list or tuple of ints): See argument in :func:`torch.tensor_split`.

Example::
    >>> t = torch.arange(16.0).reshape(4,4)
    >>> t
    tensor([[ 0.,  1.,  2.,  3.],
            [ 4.,  5.,  6.,  7.],
            [ 8.,  9., 10., 11.],
            [12., 13., 14., 15.]])
    >>> torch.hsplit(t, 2)
    (tensor([[ 0.,  1.],
             [ 4.,  5.],
             [ 8.,  9.],
             [12., 13.]]),
     tensor([[ 2.,  3.],
             [ 6.,  7.],
             [10., 11.],
             [14., 15.]]))
    >>> torch.hsplit(t, [3, 6])
    (tensor([[ 0.,  1.,  2.],
             [ 4.,  5.,  6.],
             [ 8.,  9., 10.],
             [12., 13., 14.]]),
     tensor([[ 3.],
             [ 7.],
             [11.],
             [15.]]),
     tensor([], size=(4, 0)))

""")

add_docstr(torch.vsplit,
           r"""
vsplit(input, indices_or_sections) -> List of Tensors

Splits :attr:`input`, a tensor with two or more dimensions, into multiple tensors
vertically according to :attr:`indices_or_sections`. Each split is a view of
:attr:`input`.

This is equivalent to calling torch.tensor_split(input, indices_or_sections, dim=0)
(the split dimension is 0), except that if :attr:`indices_or_sections` is an integer
it must evenly divide the split dimension or a runtime error will be thrown.

This function is based on NumPy's :func:`numpy.vsplit`.

Args:
    input (Tensor): tensor to split.
    indices_or_sections (Tensor, int or list or tuple of ints): See argument in :func:`torch.tensor_split`.

Example::
    >>> t = torch.arange(16.0).reshape(4,4)
    >>> t
    tensor([[ 0.,  1.,  2.,  3.],
            [ 4.,  5.,  6.,  7.],
            [ 8.,  9., 10., 11.],
            [12., 13., 14., 15.]])
    >>> torch.vsplit(t, 2)
    (tensor([[0., 1., 2., 3.],
             [4., 5., 6., 7.]]),
     tensor([[ 8.,  9., 10., 11.],
             [12., 13., 14., 15.]]))
    >>> torch.vsplit(t, [3, 6])
    (tensor([[ 0.,  1.,  2.,  3.],
             [ 4.,  5.,  6.,  7.],
             [ 8.,  9., 10., 11.]]),
     tensor([[12., 13., 14., 15.]]),
     tensor([], size=(0, 4)))

""")

add_docstr(torch.dsplit,
           r"""
dsplit(input, indices_or_sections) -> List of Tensors

Splits :attr:`input`, a tensor with three or more dimensions, into multiple tensors
depthwise according to :attr:`indices_or_sections`. Each split is a view of
:attr:`input`.

This is equivalent to calling torch.tensor_split(input, indices_or_sections, dim=2)
(the split dimension is 2), except that if :attr:`indices_or_sections` is an integer
it must evenly divide the split dimension or a runtime error will be thrown.

This function is based on NumPy's :func:`numpy.dsplit`.

Args:
    input (Tensor): tensor to split.
    indices_or_sections (Tensor, int or list or tuple of ints): See argument in :func:`torch.tensor_split`.

Example::
    >>> t = torch.arange(16.0).reshape(2, 2, 4)
    >>> t
    tensor([[[ 0.,  1.,  2.,  3.],
             [ 4.,  5.,  6.,  7.]],
            [[ 8.,  9., 10., 11.],
             [12., 13., 14., 15.]]])
    >>> torch.dsplit(t, 2)
    (tensor([[[ 0.,  1.],
            [ 4.,  5.]],
           [[ 8.,  9.],
            [12., 13.]]]),
     tensor([[[ 2.,  3.],
              [ 6.,  7.]],
             [[10., 11.],
              [14., 15.]]]))

    >>> torch.dsplit(t, [3, 6])
    (tensor([[[ 0.,  1.,  2.],
              [ 4.,  5.,  6.]],
             [[ 8.,  9., 10.],
              [12., 13., 14.]]]),
     tensor([[[ 3.],
              [ 7.]],
             [[11.],
              [15.]]]),
     tensor([], size=(2, 2, 0)))

""")

add_docstr(torch.can_cast,
           r"""
can_cast(from, to) -> bool

Determines if a type conversion is allowed under PyTorch casting rules
described in the type promotion :ref:`documentation <type-promotion-doc>`.

Args:
    from (dtype): The original :class:`torch.dtype`.
    to (dtype): The target :class:`torch.dtype`.

Example::

    >>> torch.can_cast(torch.double, torch.float)
    True
    >>> torch.can_cast(torch.float, torch.int)
    False
""")

add_docstr(torch.corrcoef, r"""
corrcoef(input) -> Tensor

Estimates the Pearson product-moment correlation coefficient matrix of the variables given by the :attr:`input` matrix,
where rows are the variables and columns are the observations.

.. note::

    The correlation coefficient matrix R is computed using the covariance matrix C as given by
    :math:`R_{ij} = \frac{ C_{ij} } { \sqrt{ C_{ii} * C_{jj} } }`

.. note::

    Due to floating point rounding, the resulting array may not be Hermitian and its diagonal elements may not be 1.
    The real and imaginary values are clipped to the interval [-1, 1] in an attempt to improve this situation.

Args:
    input (Tensor): A 2D matrix containing multiple variables and observations, or a
        Scalar or 1D vector representing a single variable.

Returns:
    (Tensor) The correlation coefficient matrix of the variables.

.. seealso::

        :func:`torch.cov` covariance matrix.

Example::

    >>> x = torch.tensor([[0, 1, 2], [2, 1, 0]])
    >>> torch.corrcoef(x)
    tensor([[ 1., -1.],
            [-1.,  1.]])
    >>> x = torch.randn(2, 4)
    >>> x
    tensor([[-0.2678, -0.0908, -0.3766,  0.2780],
            [-0.5812,  0.1535,  0.2387,  0.2350]])
    >>> torch.corrcoef(x)
    tensor([[1.0000, 0.3582],
            [0.3582, 1.0000]])
    >>> torch.corrcoef(x[0])
    tensor(1.)
""")

add_docstr(torch.cov, r"""
cov(input, *, correction=1, fweights=None, aweights=None) -> Tensor

Estimates the covariance matrix of the variables given by the :attr:`input` matrix, where rows are
the variables and columns are the observations.

A covariance matrix is a square matrix giving the covariance of each pair of variables. The diagonal contains
the variance of each variable (covariance of a variable with itself). By definition, if :attr:`input` represents
a single variable (Scalar or 1D) then its variance is returned.

The unbiased sample covariance of the variables :math:`x` and :math:`y` is given by:

.. math::
    \text{cov}_w(x,y) = \frac{\sum^{N}_{i = 1}(x_{i} - \bar{x})(y_{i} - \bar{y})}{N~-~1}

where :math:`\bar{x}` and :math:`\bar{y}` are the simple means of the :math:`x` and :math:`y` respectively.

If :attr:`fweights` and/or :attr:`aweights` are provided, the unbiased weighted covariance
is calculated, which is given by:

.. math::
    \text{cov}_w(x,y) = \frac{\sum^{N}_{i = 1}w_i(x_{i} - \mu_x^*)(y_{i} - \mu_y^*)}{\sum^{N}_{i = 1}w_i~-~1}

where :math:`w` denotes :attr:`fweights` or :attr:`aweights` based on whichever is provided, or
:math:`w = fweights \times aweights` if both are provided, and
:math:`\mu_x^* = \frac{\sum^{N}_{i = 1}w_ix_{i} }{\sum^{N}_{i = 1}w_i}` is the weighted mean of the variable.

Args:
    input (Tensor): A 2D matrix containing multiple variables and observations, or a
        Scalar or 1D vector representing a single variable.

Keyword Args:
    correction (int, optional): difference between the sample size and sample degrees of freedom.
        Defaults to Bessel's correction, ``correction = 1`` which returns the unbiased estimate,
        even if both :attr:`fweights` and :attr:`aweights` are specified. ``correction = 0``
        will return the simple average. Defaults to ``1``.
    fweights (tensor, optional): A Scalar or 1D tensor of observation vector frequencies representing the number of
        times each observation should be repeated. Its numel must equal the number of columns of :attr:`input`.
        Must have integral dtype. Ignored if ``None``. `Defaults to ``None``.
    aweights (tensor, optional): A Scalar or 1D array of observation vector weights.
        These relative weights are typically large for observations considered “important” and smaller for
        observations considered less “important”. Its numel must equal the number of columns of :attr:`input`.
        Must have floating point dtype. Ignored if ``None``. `Defaults to ``None``.

Returns:
    (Tensor) The covariance matrix of the variables.

.. seealso::

        :func:`torch.corrcoef` normalized covariance matrix.

Example::
    >>> x = torch.tensor([[0, 2], [1, 1], [2, 0]]).T
    >>> x
    tensor([[0, 1, 2],
            [2, 1, 0]])
    >>> torch.cov(x)
    tensor([[ 1., -1.],
            [-1.,  1.]])
    >>> torch.cov(x, correction=0)
    tensor([[ 0.6667, -0.6667],
            [-0.6667,  0.6667]])
    >>> fw = torch.randint(1, 10, (3,))
    >>> fw
    tensor([1, 6, 9])
    >>> aw = torch.rand(3)
    >>> aw
    tensor([0.4282, 0.0255, 0.4144])
    >>> torch.cov(x, fweights=fw, aweights=aw)
    tensor([[ 0.4169, -0.4169],
            [-0.4169,  0.4169]])
""")

add_docstr(torch.cat,
           r"""
cat(tensors, dim=0, *, out=None) -> Tensor

Concatenates the given sequence of :attr:`seq` tensors in the given dimension.
All tensors must either have the same shape (except in the concatenating
dimension) or be empty.

:func:`torch.cat` can be seen as an inverse operation for :func:`torch.split`
and :func:`torch.chunk`.

:func:`torch.cat` can be best understood via examples.

Args:
    tensors (sequence of Tensors): any python sequence of tensors of the same type.
        Non-empty tensors provided must have the same shape, except in the
        cat dimension.
    dim (int, optional): the dimension over which the tensors are concatenated

Keyword args:
    {out}

Example::

    >>> x = torch.randn(2, 3)
    >>> x
    tensor([[ 0.6580, -1.0969, -0.4614],
            [-0.1034, -0.5790,  0.1497]])
    >>> torch.cat((x, x, x), 0)
    tensor([[ 0.6580, -1.0969, -0.4614],
            [-0.1034, -0.5790,  0.1497],
            [ 0.6580, -1.0969, -0.4614],
            [-0.1034, -0.5790,  0.1497],
            [ 0.6580, -1.0969, -0.4614],
            [-0.1034, -0.5790,  0.1497]])
    >>> torch.cat((x, x, x), 1)
    tensor([[ 0.6580, -1.0969, -0.4614,  0.6580, -1.0969, -0.4614,  0.6580,
             -1.0969, -0.4614],
            [-0.1034, -0.5790,  0.1497, -0.1034, -0.5790,  0.1497, -0.1034,
             -0.5790,  0.1497]])
""".format(**common_args))

add_docstr(torch.concat,
           r"""
concat(tensors, dim=0, *, out=None) -> Tensor

Alias of :func:`torch.cat`.
""")

add_docstr(torch.ceil,
           r"""
ceil(input, *, out=None) -> Tensor

Returns a new tensor with the ceil of the elements of :attr:`input`,
the smallest integer greater than or equal to each element.

.. math::
    \text{out}_{i} = \left\lceil \text{input}_{i} \right\rceil
""" + r"""
Args:
    {input}

Keyword args:
    {out}

Example::

    >>> a = torch.randn(4)
    >>> a
    tensor([-0.6341, -1.4208, -1.0900,  0.5826])
    >>> torch.ceil(a)
    tensor([-0., -1., -1.,  1.])
""".format(**common_args))

add_docstr(torch.real,
           r"""
real(input) -> Tensor

Returns a new tensor containing real values of the :attr:`self` tensor.
The returned tensor and :attr:`self` share the same underlying storage.

.. warning::
    :func:`real` is only supported for tensors with complex dtypes.

Args:
    {input}

Example::

    >>> x=torch.randn(4, dtype=torch.cfloat)
    >>> x
    tensor([(0.3100+0.3553j), (-0.5445-0.7896j), (-1.6492-0.0633j), (-0.0638-0.8119j)])
    >>> x.real
    tensor([ 0.3100, -0.5445, -1.6492, -0.0638])

""".format(**common_args))

add_docstr(torch.imag,
           r"""
imag(input) -> Tensor

Returns a new tensor containing imaginary values of the :attr:`self` tensor.
The returned tensor and :attr:`self` share the same underlying storage.

.. warning::
    :func:`imag` is only supported for tensors with complex dtypes.

Args:
    {input}

Example::

    >>> x=torch.randn(4, dtype=torch.cfloat)
    >>> x
    tensor([(0.3100+0.3553j), (-0.5445-0.7896j), (-1.6492-0.0633j), (-0.0638-0.8119j)])
    >>> x.imag
    tensor([ 0.3553, -0.7896, -0.0633, -0.8119])

""".format(**common_args))

add_docstr(torch.view_as_real,
           r"""
view_as_real(input) -> Tensor

Returns a view of :attr:`input` as a real tensor. For an input complex tensor of
:attr:`size` :math:`m1, m2, \dots, mi`, this function returns a new
real tensor of size :math:`m1, m2, \dots, mi, 2`, where the last dimension of size 2
represents the real and imaginary components of complex numbers.

.. warning::
    :func:`view_as_real` is only supported for tensors with ``complex dtypes``.

Args:
    {input}

Example::

    >>> x=torch.randn(4, dtype=torch.cfloat)
    >>> x
    tensor([(0.4737-0.3839j), (-0.2098-0.6699j), (0.3470-0.9451j), (-0.5174-1.3136j)])
    >>> torch.view_as_real(x)
    tensor([[ 0.4737, -0.3839],
            [-0.2098, -0.6699],
            [ 0.3470, -0.9451],
            [-0.5174, -1.3136]])
""".format(**common_args))

add_docstr(torch.view_as_complex,
           r"""
view_as_complex(input) -> Tensor

Returns a view of :attr:`input` as a complex tensor. For an input complex
tensor of :attr:`size` :math:`m1, m2, \dots, mi, 2`, this function returns a
new complex tensor of :attr:`size` :math:`m1, m2, \dots, mi` where the last
dimension of the input tensor is expected to represent the real and imaginary
components of complex numbers.

.. warning::
    :func:`view_as_complex` is only supported for tensors with
    :class:`torch.dtype` ``torch.float64`` and ``torch.float32``.  The input is
    expected to have the last dimension of :attr:`size` 2. In addition, the
    tensor must have a `stride` of 1 for its last dimension. The strides of all
    other dimensions must be even numbers.

Args:
    {input}

Example::

    >>> x=torch.randn(4, 2)
    >>> x
    tensor([[ 1.6116, -0.5772],
            [-1.4606, -0.9120],
            [ 0.0786, -1.7497],
            [-0.6561, -1.6623]])
    >>> torch.view_as_complex(x)
    tensor([(1.6116-0.5772j), (-1.4606-0.9120j), (0.0786-1.7497j), (-0.6561-1.6623j)])
""".format(**common_args))

add_docstr(torch.reciprocal,
           r"""
reciprocal(input, *, out=None) -> Tensor

Returns a new tensor with the reciprocal of the elements of :attr:`input`

.. math::
    \text{out}_{i} = \frac{1}{\text{input}_{i}}

.. note::
    Unlike NumPy's reciprocal, torch.reciprocal supports integral inputs. Integral
    inputs to reciprocal are automatically :ref:`promoted <type-promotion-doc>` to
    the default scalar type.
""" + r"""
Args:
    {input}

Keyword args:
    {out}

Example::

    >>> a = torch.randn(4)
    >>> a
    tensor([-0.4595, -2.1219, -1.4314,  0.7298])
    >>> torch.reciprocal(a)
    tensor([-2.1763, -0.4713, -0.6986,  1.3702])
""".format(**common_args))

add_docstr(torch.cholesky, r"""
cholesky(input, upper=False, *, out=None) -> Tensor

Computes the Cholesky decomposition of a symmetric positive-definite
matrix :math:`A` or for batches of symmetric positive-definite matrices.

If :attr:`upper` is ``True``, the returned matrix ``U`` is upper-triangular, and
the decomposition has the form:

.. math::

  A = U^TU

If :attr:`upper` is ``False``, the returned matrix ``L`` is lower-triangular, and
the decomposition has the form:

.. math::

    A = LL^T

If :attr:`upper` is ``True``, and :math:`A` is a batch of symmetric positive-definite
matrices, then the returned tensor will be composed of upper-triangular Cholesky factors
of each of the individual matrices. Similarly, when :attr:`upper` is ``False``, the returned
tensor will be composed of lower-triangular Cholesky factors of each of the individual
matrices.

.. warning::

    :func:`torch.cholesky` is deprecated in favor of :func:`torch.linalg.cholesky`
    and will be removed in a future PyTorch release.

    ``L = torch.cholesky(A)`` should be replaced with

    .. code:: python

        L = torch.linalg.cholesky(A)

    ``U = torch.cholesky(A, upper=True)`` should be replaced with

    .. code:: python

        U = torch.linalg.cholesky(A).mH

    This transform will produce equivalent results for all valid (symmetric positive definite) inputs.

Args:
    input (Tensor): the input tensor :math:`A` of size :math:`(*, n, n)` where `*` is zero or more
                batch dimensions consisting of symmetric positive-definite matrices.
    upper (bool, optional): flag that indicates whether to return a
                            upper or lower triangular matrix. Default: ``False``

Keyword args:
    out (Tensor, optional): the output matrix

Example::

    >>> a = torch.randn(3, 3)
    >>> a = a @ a.mT + 1e-3 # make symmetric positive-definite
    >>> l = torch.cholesky(a)
    >>> a
    tensor([[ 2.4112, -0.7486,  1.4551],
            [-0.7486,  1.3544,  0.1294],
            [ 1.4551,  0.1294,  1.6724]])
    >>> l
    tensor([[ 1.5528,  0.0000,  0.0000],
            [-0.4821,  1.0592,  0.0000],
            [ 0.9371,  0.5487,  0.7023]])
    >>> l @ l.mT
    tensor([[ 2.4112, -0.7486,  1.4551],
            [-0.7486,  1.3544,  0.1294],
            [ 1.4551,  0.1294,  1.6724]])
    >>> a = torch.randn(3, 2, 2) # Example for batched input
    >>> a = a @ a.mT + 1e-03 # make symmetric positive-definite
    >>> l = torch.cholesky(a)
    >>> z = l @ l.mT
    >>> torch.dist(z, a)
    tensor(2.3842e-07)
""")

add_docstr(torch.cholesky_solve, r"""
cholesky_solve(input, input2, upper=False, *, out=None) -> Tensor

Solves a linear system of equations with a positive semidefinite
matrix to be inverted given its Cholesky factor matrix :math:`u`.

If :attr:`upper` is ``False``, :math:`u` is and lower triangular and `c` is
returned such that:

.. math::
    c = (u u^T)^{{-1}} b

If :attr:`upper` is ``True`` or not provided, :math:`u` is upper triangular
and `c` is returned such that:

.. math::
    c = (u^T u)^{{-1}} b

`torch.cholesky_solve(b, u)` can take in 2D inputs `b, u` or inputs that are
batches of 2D matrices. If the inputs are batches, then returns
batched outputs `c`

Supports real-valued and complex-valued inputs.
For the complex-valued inputs the transpose operator above is the conjugate transpose.

Args:
    input (Tensor): input matrix :math:`b` of size :math:`(*, m, k)`,
                where :math:`*` is zero or more batch dimensions
    input2 (Tensor): input matrix :math:`u` of size :math:`(*, m, m)`,
                where :math:`*` is zero of more batch dimensions composed of
                upper or lower triangular Cholesky factor
    upper (bool, optional): whether to consider the Cholesky factor as a
                            lower or upper triangular matrix. Default: ``False``.

Keyword args:
    out (Tensor, optional): the output tensor for `c`

Example::

    >>> a = torch.randn(3, 3)
    >>> a = torch.mm(a, a.t()) # make symmetric positive definite
    >>> u = torch.linalg.cholesky(a)
    >>> a
    tensor([[ 0.7747, -1.9549,  1.3086],
            [-1.9549,  6.7546, -5.4114],
            [ 1.3086, -5.4114,  4.8733]])
    >>> b = torch.randn(3, 2)
    >>> b
    tensor([[-0.6355,  0.9891],
            [ 0.1974,  1.4706],
            [-0.4115, -0.6225]])
    >>> torch.cholesky_solve(b, u)
    tensor([[ -8.1625,  19.6097],
            [ -5.8398,  14.2387],
            [ -4.3771,  10.4173]])
    >>> torch.mm(a.inverse(), b)
    tensor([[ -8.1626,  19.6097],
            [ -5.8398,  14.2387],
            [ -4.3771,  10.4173]])
""")

add_docstr(torch.cholesky_inverse, r"""
cholesky_inverse(input, upper=False, *, out=None) -> Tensor

Computes the inverse of a symmetric positive-definite matrix :math:`A` using its
Cholesky factor :math:`u`: returns matrix ``inv``. The inverse is computed using
LAPACK routines ``dpotri`` and ``spotri`` (and the corresponding MAGMA routines).

If :attr:`upper` is ``False``, :math:`u` is lower triangular
such that the returned tensor is

.. math::
    inv = (uu^{{T}})^{{-1}}

If :attr:`upper` is ``True`` or not provided, :math:`u` is upper
triangular such that the returned tensor is

.. math::
    inv = (u^T u)^{{-1}}

Supports input of float, double, cfloat and cdouble dtypes.
Also supports batches of matrices, and if :math:`A` is a batch of matrices then the output has the same batch dimensions.

Args:
    input (Tensor): the input tensor :math:`A` of size :math:`(*, n, n)`,
                consisting of symmetric positive-definite matrices
                where :math:`*` is zero or more batch dimensions.
    upper (bool, optional): flag that indicates whether to return a
                upper or lower triangular matrix. Default: False

Keyword args:
    out (Tensor, optional): the output tensor for `inv`

Example::

    >>> a = torch.randn(3, 3)
    >>> a = torch.mm(a, a.t()) + 1e-05 * torch.eye(3) # make symmetric positive definite
    >>> u = torch.linalg.cholesky(a)
    >>> a
    tensor([[  0.9935,  -0.6353,   1.5806],
            [ -0.6353,   0.8769,  -1.7183],
            [  1.5806,  -1.7183,  10.6618]])
    >>> torch.cholesky_inverse(u)
    tensor([[ 1.9314,  1.2251, -0.0889],
            [ 1.2251,  2.4439,  0.2122],
            [-0.0889,  0.2122,  0.1412]])
    >>> a.inverse()
    tensor([[ 1.9314,  1.2251, -0.0889],
            [ 1.2251,  2.4439,  0.2122],
            [-0.0889,  0.2122,  0.1412]])
    >>> a = torch.randn(3, 2, 2) # Example for batched input
    >>> a = a @ a.mT + 1e-03 # make symmetric positive-definite
    >>> l = torch.linalg.cholesky(a)
    >>> z = l @ l.mT
    >>> torch.dist(z, a)
    tensor(3.5894e-07)
""")

add_docstr(torch.clone, r"""
clone(input, *, memory_format=torch.preserve_format) -> Tensor

Returns a copy of :attr:`input`.

.. note::

    This function is differentiable, so gradients will flow back from the
    result of this operation to :attr:`input`. To create a tensor without an
    autograd relationship to :attr:`input` see :meth:`~Tensor.detach`.

Args:
    {input}

Keyword args:
    {memory_format}
""".format(**common_args))

add_docstr(torch.clamp, r"""
clamp(input, min=None, max=None, *, out=None) -> Tensor

Clamps all elements in :attr:`input` into the range `[` :attr:`min`, :attr:`max` `]`.
Letting min_value and max_value be :attr:`min` and :attr:`max`, respectively, this returns:

.. math::
    y_i = \min(\max(x_i, \text{min\_value}_i), \text{max\_value}_i)

If :attr:`min` is ``None``, there is no lower bound.
Or, if :attr:`max` is ``None`` there is no upper bound.
""" + r"""

.. note::
    If :attr:`min` is greater than :attr:`max` :func:`torch.clamp(..., min, max) <torch.clamp>`
    sets all elements in :attr:`input` to the value of :attr:`max`.

Args:
    {input}
    min (Number or Tensor, optional): lower-bound of the range to be clamped to
    max (Number or Tensor, optional): upper-bound of the range to be clamped to

Keyword args:
    {out}

Example::

    >>> a = torch.randn(4)
    >>> a
    tensor([-1.7120,  0.1734, -0.0478, -0.0922])
    >>> torch.clamp(a, min=-0.5, max=0.5)
    tensor([-0.5000,  0.1734, -0.0478, -0.0922])

    >>> min = torch.linspace(-1, 1, steps=4)
    >>> torch.clamp(a, min=min)
    tensor([-1.0000,  0.1734,  0.3333,  1.0000])

""".format(**common_args))

add_docstr(torch.clip, r"""
clip(input, min=None, max=None, *, out=None) -> Tensor

Alias for :func:`torch.clamp`.
""")

add_docstr(torch.column_stack,
           r"""
column_stack(tensors, *, out=None) -> Tensor

Creates a new tensor by horizontally stacking the tensors in :attr:`tensors`.

Equivalent to ``torch.hstack(tensors)``, except each zero or one dimensional tensor ``t``
in :attr:`tensors` is first reshaped into a ``(t.numel(), 1)`` column before being stacked horizontally.

Args:
    tensors (sequence of Tensors): sequence of tensors to concatenate

Keyword args:
    {out}

Example::

    >>> a = torch.tensor([1, 2, 3])
    >>> b = torch.tensor([4, 5, 6])
    >>> torch.column_stack((a, b))
    tensor([[1, 4],
        [2, 5],
        [3, 6]])
    >>> a = torch.arange(5)
    >>> b = torch.arange(10).reshape(5, 2)
    >>> torch.column_stack((a, b, b))
    tensor([[0, 0, 1, 0, 1],
            [1, 2, 3, 2, 3],
            [2, 4, 5, 4, 5],
            [3, 6, 7, 6, 7],
            [4, 8, 9, 8, 9]])

""".format(**common_args))

add_docstr(torch.complex,
           r"""
complex(real, imag, *, out=None) -> Tensor

Constructs a complex tensor with its real part equal to :attr:`real` and its
imaginary part equal to :attr:`imag`.

Args:
    real (Tensor): The real part of the complex tensor. Must be float or double.
    imag (Tensor): The imaginary part of the complex tensor. Must be same dtype
        as :attr:`real`.

Keyword args:
    out (Tensor): If the inputs are ``torch.float32``, must be
        ``torch.complex64``. If the inputs are ``torch.float64``, must be
        ``torch.complex128``.

Example::

    >>> real = torch.tensor([1, 2], dtype=torch.float32)
    >>> imag = torch.tensor([3, 4], dtype=torch.float32)
    >>> z = torch.complex(real, imag)
    >>> z
    tensor([(1.+3.j), (2.+4.j)])
    >>> z.dtype
    torch.complex64

""")

add_docstr(torch.polar,
           r"""
polar(abs, angle, *, out=None) -> Tensor

Constructs a complex tensor whose elements are Cartesian coordinates
corresponding to the polar coordinates with absolute value :attr:`abs` and angle
:attr:`angle`.

.. math::
    \text{out} = \text{abs} \cdot \cos(\text{angle}) + \text{abs} \cdot \sin(\text{angle}) \cdot j

.. note::
    `torch.polar` is similar to
    `std::polar <https://en.cppreference.com/w/cpp/numeric/complex/polar>`_
    and does not compute the polar decomposition
    of a complex tensor like Python's `cmath.polar` and SciPy's `linalg.polar` do.
    The behavior of this function is undefined if `abs` is negative or NaN, or if `angle` is
    infinite.

""" + r"""
Args:
    abs (Tensor): The absolute value the complex tensor. Must be float or double.
    angle (Tensor): The angle of the complex tensor. Must be same dtype as
        :attr:`abs`.

Keyword args:
    out (Tensor): If the inputs are ``torch.float32``, must be
        ``torch.complex64``. If the inputs are ``torch.float64``, must be
        ``torch.complex128``.

Example::

    >>> import numpy as np
    >>> abs = torch.tensor([1, 2], dtype=torch.float64)
    >>> angle = torch.tensor([np.pi / 2, 5 * np.pi / 4], dtype=torch.float64)
    >>> z = torch.polar(abs, angle)
    >>> z
    tensor([(0.0000+1.0000j), (-1.4142-1.4142j)], dtype=torch.complex128)
""")

add_docstr(torch.conj_physical,
           r"""
conj_physical(input, *, out=None) -> Tensor

Computes the element-wise conjugate of the given :attr:`input` tensor.
If :attr:`input` has a non-complex dtype, this function just returns :attr:`input`.

.. note::
   This performs the conjugate operation regardless of the fact conjugate bit is set or not.

.. warning:: In the future, :func:`torch.conj_physical` may return a non-writeable view for an :attr:`input` of
             non-complex dtype. It's recommended that programs not modify the tensor returned by :func:`torch.conj_physical`
             when :attr:`input` is of non-complex dtype to be compatible with this change.

.. math::
    \text{out}_{i} = conj(\text{input}_{i})
""" + r"""
Args:
    {input}

Keyword args:
    {out}

Example::

    >>> torch.conj_physical(torch.tensor([-1 + 1j, -2 + 2j, 3 - 3j]))
    tensor([-1 - 1j, -2 - 2j, 3 + 3j])
""".format(**common_args))

add_docstr(torch.conj,
           r"""
conj(input) -> Tensor

Returns a view of :attr:`input` with a flipped conjugate bit. If :attr:`input` has a non-complex dtype,
this function just returns :attr:`input`.

.. note::
    :func:`torch.conj` performs a lazy conjugation, but the actual conjugated tensor can be materialized
    at any time using :func:`torch.resolve_conj`.

.. warning:: In the future, :func:`torch.conj` may return a non-writeable view for an :attr:`input` of
             non-complex dtype. It's recommended that programs not modify the tensor returned by :func:`torch.conj_physical`
             when :attr:`input` is of non-complex dtype to be compatible with this change.

Args:
    {input}

Example::

    >>> x = torch.tensor([-1 + 1j, -2 + 2j, 3 - 3j])
    >>> x.is_conj()
    False
    >>> y = torch.conj(x)
    >>> y.is_conj()
    True
""".format(**common_args))

add_docstr(torch.resolve_conj,
           r"""
resolve_conj(input) -> Tensor

Returns a new tensor with materialized conjugation if :attr:`input`'s conjugate bit is set to `True`,
else returns :attr:`input`. The output tensor will always have its conjugate bit set to `False`.

Args:
    {input}

Example::

    >>> x = torch.tensor([-1 + 1j, -2 + 2j, 3 - 3j])
    >>> y = x.conj()
    >>> y.is_conj()
    True
    >>> z = y.resolve_conj()
    >>> z
    tensor([-1 - 1j, -2 - 2j, 3 + 3j])
    >>> z.is_conj()
    False
""".format(**common_args))

add_docstr(torch.resolve_neg,
           r"""
resolve_neg(input) -> Tensor

Returns a new tensor with materialized negation if :attr:`input`'s negative bit is set to `True`,
else returns :attr:`input`. The output tensor will always have its negative bit set to `False`.
Args:
    {input}

Example::

    >>> x = torch.tensor([-1 + 1j, -2 + 2j, 3 - 3j])
    >>> y = x.conj()
    >>> z = y.imag
    >>> z.is_neg()
    True
    >>> out = y.resolve_neg()
    >>> out
    tensor([-1, -2, -3])
    >>> out.is_neg()
    False

""".format(**common_args))

add_docstr(torch.copysign,
           r"""
copysign(input, other, *, out=None) -> Tensor

Create a new floating-point tensor with the magnitude of :attr:`input` and the sign of :attr:`other`, elementwise.

.. math::
    \text{out}_{i} = \begin{cases}
        -|\text{input}_{i}| & \text{if} \text{other}_{i} \leq -0.0 \\
        |\text{input}_{i}| & \text{if} \text{other}_{i} \geq 0.0 \\
    \end{cases}
""" + r"""

Supports :ref:`broadcasting to a common shape <broadcasting-semantics>`,
and integer and float inputs.

Args:
    input (Tensor): magnitudes.
    other (Tensor or Number): contains value(s) whose signbit(s) are
        applied to the magnitudes in :attr:`input`.

Keyword args:
    {out}

Example::

    >>> a = torch.randn(5)
    >>> a
    tensor([-1.2557, -0.0026, -0.5387,  0.4740, -0.9244])
    >>> torch.copysign(a, 1)
    tensor([1.2557, 0.0026, 0.5387, 0.4740, 0.9244])
    >>> a = torch.randn(4, 4)
    >>> a
    tensor([[ 0.7079,  0.2778, -1.0249,  0.5719],
            [-0.0059, -0.2600, -0.4475, -1.3948],
            [ 0.3667, -0.9567, -2.5757, -0.1751],
            [ 0.2046, -0.0742,  0.2998, -0.1054]])
    >>> b = torch.randn(4)
    tensor([ 0.2373,  0.3120,  0.3190, -1.1128])
    >>> torch.copysign(a, b)
    tensor([[ 0.7079,  0.2778,  1.0249, -0.5719],
            [ 0.0059,  0.2600,  0.4475, -1.3948],
            [ 0.3667,  0.9567,  2.5757, -0.1751],
            [ 0.2046,  0.0742,  0.2998, -0.1054]])

""".format(**common_args))

add_docstr(torch.cos,
           r"""
cos(input, *, out=None) -> Tensor

Returns a new tensor with the cosine  of the elements of :attr:`input`.

.. math::
    \text{out}_{i} = \cos(\text{input}_{i})
""" + r"""
Args:
    {input}

Keyword args:
    {out}

Example::

    >>> a = torch.randn(4)
    >>> a
    tensor([ 1.4309,  1.2706, -0.8562,  0.9796])
    >>> torch.cos(a)
    tensor([ 0.1395,  0.2957,  0.6553,  0.5574])
""".format(**common_args))

add_docstr(torch.cosh,
           r"""
cosh(input, *, out=None) -> Tensor

Returns a new tensor with the hyperbolic cosine  of the elements of
:attr:`input`.

.. math::
    \text{out}_{i} = \cosh(\text{input}_{i})
""" + r"""
Args:
    {input}

Keyword args:
    {out}

Example::

    >>> a = torch.randn(4)
    >>> a
    tensor([ 0.1632,  1.1835, -0.6979, -0.7325])
    >>> torch.cosh(a)
    tensor([ 1.0133,  1.7860,  1.2536,  1.2805])

.. note::
   When :attr:`input` is on the CPU, the implementation of torch.cosh may use
   the Sleef library, which rounds very large results to infinity or negative
   infinity. See `here <https://sleef.org/purec.xhtml>`_ for details.
""".format(**common_args))

add_docstr(torch.cross,
           r"""
cross(input, other, dim=None, *, out=None) -> Tensor


Returns the cross product of vectors in dimension :attr:`dim` of :attr:`input`
and :attr:`other`.

Supports input of float, double, cfloat and cdouble dtypes. Also supports batches
of vectors, for which it computes the product along the dimension :attr:`dim`.
In this case, the output has the same batch dimensions as the inputs.

If :attr:`dim` is not given, it defaults to the first dimension found with the
size 3. Note that this might be unexpected.

.. seealso::
        :func:`torch.linalg.cross` which requires specifying dim (defaulting to -1).

.. warning:: This function may change in a future PyTorch release to match
        the default behaviour in :func:`torch.linalg.cross`. We recommend using
        :func:`torch.linalg.cross`.

Args:
    {input}
    other (Tensor): the second input tensor
    dim  (int, optional): the dimension to take the cross-product in.

Keyword args:
    {out}

Example::

    >>> a = torch.randn(4, 3)
    >>> a
    tensor([[-0.3956,  1.1455,  1.6895],
            [-0.5849,  1.3672,  0.3599],
            [-1.1626,  0.7180, -0.0521],
            [-0.1339,  0.9902, -2.0225]])
    >>> b = torch.randn(4, 3)
    >>> b
    tensor([[-0.0257, -1.4725, -1.2251],
            [-1.1479, -0.7005, -1.9757],
            [-1.3904,  0.3726, -1.1836],
            [-0.9688, -0.7153,  0.2159]])
    >>> torch.cross(a, b, dim=1)
    tensor([[ 1.0844, -0.5281,  0.6120],
            [-2.4490, -1.5687,  1.9792],
            [-0.8304, -1.3037,  0.5650],
            [-1.2329,  1.9883,  1.0551]])
    >>> torch.cross(a, b)
    tensor([[ 1.0844, -0.5281,  0.6120],
            [-2.4490, -1.5687,  1.9792],
            [-0.8304, -1.3037,  0.5650],
            [-1.2329,  1.9883,  1.0551]])
""".format(**common_args))

add_docstr(torch.logcumsumexp,
           r"""
logcumsumexp(input, dim, *, out=None) -> Tensor
Returns the logarithm of the cumulative summation of the exponentiation of
elements of :attr:`input` in the dimension :attr:`dim`.

For summation index :math:`j` given by `dim` and other indices :math:`i`, the result is

    .. math::
        \text{{logcumsumexp}}(x)_{{ij}} = \log \sum\limits_{{j=0}}^{{i}} \exp(x_{{ij}})

Args:
    {input}
    dim  (int): the dimension to do the operation over

Keyword args:
    {out}

Example::

    >>> a = torch.randn(10)
    >>> torch.logcumsumexp(a, dim=0)
    tensor([-0.42296738, -0.04462666,  0.86278635,  0.94622083,  1.05277811,
             1.39202815,  1.83525007,  1.84492621,  2.06084887,  2.06844475]))
""".format(**reduceops_common_args))

add_docstr(torch.cummax,
           r"""
cummax(input, dim, *, out=None) -> (Tensor, LongTensor)
Returns a namedtuple ``(values, indices)`` where ``values`` is the cumulative maximum of
elements of :attr:`input` in the dimension :attr:`dim`. And ``indices`` is the index
location of each maximum value found in the dimension :attr:`dim`.

.. math::
    y_i = max(x_1, x_2, x_3, \dots, x_i)

Args:
    {input}
    dim  (int): the dimension to do the operation over

Keyword args:
    out (tuple, optional): the result tuple of two output tensors (values, indices)

Example::

    >>> a = torch.randn(10)
    >>> a
    tensor([-0.3449, -1.5447,  0.0685, -1.5104, -1.1706,  0.2259,  1.4696, -1.3284,
         1.9946, -0.8209])
    >>> torch.cummax(a, dim=0)
    torch.return_types.cummax(
        values=tensor([-0.3449, -0.3449,  0.0685,  0.0685,  0.0685,  0.2259,  1.4696,  1.4696,
         1.9946,  1.9946]),
        indices=tensor([0, 0, 2, 2, 2, 5, 6, 6, 8, 8]))
""".format(**reduceops_common_args))

add_docstr(torch.cummin,
           r"""
cummin(input, dim, *, out=None) -> (Tensor, LongTensor)
Returns a namedtuple ``(values, indices)`` where ``values`` is the cumulative minimum of
elements of :attr:`input` in the dimension :attr:`dim`. And ``indices`` is the index
location of each maximum value found in the dimension :attr:`dim`.

.. math::
    y_i = min(x_1, x_2, x_3, \dots, x_i)

Args:
    {input}
    dim  (int): the dimension to do the operation over

Keyword args:
    out (tuple, optional): the result tuple of two output tensors (values, indices)

Example::

    >>> a = torch.randn(10)
    >>> a
    tensor([-0.2284, -0.6628,  0.0975,  0.2680, -1.3298, -0.4220, -0.3885,  1.1762,
         0.9165,  1.6684])
    >>> torch.cummin(a, dim=0)
    torch.return_types.cummin(
        values=tensor([-0.2284, -0.6628, -0.6628, -0.6628, -1.3298, -1.3298, -1.3298, -1.3298,
        -1.3298, -1.3298]),
        indices=tensor([0, 1, 1, 1, 4, 4, 4, 4, 4, 4]))
""".format(**reduceops_common_args))

add_docstr(torch.cumprod,
           r"""
cumprod(input, dim, *, dtype=None, out=None) -> Tensor

Returns the cumulative product of elements of :attr:`input` in the dimension
:attr:`dim`.

For example, if :attr:`input` is a vector of size N, the result will also be
a vector of size N, with elements.

.. math::
    y_i = x_1 \times x_2\times x_3\times \dots \times x_i

Args:
    {input}
    dim  (int): the dimension to do the operation over

Keyword args:
    {dtype}
    {out}

Example::

    >>> a = torch.randn(10)
    >>> a
    tensor([ 0.6001,  0.2069, -0.1919,  0.9792,  0.6727,  1.0062,  0.4126,
            -0.2129, -0.4206,  0.1968])
    >>> torch.cumprod(a, dim=0)
    tensor([ 0.6001,  0.1241, -0.0238, -0.0233, -0.0157, -0.0158, -0.0065,
             0.0014, -0.0006, -0.0001])

    >>> a[5] = 0.0
    >>> torch.cumprod(a, dim=0)
    tensor([ 0.6001,  0.1241, -0.0238, -0.0233, -0.0157, -0.0000, -0.0000,
             0.0000, -0.0000, -0.0000])
""".format(**reduceops_common_args))

add_docstr(torch.cumsum,
           r"""
cumsum(input, dim, *, dtype=None, out=None) -> Tensor

Returns the cumulative sum of elements of :attr:`input` in the dimension
:attr:`dim`.

For example, if :attr:`input` is a vector of size N, the result will also be
a vector of size N, with elements.

.. math::
    y_i = x_1 + x_2 + x_3 + \dots + x_i

Args:
    {input}
    dim  (int): the dimension to do the operation over

Keyword args:
    {dtype}
    {out}

Example::

    >>> a = torch.randn(10)
    >>> a
    tensor([-0.8286, -0.4890,  0.5155,  0.8443,  0.1865, -0.1752, -2.0595,
             0.1850, -1.1571, -0.4243])
    >>> torch.cumsum(a, dim=0)
    tensor([-0.8286, -1.3175, -0.8020,  0.0423,  0.2289,  0.0537, -2.0058,
            -1.8209, -2.9780, -3.4022])
""".format(**reduceops_common_args))

add_docstr(torch.count_nonzero,
           r"""
count_nonzero(input, dim=None) -> Tensor

Counts the number of non-zero values in the tensor :attr:`input` along the given :attr:`dim`.
If no dim is specified then all non-zeros in the tensor are counted.

Args:
    {input}
    dim (int or tuple of ints, optional): Dim or tuple of dims along which to count non-zeros.

Example::

    >>> x = torch.zeros(3,3)
    >>> x[torch.randn(3,3) > 0.5] = 1
    >>> x
    tensor([[0., 1., 1.],
            [0., 0., 0.],
            [0., 0., 1.]])
    >>> torch.count_nonzero(x)
    tensor(3)
    >>> torch.count_nonzero(x, dim=0)
    tensor([0, 1, 2])
""".format(**reduceops_common_args))

add_docstr(torch.dequantize,
           r"""
dequantize(tensor) -> Tensor

Returns an fp32 Tensor by dequantizing a quantized Tensor

Args:
    tensor (Tensor): A quantized Tensor

.. function:: dequantize(tensors) -> sequence of Tensors
   :noindex:

Given a list of quantized Tensors, dequantize them and return a list of fp32 Tensors

Args:
     tensors (sequence of Tensors): A list of quantized Tensors
""")

add_docstr(torch.diag,
           r"""
diag(input, diagonal=0, *, out=None) -> Tensor

- If :attr:`input` is a vector (1-D tensor), then returns a 2-D square tensor
  with the elements of :attr:`input` as the diagonal.
- If :attr:`input` is a matrix (2-D tensor), then returns a 1-D tensor with
  the diagonal elements of :attr:`input`.

The argument :attr:`diagonal` controls which diagonal to consider:

- If :attr:`diagonal` = 0, it is the main diagonal.
- If :attr:`diagonal` > 0, it is above the main diagonal.
- If :attr:`diagonal` < 0, it is below the main diagonal.

Args:
    {input}
    diagonal (int, optional): the diagonal to consider

Keyword args:
    {out}

.. seealso::

        :func:`torch.diagonal` always returns the diagonal of its input.

        :func:`torch.diagflat` always constructs a tensor with diagonal elements
        specified by the input.

Examples:

Get the square matrix where the input vector is the diagonal::

    >>> a = torch.randn(3)
    >>> a
    tensor([ 0.5950,-0.0872, 2.3298])
    >>> torch.diag(a)
    tensor([[ 0.5950, 0.0000, 0.0000],
            [ 0.0000,-0.0872, 0.0000],
            [ 0.0000, 0.0000, 2.3298]])
    >>> torch.diag(a, 1)
    tensor([[ 0.0000, 0.5950, 0.0000, 0.0000],
            [ 0.0000, 0.0000,-0.0872, 0.0000],
            [ 0.0000, 0.0000, 0.0000, 2.3298],
            [ 0.0000, 0.0000, 0.0000, 0.0000]])

Get the k-th diagonal of a given matrix::

    >>> a = torch.randn(3, 3)
    >>> a
    tensor([[-0.4264, 0.0255,-0.1064],
            [ 0.8795,-0.2429, 0.1374],
            [ 0.1029,-0.6482,-1.6300]])
    >>> torch.diag(a, 0)
    tensor([-0.4264,-0.2429,-1.6300])
    >>> torch.diag(a, 1)
    tensor([ 0.0255, 0.1374])
""".format(**common_args))

add_docstr(torch.diag_embed,
           r"""
diag_embed(input, offset=0, dim1=-2, dim2=-1) -> Tensor

Creates a tensor whose diagonals of certain 2D planes (specified by
:attr:`dim1` and :attr:`dim2`) are filled by :attr:`input`.
To facilitate creating batched diagonal matrices, the 2D planes formed by
the last two dimensions of the returned tensor are chosen by default.

The argument :attr:`offset` controls which diagonal to consider:

- If :attr:`offset` = 0, it is the main diagonal.
- If :attr:`offset` > 0, it is above the main diagonal.
- If :attr:`offset` < 0, it is below the main diagonal.

The size of the new matrix will be calculated to make the specified diagonal
of the size of the last input dimension.
Note that for :attr:`offset` other than :math:`0`, the order of :attr:`dim1`
and :attr:`dim2` matters. Exchanging them is equivalent to changing the
sign of :attr:`offset`.

Applying :meth:`torch.diagonal` to the output of this function with
the same arguments yields a matrix identical to input. However,
:meth:`torch.diagonal` has different default dimensions, so those
need to be explicitly specified.

Args:
    {input} Must be at least 1-dimensional.
    offset (int, optional): which diagonal to consider. Default: 0
        (main diagonal).
    dim1 (int, optional): first dimension with respect to which to
        take diagonal. Default: -2.
    dim2 (int, optional): second dimension with respect to which to
        take diagonal. Default: -1.

Example::

    >>> a = torch.randn(2, 3)
    >>> torch.diag_embed(a)
    tensor([[[ 1.5410,  0.0000,  0.0000],
             [ 0.0000, -0.2934,  0.0000],
             [ 0.0000,  0.0000, -2.1788]],

            [[ 0.5684,  0.0000,  0.0000],
             [ 0.0000, -1.0845,  0.0000],
             [ 0.0000,  0.0000, -1.3986]]])

    >>> torch.diag_embed(a, offset=1, dim1=0, dim2=2)
    tensor([[[ 0.0000,  1.5410,  0.0000,  0.0000],
             [ 0.0000,  0.5684,  0.0000,  0.0000]],

            [[ 0.0000,  0.0000, -0.2934,  0.0000],
             [ 0.0000,  0.0000, -1.0845,  0.0000]],

            [[ 0.0000,  0.0000,  0.0000, -2.1788],
             [ 0.0000,  0.0000,  0.0000, -1.3986]],

            [[ 0.0000,  0.0000,  0.0000,  0.0000],
             [ 0.0000,  0.0000,  0.0000,  0.0000]]])
""".format(**common_args))


add_docstr(torch.diagflat,
           r"""
diagflat(input, offset=0) -> Tensor

- If :attr:`input` is a vector (1-D tensor), then returns a 2-D square tensor
  with the elements of :attr:`input` as the diagonal.
- If :attr:`input` is a tensor with more than one dimension, then returns a
  2-D tensor with diagonal elements equal to a flattened :attr:`input`.

The argument :attr:`offset` controls which diagonal to consider:

- If :attr:`offset` = 0, it is the main diagonal.
- If :attr:`offset` > 0, it is above the main diagonal.
- If :attr:`offset` < 0, it is below the main diagonal.

Args:
    {input}
    offset (int, optional): the diagonal to consider. Default: 0 (main
        diagonal).

Examples::

    >>> a = torch.randn(3)
    >>> a
    tensor([-0.2956, -0.9068,  0.1695])
    >>> torch.diagflat(a)
    tensor([[-0.2956,  0.0000,  0.0000],
            [ 0.0000, -0.9068,  0.0000],
            [ 0.0000,  0.0000,  0.1695]])
    >>> torch.diagflat(a, 1)
    tensor([[ 0.0000, -0.2956,  0.0000,  0.0000],
            [ 0.0000,  0.0000, -0.9068,  0.0000],
            [ 0.0000,  0.0000,  0.0000,  0.1695],
            [ 0.0000,  0.0000,  0.0000,  0.0000]])

    >>> a = torch.randn(2, 2)
    >>> a
    tensor([[ 0.2094, -0.3018],
            [-0.1516,  1.9342]])
    >>> torch.diagflat(a)
    tensor([[ 0.2094,  0.0000,  0.0000,  0.0000],
            [ 0.0000, -0.3018,  0.0000,  0.0000],
            [ 0.0000,  0.0000, -0.1516,  0.0000],
            [ 0.0000,  0.0000,  0.0000,  1.9342]])
""".format(**common_args))

add_docstr(torch.diagonal,
           r"""
diagonal(input, offset=0, dim1=0, dim2=1) -> Tensor

Returns a partial view of :attr:`input` with the its diagonal elements
with respect to :attr:`dim1` and :attr:`dim2` appended as a dimension
at the end of the shape.

The argument :attr:`offset` controls which diagonal to consider:

- If :attr:`offset` = 0, it is the main diagonal.
- If :attr:`offset` > 0, it is above the main diagonal.
- If :attr:`offset` < 0, it is below the main diagonal.

Applying :meth:`torch.diag_embed` to the output of this function with
the same arguments yields a diagonal matrix with the diagonal entries
of the input. However, :meth:`torch.diag_embed` has different default
dimensions, so those need to be explicitly specified.

Args:
    {input} Must be at least 2-dimensional.
    offset (int, optional): which diagonal to consider. Default: 0
        (main diagonal).
    dim1 (int, optional): first dimension with respect to which to
        take diagonal. Default: 0.
    dim2 (int, optional): second dimension with respect to which to
        take diagonal. Default: 1.

.. note::  To take a batch diagonal, pass in dim1=-2, dim2=-1.

Examples::

    >>> a = torch.randn(3, 3)
    >>> a
    tensor([[-1.0854,  1.1431, -0.1752],
            [ 0.8536, -0.0905,  0.0360],
            [ 0.6927, -0.3735, -0.4945]])


    >>> torch.diagonal(a, 0)
    tensor([-1.0854, -0.0905, -0.4945])


    >>> torch.diagonal(a, 1)
    tensor([ 1.1431,  0.0360])


    >>> x = torch.randn(2, 5, 4, 2)
    >>> torch.diagonal(x, offset=-1, dim1=1, dim2=2)
    tensor([[[-1.2631,  0.3755, -1.5977, -1.8172],
             [-1.1065,  1.0401, -0.2235, -0.7938]],

            [[-1.7325, -0.3081,  0.6166,  0.2335],
             [ 1.0500,  0.7336, -0.3836, -1.1015]]])
""".format(**common_args))

add_docstr(torch.diagonal_scatter,
           r"""
diagonal_scatter(input, src, offset=0, dim1=0, dim2=1) -> Tensor

Embeds the values of the :attr:`src` tensor into :attr:`input` along
the diagonal elements of :attr:`input`, with respect to :attr:`dim1`
and :attr:`dim2`.

This function returns a tensor with fresh storage; it does not
return a view.

The argument :attr:`offset` controls which diagonal to consider:

- If :attr:`offset` = 0, it is the main diagonal.
- If :attr:`offset` > 0, it is above the main diagonal.
- If :attr:`offset` < 0, it is below the main diagonal.

Args:
    {input} Must be at least 2-dimensional.
    src (Tensor): the tensor to embed into :attr:`input`.
    offset (int, optional): which diagonal to consider. Default: 0
        (main diagonal).
    dim1 (int, optional): first dimension with respect to which to
        take diagonal. Default: 0.
    dim2 (int, optional): second dimension with respect to which to
        take diagonal. Default: 1.

.. note::

    :attr:`src` must be of the proper size in order to be embedded
    into :attr:`input`. Specifically, it should have the same shape as
    ``torch.diagonal(input, offset, dim1, dim2)``

Examples::

    >>> a = torch.zeros(3, 3)
    >>> a
    tensor([[0., 0., 0.],
            [0., 0., 0.],
            [0., 0., 0.]])

    >>> torch.diagonal_scatter(a, torch.ones(3), 0)
    tensor([[1., 0., 0.],
            [0., 1., 0.],
            [0., 0., 1.]])

    >>> torch.diagonal_scatter(a, torch.ones(2), 1)
    tensor([[0., 1., 0.],
            [0., 0., 1.],
            [0., 0., 0.]])
""".format(**common_args))

<<<<<<< HEAD
add_docstr(torch.as_strided_scatter,
           r"""
as_strided_scatter(input, src, size, stride, storage_offset=0) -> Tensor

Embeds the values of the :attr:`src` tensor into :attr:`input` along
the elements corresponding to the result of calling
input.as_strided(size, stride, storage_offset).

This function returns a tensor with fresh storage; it does not
return a view.

Args:
    {input}
    size (tuple or ints): the shape of the output tensor
    stride (tuple or ints): the stride of the output tensor
    storage_offset (int, optional): the offset in the underlying storage of the output tensor

.. note::

    :attr:`src` must be of the proper size in order to be embedded
    into :attr:`input`. Specifically, it should have the same shape as
    `torch.as_strided(input, size, stride, storage_offset)`

Example::

    >>> a = torch.arange(4).reshape(2, 2) + 1
    >>> a
    tensor([[1, 2],
            [3, 4]])
    >>> b = torch.zeros(3, 3)
    >>> b
    tensor([[0., 0., 0.],
            [0., 0., 0.],
            [0., 0., 0.]])
    >>> torch.as_strided_scatter(b, a, (2, 2), (1, 2))
    tensor([[1., 3., 2.],
            [4., 0., 0.],
            [0., 0., 0.]])

""".format(**common_args))

=======
>>>>>>> 8d93f6b4
add_docstr(torch.diff, r"""
diff(input, n=1, dim=-1, prepend=None, append=None) -> Tensor

Computes the n-th forward difference along the given dimension.

The first-order differences are given by `out[i] = input[i + 1] - input[i]`. Higher-order
differences are calculated by using :func:`torch.diff` recursively.

Args:
    input (Tensor): the tensor to compute the differences on
    n (int, optional): the number of times to recursively compute the difference
    dim (int, optional): the dimension to compute the difference along.
        Default is the last dimension.
    prepend, append (Tensor, optional): values to prepend or append to
        :attr:`input` along :attr:`dim` before computing the difference.
        Their dimensions must be equivalent to that of input, and their shapes
        must match input's shape except on :attr:`dim`.

Keyword args:
    {out}

Example::

    >>> a = torch.tensor([1, 3, 2])
    >>> torch.diff(a)
    tensor([ 2, -1])
    >>> b = torch.tensor([4, 5])
    >>> torch.diff(a, append=b)
    tensor([ 2, -1,  2,  1])
    >>> c = torch.tensor([[1, 2, 3], [3, 4, 5]])
    >>> torch.diff(c, dim=0)
    tensor([[2, 2, 2]])
    >>> torch.diff(c, dim=1)
    tensor([[1, 1],
            [1, 1]])
""".format(**common_args))

add_docstr(torch.digamma, r"""
digamma(input, *, out=None) -> Tensor

Alias for :func:`torch.special.digamma`.
""")

add_docstr(torch.dist,
           r"""
dist(input, other, p=2) -> Tensor

Returns the p-norm of (:attr:`input` - :attr:`other`)

The shapes of :attr:`input` and :attr:`other` must be
:ref:`broadcastable <broadcasting-semantics>`.

Args:
    {input}
    other (Tensor): the Right-hand-side input tensor
    p (float, optional): the norm to be computed

Example::

    >>> x = torch.randn(4)
    >>> x
    tensor([-1.5393, -0.8675,  0.5916,  1.6321])
    >>> y = torch.randn(4)
    >>> y
    tensor([ 0.0967, -1.0511,  0.6295,  0.8360])
    >>> torch.dist(x, y, 3.5)
    tensor(1.6727)
    >>> torch.dist(x, y, 3)
    tensor(1.6973)
    >>> torch.dist(x, y, 0)
    tensor(inf)
    >>> torch.dist(x, y, 1)
    tensor(2.6537)
""".format(**common_args))

add_docstr(torch.div, r"""
div(input, other, *, rounding_mode=None, out=None) -> Tensor

Divides each element of the input ``input`` by the corresponding element of
:attr:`other`.

.. math::
    \text{{out}}_i = \frac{{\text{{input}}_i}}{{\text{{other}}_i}}

.. note::
    By default, this performs a "true" division like Python 3.
    See the :attr:`rounding_mode` argument for floor division.

Supports :ref:`broadcasting to a common shape <broadcasting-semantics>`,
:ref:`type promotion <type-promotion-doc>`, and integer, float, and complex inputs.
Always promotes integer types to the default scalar type.

Args:
    input (Tensor): the dividend
    other (Tensor or Number): the divisor

Keyword args:
    rounding_mode (str, optional): Type of rounding applied to the result:

        * None - default behavior. Performs no rounding and, if both :attr:`input` and
          :attr:`other` are integer types, promotes the inputs to the default scalar type.
          Equivalent to true division in Python (the ``/`` operator) and NumPy's ``np.true_divide``.
        * ``"trunc"`` - rounds the results of the division towards zero.
          Equivalent to C-style integer division.
        * ``"floor"`` - rounds the results of the division down.
          Equivalent to floor division in Python (the ``//`` operator) and NumPy's ``np.floor_divide``.

    {out}

Examples::

    >>> x = torch.tensor([ 0.3810,  1.2774, -0.2972, -0.3719,  0.4637])
    >>> torch.div(x, 0.5)
    tensor([ 0.7620,  2.5548, -0.5944, -0.7438,  0.9274])

    >>> a = torch.tensor([[-0.3711, -1.9353, -0.4605, -0.2917],
    ...                   [ 0.1815, -1.0111,  0.9805, -1.5923],
    ...                   [ 0.1062,  1.4581,  0.7759, -1.2344],
    ...                   [-0.1830, -0.0313,  1.1908, -1.4757]])
    >>> b = torch.tensor([ 0.8032,  0.2930, -0.8113, -0.2308])
    >>> torch.div(a, b)
    tensor([[-0.4620, -6.6051,  0.5676,  1.2639],
            [ 0.2260, -3.4509, -1.2086,  6.8990],
            [ 0.1322,  4.9764, -0.9564,  5.3484],
            [-0.2278, -0.1068, -1.4678,  6.3938]])

    >>> torch.div(a, b, rounding_mode='trunc')
    tensor([[-0., -6.,  0.,  1.],
            [ 0., -3., -1.,  6.],
            [ 0.,  4., -0.,  5.],
            [-0., -0., -1.,  6.]])

    >>> torch.div(a, b, rounding_mode='floor')
    tensor([[-1., -7.,  0.,  1.],
            [ 0., -4., -2.,  6.],
            [ 0.,  4., -1.,  5.],
            [-1., -1., -2.,  6.]])

""".format(**common_args))

add_docstr(torch.divide, r"""
divide(input, other, *, rounding_mode=None, out=None) -> Tensor

Alias for :func:`torch.div`.
""")

add_docstr(torch.dot,
           r"""
dot(input, other, *, out=None) -> Tensor

Computes the dot product of two 1D tensors.

.. note::

    Unlike NumPy's dot, torch.dot intentionally only supports computing the dot product
    of two 1D tensors with the same number of elements.

Args:
    input (Tensor): first tensor in the dot product, must be 1D.
    other (Tensor): second tensor in the dot product, must be 1D.

Keyword args:
    {out}

Example::

    >>> torch.dot(torch.tensor([2, 3]), torch.tensor([2, 1]))
    tensor(7)
""".format(**common_args))

add_docstr(torch.vdot,
           r"""
vdot(input, other, *, out=None) -> Tensor

Computes the dot product of two 1D tensors. The vdot(a, b) function handles complex numbers
differently than dot(a, b). If the first argument is complex, the complex conjugate of the
first argument is used for the calculation of the dot product.

.. note::

    Unlike NumPy's vdot, torch.vdot intentionally only supports computing the dot product
    of two 1D tensors with the same number of elements.

Args:
    input (Tensor): first tensor in the dot product, must be 1D. Its conjugate is used if it's complex.
    other (Tensor): second tensor in the dot product, must be 1D.

Keyword args:
    {out}

Example::

    >>> torch.vdot(torch.tensor([2, 3]), torch.tensor([2, 1]))
    tensor(7)
    >>> a = torch.tensor((1 +2j, 3 - 1j))
    >>> b = torch.tensor((2 +1j, 4 - 0j))
    >>> torch.vdot(a, b)
    tensor([16.+1.j])
    >>> torch.vdot(b, a)
    tensor([16.-1.j])
""".format(**common_args))

add_docstr(torch.eig,
           r"""
eig(input, eigenvectors=False, *, out=None) -> (Tensor, Tensor)

Computes the eigenvalues and eigenvectors of a real square matrix.

.. note::
    Since eigenvalues and eigenvectors might be complex, backward pass is supported only
    if eigenvalues and eigenvectors are all real valued.

    When :attr:`input` is on CUDA, :func:`torch.eig() <torch.eig>` causes
    host-device synchronization.

.. warning::

    :func:`torch.eig` is deprecated in favor of :func:`torch.linalg.eig`
    and will be removed in a future PyTorch release.
    :func:`torch.linalg.eig` returns complex tensors of dtype `cfloat` or `cdouble`
    rather than real tensors mimicking complex tensors.

    ``L, _ = torch.eig(A)`` should be replaced with

    .. code :: python

        L_complex = torch.linalg.eigvals(A)

    ``L, V = torch.eig(A, eigenvectors=True)`` should be replaced with

    .. code :: python

        L_complex, V_complex = torch.linalg.eig(A)

Args:
    input (Tensor): the square matrix of shape :math:`(n \times n)` for which the eigenvalues and eigenvectors
        will be computed
    eigenvectors (bool): ``True`` to compute both eigenvalues and eigenvectors;
        otherwise, only eigenvalues will be computed

Keyword args:
    out (tuple, optional): the output tensors

Returns:
    (Tensor, Tensor): A namedtuple (eigenvalues, eigenvectors) containing

        - **eigenvalues** (*Tensor*): Shape :math:`(n \times 2)`. Each row is an eigenvalue of ``input``,
          where the first element is the real part and the second element is the imaginary part.
          The eigenvalues are not necessarily ordered.
        - **eigenvectors** (*Tensor*): If ``eigenvectors=False``, it's an empty tensor.
          Otherwise, this tensor of shape :math:`(n \times n)` can be used to compute normalized (unit length)
          eigenvectors of corresponding eigenvalues as follows.
          If the corresponding `eigenvalues[j]` is a real number, column `eigenvectors[:, j]` is the eigenvector
          corresponding to `eigenvalues[j]`.
          If the corresponding `eigenvalues[j]` and `eigenvalues[j + 1]` form a complex conjugate pair, then the
          true eigenvectors can be computed as
          :math:`\text{true eigenvector}[j] = eigenvectors[:, j] + i \times eigenvectors[:, j + 1]`,
          :math:`\text{true eigenvector}[j + 1] = eigenvectors[:, j] - i \times eigenvectors[:, j + 1]`.

Example::

    Trivial example with a diagonal matrix. By default, only eigenvalues are computed:

    >>> a = torch.diag(torch.tensor([1, 2, 3], dtype=torch.double))
    >>> e, v = torch.eig(a)
    >>> e
    tensor([[1., 0.],
            [2., 0.],
            [3., 0.]], dtype=torch.float64)
    >>> v
    tensor([], dtype=torch.float64)

    Compute also the eigenvectors:

    >>> e, v = torch.eig(a, eigenvectors=True)
    >>> e
    tensor([[1., 0.],
            [2., 0.],
            [3., 0.]], dtype=torch.float64)
    >>> v
    tensor([[1., 0., 0.],
            [0., 1., 0.],
            [0., 0., 1.]], dtype=torch.float64)

""")

add_docstr(torch.eq, r"""
eq(input, other, *, out=None) -> Tensor

Computes element-wise equality

The second argument can be a number or a tensor whose shape is
:ref:`broadcastable <broadcasting-semantics>` with the first argument.

Args:
    input (Tensor): the tensor to compare
    other (Tensor or float): the tensor or value to compare

Keyword args:
    {out}

Returns:
    A boolean tensor that is True where :attr:`input` is equal to :attr:`other` and False elsewhere

Example::

    >>> torch.eq(torch.tensor([[1, 2], [3, 4]]), torch.tensor([[1, 1], [4, 4]]))
    tensor([[ True, False],
            [False, True]])
""".format(**common_args))

add_docstr(torch.equal,
           r"""
equal(input, other) -> bool

``True`` if two tensors have the same size and elements, ``False`` otherwise.

Example::

    >>> torch.equal(torch.tensor([1, 2]), torch.tensor([1, 2]))
    True
""")

add_docstr(torch.erf,
           r"""
erf(input, *, out=None) -> Tensor

Alias for :func:`torch.special.erf`.
""")

add_docstr(torch.erfc,
           r"""
erfc(input, *, out=None) -> Tensor

Alias for :func:`torch.special.erfc`.
""")

add_docstr(torch.erfinv,
           r"""
erfinv(input, *, out=None) -> Tensor

Alias for :func:`torch.special.erfinv`.
""")

add_docstr(torch.exp,
           r"""
exp(input, *, out=None) -> Tensor

Returns a new tensor with the exponential of the elements
of the input tensor :attr:`input`.

.. math::
    y_{i} = e^{x_{i}}
""" + r"""
Args:
    {input}

Keyword args:
    {out}

Example::

    >>> torch.exp(torch.tensor([0, math.log(2.)]))
    tensor([ 1.,  2.])
""".format(**common_args))

add_docstr(torch.exp2,
           r"""
exp2(input, *, out=None) -> Tensor

Alias for :func:`torch.special.exp2`.
""")

add_docstr(torch.expm1,
           r"""
expm1(input, *, out=None) -> Tensor

Alias for :func:`torch.special.expm1`.
""")

add_docstr(torch.eye,
           r"""
eye(n, m=None, *, out=None, dtype=None, layout=torch.strided, device=None, requires_grad=False) -> Tensor

Returns a 2-D tensor with ones on the diagonal and zeros elsewhere.

Args:
    n (int): the number of rows
    m (int, optional): the number of columns with default being :attr:`n`

Keyword arguments:
    {out}
    {dtype}
    {layout}
    {device}
    {requires_grad}

Returns:
    Tensor: A 2-D tensor with ones on the diagonal and zeros elsewhere

Example::

    >>> torch.eye(3)
    tensor([[ 1.,  0.,  0.],
            [ 0.,  1.,  0.],
            [ 0.,  0.,  1.]])
""".format(**factory_common_args))

add_docstr(torch.floor,
           r"""
floor(input, *, out=None) -> Tensor

Returns a new tensor with the floor of the elements of :attr:`input`,
the largest integer less than or equal to each element.

.. math::
    \text{out}_{i} = \left\lfloor \text{input}_{i} \right\rfloor
""" + r"""
Args:
    {input}

Keyword args:
    {out}

Example::

    >>> a = torch.randn(4)
    >>> a
    tensor([-0.8166,  1.5308, -0.2530, -0.2091])
    >>> torch.floor(a)
    tensor([-1.,  1., -1., -1.])
""".format(**common_args))

add_docstr(torch.floor_divide, r"""
floor_divide(input, other, *, out=None) -> Tensor

.. warning::

    :func:`torch.floor_divide` is deprecated and will be removed in a future PyTorch
    release. Its name is a misnomer because it actually rounds the quotient
    towards zero instead of taking its floor. To keep the current behavior use
    :func:`torch.div` with ``rounding_mode='trunc'``. To actually perform floor
    division, use :func:`torch.div` with ``rounding_mode='floor'``.

Computes :attr:`input` divided by :attr:`other`, elementwise, and rounds each
quotient towards zero. Equivalently, it truncates the quotient(s):

.. math::
    \text{{out}}_i = \text{trunc} \left( \frac{{\text{{input}}_i}}{{\text{{other}}_i}} \right)

""" + r"""

Supports broadcasting to a common shape, type promotion, and integer and float inputs.

Args:
    input (Tensor or Number): the dividend
    other (Tensor or Number): the divisor

Keyword args:
    {out}

Example::

    >>> a = torch.tensor([4.0, 3.0])
    >>> b = torch.tensor([2.0, 2.0])
    >>> torch.floor_divide(a, b)
    tensor([2.0, 1.0])
    >>> torch.floor_divide(a, 1.4)
    tensor([2.0, 2.0])
""".format(**common_args))

add_docstr(torch.fmod,
           r"""
fmod(input, other, *, out=None) -> Tensor

Applies C++'s `std::fmod <https://en.cppreference.com/w/cpp/numeric/math/fmod>`_ entrywise.
The result has the same sign as the dividend :attr:`input` and its absolute value
is less than that of :attr:`other`.

This function may be defined in terms of :func:`torch.div` as

.. code:: python

    torch.fmod(a, b) == a - a.div(b, rounding_mode="trunc") * b

Supports :ref:`broadcasting to a common shape <broadcasting-semantics>`,
:ref:`type promotion <type-promotion-doc>`, and integer and float inputs.

.. note::

    When the divisor is zero, returns ``NaN`` for floating point dtypes
    on both CPU and GPU; raises ``RuntimeError`` for integer division by
    zero on CPU; Integer division by zero on GPU may return any value.
<<<<<<< HEAD

.. note::

   Complex inputs are not supported. In some cases, it is not mathematically
   possible to satisfy the definition of a modulo operation with complex numbers.

=======

.. note::

   Complex inputs are not supported. In some cases, it is not mathematically
   possible to satisfy the definition of a modulo operation with complex numbers.

>>>>>>> 8d93f6b4
.. seealso::

    :func:`torch.remainder` which implements Python's modulus operator.
    This one is defined using division rounding down the result.

Args:
    input (Tensor): the dividend
    other (Tensor or Scalar): the divisor

Keyword args:
    {out}

Example::

    >>> torch.fmod(torch.tensor([-3., -2, -1, 1, 2, 3]), 2)
    tensor([-1., -0., -1.,  1.,  0.,  1.])
    >>> torch.fmod(torch.tensor([1, 2, 3, 4, 5]), -1.5)
    tensor([1.0000, 0.5000, 0.0000, 1.0000, 0.5000])

""".format(**common_args))

add_docstr(torch.frac,
           r"""
frac(input, *, out=None) -> Tensor

Computes the fractional portion of each element in :attr:`input`.

.. math::
    \text{out}_{i} = \text{input}_{i} - \left\lfloor |\text{input}_{i}| \right\rfloor * \operatorname{sgn}(\text{input}_{i})

Example::

    >>> torch.frac(torch.tensor([1, 2.5, -3.2]))
    tensor([ 0.0000,  0.5000, -0.2000])
""")

add_docstr(torch.frexp,
           r"""
frexp(input, *, out=None) -> (Tensor mantissa, Tensor exponent)

Decomposes :attr:`input` into mantissa and exponent tensors
such that :math:`\text{input} = \text{mantissa} \times 2^{\text{exponent}}`.

The range of mantissa is the open interval (-1, 1).

Supports float inputs.

Args:
    input (Tensor): the input tensor


Keyword args:
    out (tuple, optional): the output tensors

Example::

    >>> x = torch.arange(9.)
    >>> mantissa, exponent = torch.frexp(x)
    >>> mantissa
    tensor([0.0000, 0.5000, 0.5000, 0.7500, 0.5000, 0.6250, 0.7500, 0.8750, 0.5000])
    >>> exponent
    tensor([0, 1, 2, 2, 3, 3, 3, 3, 4], dtype=torch.int32)
    >>> torch.ldexp(mantissa, exponent)
    tensor([0., 1., 2., 3., 4., 5., 6., 7., 8.])
""")

add_docstr(torch.from_numpy,
           r"""
from_numpy(ndarray) -> Tensor

Creates a :class:`Tensor` from a :class:`numpy.ndarray`.

The returned tensor and :attr:`ndarray` share the same memory. Modifications to
the tensor will be reflected in the :attr:`ndarray` and vice versa. The returned
tensor is not resizable.

It currently accepts :attr:`ndarray` with dtypes of ``numpy.float64``,
``numpy.float32``, ``numpy.float16``, ``numpy.complex64``, ``numpy.complex128``,
``numpy.int64``, ``numpy.int32``, ``numpy.int16``, ``numpy.int8``, ``numpy.uint8``,
and ``numpy.bool``.

.. warning::
    Writing to a tensor created from a read-only NumPy array is not supported and will result in undefined behavior.

Example::

    >>> a = numpy.array([1, 2, 3])
    >>> t = torch.from_numpy(a)
    >>> t
    tensor([ 1,  2,  3])
    >>> t[0] = -1
    >>> a
    array([-1,  2,  3])
""")

add_docstr(torch.frombuffer,
           r"""
frombuffer(buffer, *, dtype, count=-1, offset=0, requires_grad=False) -> Tensor

Creates a 1-dimensional :class:`Tensor` from an object that implements
the Python buffer protocol.

Skips the first :attr:`offset` bytes in the buffer, and interprets the rest of
the raw bytes as a 1-dimensional tensor of type :attr:`dtype` with :attr:`count`
elements.

Note that either of the following must be true:

1. :attr:`count` is a positive non-zero number, and the total number of bytes
in the buffer is less than :attr:`offset` plus :attr:`count` times the size
(in bytes) of :attr:`dtype`.

2. :attr:`count` is negative, and the length (number of bytes) of the buffer
subtracted by the :attr:`offset` is a multiple of the size (in bytes) of
:attr:`dtype`.

The returned tensor and buffer share the same memory. Modifications to
the tensor will be reflected in the buffer and vice versa. The returned
tensor is not resizable.

.. note::
    This function increments the reference count for the object that
    owns the shared memory. Therefore, such memory will not be deallocated
    before the returned tensor goes out of scope.

.. warning::
    This function's behavior is undefined when passed an object implementing
    the buffer protocol whose data is not on the CPU. Doing so is likely to
    cause a segmentation fault.

.. warning::
    This function does not try to infer the :attr:`dtype` (hence, it is not
    optional). Passing a different :attr:`dtype` than its source may result
    in unexpected behavior.

Args:
    buffer (object): a Python object that exposes the buffer interface.

Keyword args:
    dtype (:class:`torch.dtype`): the desired data type of returned tensor.
    count (int, optional): the number of desired elements to be read.
        If negative, all the elements (until the end of the buffer) will be
        read. Default: -1.
    offset (int, optional): the number of bytes to skip at the start of
        the buffer. Default: 0.
    {requires_grad}

Example::

    >>> import array
    >>> a = array.array('i', [1, 2, 3])
    >>> t = torch.frombuffer(a, dtype=torch.int32)
    >>> t
    tensor([ 1,  2,  3])
    >>> t[0] = -1
    >>> a
    array([-1,  2,  3])

    >>> # Interprets the signed char bytes as 32-bit integers.
    >>> # Each 4 signed char elements will be interpreted as
    >>> # 1 signed 32-bit integer.
    >>> import array
    >>> a = array.array('b', [-1, 0, 0, 0])
    >>> torch.frombuffer(a, dtype=torch.int32)
    tensor([255], dtype=torch.int32)
""".format(**factory_common_args))

add_docstr(torch.flatten,
           r"""
flatten(input, start_dim=0, end_dim=-1) -> Tensor

Flattens :attr:`input` by reshaping it into a one-dimensional tensor. If :attr:`start_dim` or :attr:`end_dim`
are passed, only dimensions starting with :attr:`start_dim` and ending with :attr:`end_dim` are flattened.
The order of elements in :attr:`input` is unchanged.

Unlike NumPy's flatten, which always copies input's data, this function may return the original object, a view,
or copy. If no dimensions are flattened, then the original object :attr:`input` is returned. Otherwise, if input can
be viewed as the flattened shape, then that view is returned. Finally, only if the input cannot be viewed as the
flattened shape is input's data copied. See :meth:`torch.Tensor.view` for details on when a view will be returned.

.. note::
    Flattening a zero-dimensional tensor will return a one-dimensional view.

Args:
    {input}
    start_dim (int): the first dim to flatten
    end_dim (int): the last dim to flatten

Example::

    >>> t = torch.tensor([[[1, 2],
    ...                    [3, 4]],
    ...                   [[5, 6],
    ...                    [7, 8]]])
    >>> torch.flatten(t)
    tensor([1, 2, 3, 4, 5, 6, 7, 8])
    >>> torch.flatten(t, start_dim=1)
    tensor([[1, 2, 3, 4],
            [5, 6, 7, 8]])
""".format(**common_args))

add_docstr(torch.gather,
           r"""
gather(input, dim, index, *, sparse_grad=False, out=None) -> Tensor

Gathers values along an axis specified by `dim`.

For a 3-D tensor the output is specified by::

    out[i][j][k] = input[index[i][j][k]][j][k]  # if dim == 0
    out[i][j][k] = input[i][index[i][j][k]][k]  # if dim == 1
    out[i][j][k] = input[i][j][index[i][j][k]]  # if dim == 2

:attr:`input` and :attr:`index` must have the same number of dimensions.
It is also required that ``index.size(d) <= input.size(d)`` for all
dimensions ``d != dim``.  :attr:`out` will have the same shape as :attr:`index`.
Note that ``input`` and ``index`` do not broadcast against each other.

Args:
    input (Tensor): the source tensor
    dim (int): the axis along which to index
    index (LongTensor): the indices of elements to gather

Keyword arguments:
    sparse_grad (bool, optional): If ``True``, gradient w.r.t. :attr:`input` will be a sparse tensor.
    out (Tensor, optional): the destination tensor

Example::

    >>> t = torch.tensor([[1, 2], [3, 4]])
    >>> torch.gather(t, 1, torch.tensor([[0, 0], [1, 0]]))
    tensor([[ 1,  1],
            [ 4,  3]])
""")


add_docstr(torch.gcd,
           r"""
gcd(input, other, *, out=None) -> Tensor

Computes the element-wise greatest common divisor (GCD) of :attr:`input` and :attr:`other`.

Both :attr:`input` and :attr:`other` must have integer types.

.. note::
    This defines :math:`gcd(0, 0) = 0`.

Args:
    {input}
    other (Tensor): the second input tensor

Keyword arguments:
    {out}

Example::

    >>> a = torch.tensor([5, 10, 15])
    >>> b = torch.tensor([3, 4, 5])
    >>> torch.gcd(a, b)
    tensor([1, 2, 5])
    >>> c = torch.tensor([3])
    >>> torch.gcd(a, c)
    tensor([1, 1, 3])
""".format(**common_args))

add_docstr(torch.ge, r"""
ge(input, other, *, out=None) -> Tensor

Computes :math:`\text{input} \geq \text{other}` element-wise.
""" + r"""

The second argument can be a number or a tensor whose shape is
:ref:`broadcastable <broadcasting-semantics>` with the first argument.

Args:
    input (Tensor): the tensor to compare
    other (Tensor or float): the tensor or value to compare

Keyword args:
    {out}

Returns:
    A boolean tensor that is True where :attr:`input` is greater than or equal to :attr:`other` and False elsewhere

Example::

    >>> torch.ge(torch.tensor([[1, 2], [3, 4]]), torch.tensor([[1, 1], [4, 4]]))
    tensor([[True, True], [False, True]])
""".format(**common_args))

add_docstr(torch.greater_equal, r"""
greater_equal(input, other, *, out=None) -> Tensor

Alias for :func:`torch.ge`.
""")

add_docstr(torch.gradient,
           r"""
gradient(input, *, spacing=1, dim=None, edge_order=1) -> List of Tensors

Estimates the gradient of a function :math:`g : \mathbb{R}^n \rightarrow \mathbb{R}` in
one or more dimensions using the `second-order accurate central differences method
<https://www.ams.org/journals/mcom/1988-51-184/S0025-5718-1988-0935077-0/S0025-5718-1988-0935077-0.pdf>`_.

The gradient of :math:`g` is estimated using samples. By default, when :attr:`spacing` is not
specified, the samples are entirely described by :attr:`input`, and the mapping of input coordinates
to an output is the same as the tensor's mapping of indices to values. For example, for a three-dimensional
:attr:`input` the function described is :math:`g : \mathbb{R}^3 \rightarrow \mathbb{R}`, and
:math:`g(1, 2, 3)\ == input[1, 2, 3]`.

When :attr:`spacing` is specified, it modifies the relationship between :attr:`input` and input coordinates.
This is detailed in the "Keyword Arguments" section below.

The gradient is estimated by estimating each partial derivative of :math:`g` independently. This estimation is
accurate if :math:`g` is in :math:`C^3` (it has at least 3 continuous derivatives), and the estimation can be
improved by providing closer samples. Mathematically, the value at each interior point of a partial derivative
is estimated using `Taylor’s theorem with remainder <https://en.wikipedia.org/wiki/Taylor%27s_theorem>`_.
Letting :math:`x` be an interior point and  :math:`x+h_r` be point neighboring it, the partial gradient at
:math:`f(x+h_r)` is estimated using:

.. math::
    \begin{aligned}
        f(x+h_r) = f(x) + h_r f'(x) + {h_r}^2  \frac{f''(x)}{2} + {h_r}^3 \frac{f'''(x_r)}{6} \\
    \end{aligned}

where :math:`x_r` is a number in the interval :math:`[x, x+ h_r]`  and using the fact that :math:`f \in C^3`
we derive :

.. math::
    f'(x) \approx \frac{ {h_l}^2 f(x+h_r) - {h_r}^2 f(x-h_l)
          + ({h_r}^2-{h_l}^2 ) f(x) }{ {h_r} {h_l}^2 + {h_r}^2 {h_l} }

.. note::
    We estimate the gradient of functions in complex domain
    :math:`g : \mathbb{C}^n \rightarrow \mathbb{C}` in the same way.

The value of each partial derivative at the boundary points is computed differently. See edge_order below.

Args:
    input (``Tensor``): the tensor that represents the values of the function

Keyword args:
    spacing (``scalar``, ``list of scalar``, ``list of Tensor``, optional): :attr:`spacing` can be used to modify
        how the :attr:`input` tensor's indices relate to sample coordinates. If :attr:`spacing` is a scalar then
        the indices are multiplied by the scalar to produce the coordinates. For example, if :attr:`spacing=2` the
        indices (1, 2, 3) become coordinates (2, 4, 6). If :attr:`spacing` is a list of scalars then the corresponding
        indices are multiplied. For example, if :attr:`spacing=(2, -1, 3)` the indices (1, 2, 3) become coordinates (2, -2, 9).
        Finally, if :attr:`spacing` is a list of one-dimensional tensors then each tensor specifies the coordinates for
        the corresponding dimension. For example, if the indices are (1, 2, 3) and the tensors are (t0, t1, t2), then
        the coordinates are (t0[1], t1[2], t2[3])

    dim (``int``, ``list of int``, optional): the dimension or dimensions to approximate the gradient over.  By default
        the partial  gradient in every dimension is computed. Note that when :attr:`dim` is  specified the elements of
        the :attr:`spacing` argument must correspond with the specified dims."

    edge_order (``int``, optional): 1 or 2, for `first-order
        <https://www.ams.org/journals/mcom/1988-51-184/S0025-5718-1988-0935077-0/S0025-5718-1988-0935077-0.pdf>`_ or
        `second-order <https://www.ams.org/journals/mcom/1988-51-184/S0025-5718-1988-0935077-0/S0025-5718-1988-0935077-0.pdf>`_
        estimation of the boundary ("edge") values, respectively.

Examples::

    >>> # Estimates the gradient of f(x)=x^2 at points [-2, -1, 2, 4]
    >>> coordinates = (torch.tensor([-2., -1., 1., 4.]),)
    >>> values = torch.tensor([4., 1., 1., 16.], )
    >>> torch.gradient(values, spacing = coordinates)
    (tensor([-3., -2., 2., 5.]),)

    >>> # Estimates the gradient of the R^2 -> R function whose samples are
    >>> # described by the tensor t. Implicit coordinates are [0, 1] for the outermost
    >>> # dimension and [0, 1, 2, 3] for the innermost dimension, and function estimates
    >>> # partial derivative for both dimensions.
    >>> t = torch.tensor([[1, 2, 4, 8], [10, 20, 40, 80]])
    >>> torch.gradient(t)
    (tensor([[ 9., 18., 36., 72.],
             [ 9., 18., 36., 72.]]),
     tensor([[ 1.0000, 1.5000, 3.0000, 4.0000],
             [10.0000, 15.0000, 30.0000, 40.0000]]))

    >>> # A scalar value for spacing modifies the relationship between tensor indices
    >>> # and input coordinates by multiplying the indices to find the
    >>> # coordinates. For example, below the indices of the innermost
    >>> # 0, 1, 2, 3 translate to coordinates of [0, 2, 4, 6], and the indices of
    >>> # the outermost dimension 0, 1 translate to coordinates of [0, 2].
    >>> torch.gradient(t, spacing = 2.0) # dim = None (implicitly [0, 1])
    (tensor([[ 4.5000, 9.0000, 18.0000, 36.0000],
              [ 4.5000, 9.0000, 18.0000, 36.0000]]),
     tensor([[ 0.5000, 0.7500, 1.5000, 2.0000],
              [ 5.0000, 7.5000, 15.0000, 20.0000]]))
    >>> # doubling the spacing between samples halves the estimated partial gradients.

    >>>
    >>> # Estimates only the partial derivative for dimension 1
    >>> torch.gradient(t, dim = 1) # spacing = None (implicitly 1.)
    (tensor([[ 1.0000, 1.5000, 3.0000, 4.0000],
             [10.0000, 15.0000, 30.0000, 40.0000]]),)

    >>> # When spacing is a list of scalars, the relationship between the tensor
    >>> # indices and input coordinates changes based on dimension.
    >>> # For example, below, the indices of the innermost dimension 0, 1, 2, 3 translate
    >>> # to coordinates of [0, 3, 6, 9], and the indices of the outermost dimension
    >>> # 0, 1 translate to coordinates of [0, 2].
    >>> torch.gradient(t, spacing = [3., 2.])
    (tensor([[ 4.5000, 9.0000, 18.0000, 36.0000],
             [ 4.5000, 9.0000, 18.0000, 36.0000]]),
     tensor([[ 0.3333, 0.5000, 1.0000, 1.3333],
             [ 3.3333, 5.0000, 10.0000, 13.3333]]))

    >>> # The following example is a replication of the previous one with explicit
    >>> # coordinates.
    >>> coords = (torch.tensor([0, 2]), torch.tensor([0, 3, 6, 9]))
    >>> torch.gradient(t, spacing = coords)
    (tensor([[ 4.5000, 9.0000, 18.0000, 36.0000],
             [ 4.5000, 9.0000, 18.0000, 36.0000]]),
     tensor([[ 0.3333, 0.5000, 1.0000, 1.3333],
             [ 3.3333, 5.0000, 10.0000, 13.3333]]))

""")

add_docstr(torch.geqrf,
           r"""
geqrf(input, *, out=None) -> (Tensor, Tensor)

This is a low-level function for calling LAPACK's geqrf directly. This function
returns a namedtuple (a, tau) as defined in `LAPACK documentation for geqrf`_ .

Computes a QR decomposition of :attr:`input`.
Both `Q` and `R` matrices are stored in the same output tensor `a`.
The elements of `R` are stored on and above the diagonal.
Elementary reflectors (or Householder vectors) implicitly defining matrix `Q`
are stored below the diagonal.
The results of this function can be used together with :func:`torch.linalg.householder_product`
to obtain the `Q` matrix or
with :func:`torch.ormqr`, which uses an implicit representation of the `Q` matrix,
for an efficient matrix-matrix multiplication.

See `LAPACK documentation for geqrf`_ for further details.

.. note::
    See also :func:`torch.linalg.qr`, which computes Q and R matrices, and :func:`torch.linalg.lstsq`
    with the ``driver="gels"`` option for a function that can solve matrix equations using a QR decomposition.

Args:
    input (Tensor): the input matrix

Keyword args:
    out (tuple, optional): the output tuple of (Tensor, Tensor). Ignored if `None`. Default: `None`.

.. _LAPACK documentation for geqrf:
    http://www.netlib.org/lapack/explore-html/df/dc5/group__variants_g_ecomputational_ga3766ea903391b5cf9008132f7440ec7b.html

""")

add_docstr(torch.inner, r"""
inner(input, other, *, out=None) -> Tensor

Computes the dot product for 1D tensors. For higher dimensions, sums the product
of elements from :attr:`input` and :attr:`other` along their last dimension.

.. note::

    If either :attr:`input` or :attr:`other` is a scalar, the result is equivalent
    to `torch.mul(input, other)`.

    If both :attr:`input` and :attr:`other` are non-scalars, the size of their last
    dimension must match and the result is equivalent to `torch.tensordot(input,
    other, dims=([-1], [-1]))`

Args:
    input (Tensor): First input tensor
    other (Tensor): Second input tensor

Keyword args:
    out (Tensor, optional): Optional output tensor to write result into. The output
                            shape is `input.shape[:-1] + other.shape[:-1]`.

Example::

    # Dot product
    >>> torch.inner(torch.tensor([1, 2, 3]), torch.tensor([0, 2, 1]))
    tensor(7)

    # Multidimensional input tensors
    >>> a = torch.randn(2, 3)
    >>> a
    tensor([[0.8173, 1.0874, 1.1784],
            [0.3279, 0.1234, 2.7894]])
    >>> b = torch.randn(2, 4, 3)
    >>> b
    tensor([[[-0.4682, -0.7159,  0.1506],
            [ 0.4034, -0.3657,  1.0387],
            [ 0.9892, -0.6684,  0.1774],
            [ 0.9482,  1.3261,  0.3917]],

            [[ 0.4537,  0.7493,  1.1724],
            [ 0.2291,  0.5749, -0.2267],
            [-0.7920,  0.3607, -0.3701],
            [ 1.3666, -0.5850, -1.7242]]])
    >>> torch.inner(a, b)
    tensor([[[-0.9837,  1.1560,  0.2907,  2.6785],
            [ 2.5671,  0.5452, -0.6912, -1.5509]],

            [[ 0.1782,  2.9843,  0.7366,  1.5672],
            [ 3.5115, -0.4864, -1.2476, -4.4337]]])

    # Scalar input
    >>> torch.inner(a, torch.tensor(2))
    tensor([[1.6347, 2.1748, 2.3567],
            [0.6558, 0.2469, 5.5787]])
""")

add_docstr(torch.outer, r"""
outer(input, vec2, *, out=None) -> Tensor

Outer product of :attr:`input` and :attr:`vec2`.
If :attr:`input` is a vector of size :math:`n` and :attr:`vec2` is a vector of
size :math:`m`, then :attr:`out` must be a matrix of size :math:`(n \times m)`.

.. note:: This function does not :ref:`broadcast <broadcasting-semantics>`.

Args:
    input (Tensor): 1-D input vector
    vec2 (Tensor): 1-D input vector

Keyword args:
    out (Tensor, optional): optional output matrix

Example::

    >>> v1 = torch.arange(1., 5.)
    >>> v2 = torch.arange(1., 4.)
    >>> torch.outer(v1, v2)
    tensor([[  1.,   2.,   3.],
            [  2.,   4.,   6.],
            [  3.,   6.,   9.],
            [  4.,   8.,  12.]])
""")

add_docstr(torch.ger,
           r"""
ger(input, vec2, *, out=None) -> Tensor

Alias of :func:`torch.outer`.

.. warning::
    This function is deprecated and will be removed in a future PyTorch release.
    Use :func:`torch.outer` instead.
""")

add_docstr(torch.get_default_dtype,
           r"""
get_default_dtype() -> torch.dtype

Get the current default floating point :class:`torch.dtype`.

Example::

    >>> torch.get_default_dtype()  # initial default for floating point is torch.float32
    torch.float32
    >>> torch.set_default_dtype(torch.float64)
    >>> torch.get_default_dtype()  # default is now changed to torch.float64
    torch.float64
    >>> torch.set_default_tensor_type(torch.FloatTensor)  # setting tensor type also affects this
    >>> torch.get_default_dtype()  # changed to torch.float32, the dtype for torch.FloatTensor
    torch.float32

""")

add_docstr(torch.get_num_threads,
           r"""
get_num_threads() -> int

Returns the number of threads used for parallelizing CPU operations
""")

add_docstr(torch.get_num_interop_threads,
           r"""
get_num_interop_threads() -> int

Returns the number of threads used for inter-op parallelism on CPU
(e.g. in JIT interpreter)
""")

add_docstr(torch.gt, r"""
gt(input, other, *, out=None) -> Tensor

Computes :math:`\text{input} > \text{other}` element-wise.
""" + r"""

The second argument can be a number or a tensor whose shape is
:ref:`broadcastable <broadcasting-semantics>` with the first argument.

Args:
    input (Tensor): the tensor to compare
    other (Tensor or float): the tensor or value to compare

Keyword args:
    {out}

Returns:
    A boolean tensor that is True where :attr:`input` is greater than :attr:`other` and False elsewhere

Example::

    >>> torch.gt(torch.tensor([[1, 2], [3, 4]]), torch.tensor([[1, 1], [4, 4]]))
    tensor([[False, True], [False, False]])
""".format(**common_args))

add_docstr(torch.greater, r"""
greater(input, other, *, out=None) -> Tensor

Alias for :func:`torch.gt`.
""")

add_docstr(torch.histc,
           r"""
histc(input, bins=100, min=0, max=0, *, out=None) -> Tensor

Computes the histogram of a tensor.

The elements are sorted into equal width bins between :attr:`min` and
:attr:`max`. If :attr:`min` and :attr:`max` are both zero, the minimum and
maximum values of the data are used.

Elements lower than min and higher than max are ignored.

Args:
    {input}
    bins (int): number of histogram bins
    min (Scalar): lower end of the range (inclusive)
    max (Scalar): upper end of the range (inclusive)

Keyword args:
    {out}

Returns:
    Tensor: Histogram represented as a tensor

Example::

    >>> torch.histc(torch.tensor([1., 2, 1]), bins=4, min=0, max=3)
    tensor([ 0.,  2.,  1.,  0.])
""".format(**common_args))

add_docstr(torch.histogram,
<<<<<<< HEAD
           r"""
histogram(input, bins, *, range=None, weight=None, density=False, out=None) -> (Tensor, Tensor)

Computes a histogram of the values in a tensor.

:attr:`bins` can be an integer or a 1D tensor.

If :attr:`bins` is an int, it specifies the number of equal-width bins.
By default, the lower and upper range of the bins is determined by the
minimum and maximum elements of the input tensor. The :attr:`range`
argument can be provided to specify a range for the bins.

If :attr:`bins` is a 1D tensor, it specifies the sequence of bin edges
including the rightmost edge. It should contain at least 2 elements
and its elements should be increasing.

Args:
    {input}
    bins: int or 1D Tensor. If int, defines the number of equal-width bins. If tensor,
          defines the sequence of bin edges including the rightmost edge.

Keyword args:
    range (tuple of float): Defines the range of the bins.
    weight (Tensor): If provided, weight should have the same shape as input. Each value in
                     input contributes its associated weight towards its bin's result.
    density (bool): If False, the result will contain the count (or total weight) in each bin.
                    If True, the result is the value of the probability density function over the bins,
                    normalized such that the integral over the range of the bins is 1.
    {out} (tuple, optional): The result tuple of two output tensors (hist, bin_edges).

Returns:
    hist (Tensor): 1D Tensor containing the values of the histogram.
    bin_edges(Tensor): 1D Tensor containing the edges of the histogram bins.

Example::

    >>> torch.histogram(torch.tensor([1., 2, 1]), bins=4, range=(0., 3.), weight=torch.tensor([1., 2., 4.]))
    (tensor([ 0.,  5.,  2.,  0.]), tensor([0., 0.75, 1.5, 2.25, 3.]))
    >>> torch.histogram(torch.tensor([1., 2, 1]), bins=4, range=(0., 3.), weight=torch.tensor([1., 2., 4.]), density=True)
    (tensor([ 0.,  0.9524,  0.3810,  0.]), tensor([0., 0.75, 1.5, 2.25, 3.]))
""".format(**common_args))

add_docstr(torch.histogramdd,
           r"""
histogramdd(input, bins, *, range=None, weight=None, density=False, out=None) -> (Tensor, Tensor[])

Computes a multi-dimensional histogram of the values in a tensor.

Interprets the elements of an input tensor whose innermost dimension has size N
as a collection of N-dimensional points. Maps each of the points into a set of
N-dimensional bins and returns the number of points (or total weight) in each bin.

:attr:`input` must be a tensor with at least 2 dimensions.
If input has shape (M, N), each of its M rows defines a point in N-dimensional space.
If input has three or more dimensions, all but the last dimension are flattened.

Each dimension is independently associated with its own strictly increasing sequence
of bin edges. Bin edges may be specified explicitly by passing a sequence of 1D
tensors. Alternatively, bin edges may be constructed automatically by passing a
sequence of integers specifying the number of equal-width bins in each dimension.

For each N-dimensional point in input:
    - Each of its coordinates is binned independently among the bin edges
        corresponding to its dimension
    - Binning results are combined to identify the N-dimensional bin (if any)
        into which the point falls
    - If the point falls into a bin, the bin's count (or total weight) is incremented
    - Points which do not fall into any bin do not contribute to the output

:attr:`bins` can be a sequence of N 1D tensors, a sequence of N ints, or a single int.

If :attr:`bins` is a sequence of N 1D tensors, it explicitly specifies the N sequences
of bin edges. Each 1D tensor should contain a strictly increasing sequence with at
least one element. A sequence of K bin edges defines K-1 bins, explicitly specifying
the left and right edges of all bins. Every bin is exclusive of its left edge. Only
the rightmost bin is inclusive of its right edge.

If :attr:`bins` is a sequence of N ints, it specifies the number of equal-width bins
in each dimension. By default, the leftmost and rightmost bin edges in each dimension
are determined by the minimum and maximum elements of the input tensor in the
corresponding dimension. The :attr:`range` argument can be provided to manually
specify the leftmost and rightmost bin edges in each dimension.

If :attr:`bins` is an int, it specifies the number of equal-width bins for all dimensions.

.. note::
    See also :func:`torch.histogram`, which specifically computes 1D histograms.
    While :func:`torch.histogramdd` infers the dimensionality of its bins and
    binned values from the shape of :attr:`input`, :func:`torch.histogram`
    accepts and flattens :attr:`input` of any shape.

Args:
    {input}
    bins: Tensor[], int[], or int.
            If Tensor[], defines the sequences of bin edges.
            If int[], defines the number of equal-width bins in each dimension.
            If int, defines the number of equal-width bins for all dimensions.
Keyword args:
    range (sequence of float): Defines the leftmost and rightmost bin edges
                                in each dimension.
    weight (Tensor): By default, each value in the input has weight 1. If a weight
                        tensor is passed, each N-dimensional coordinate in input
                        contributes its associated weight towards its bin's result.
                        The weight tensor should have the same shape as the :attr:`input`
                        tensor excluding its innermost dimension N.
    density (bool): If False (default), the result will contain the count (or total weight)
                    in each bin. If True, each count (weight) is divided by the total count
                    (total weight), then divided by the volume of its associated bin.
Returns:
    hist (Tensor): N-dimensional Tensor containing the values of the histogram.
    bin_edges(Tensor[]): sequence of N 1D Tensors containing the bin edges.

Example::
    >>> torch.histogramdd(torch.tensor([[0., 1.], [1., 0.], [2., 0.], [2., 2.]]), bins=[3, 3],
    ...                   weight=torch.tensor([1., 2., 4., 8.]))
        torch.return_types.histogramdd(
            hist=tensor([[0., 1., 0.],
                         [2., 0., 0.],
                         [4., 0., 8.]]),
            bin_edges=(tensor([0.0000, 0.6667, 1.3333, 2.0000]),
                       tensor([0.0000, 0.6667, 1.3333, 2.0000])))

    >>> torch.histogramdd(torch.tensor([[0., 0.], [1., 1.], [2., 2.]]), bins=[2, 2],
    ...                   range=[0., 1., 0., 1.], density=True)
        torch.return_types.histogramdd(
           hist=tensor([[2., 0.],
                        [0., 2.]]),
           bin_edges=(tensor([0.0000, 0.5000, 1.0000]),
                      tensor([0.0000, 0.5000, 1.0000])))

""")
# TODO: Fix via https://github.com/pytorch/pytorch/issues/75798
torch.histogramdd.__module__ = "torch"

add_docstr(torch.hypot,
=======
>>>>>>> 8d93f6b4
           r"""
histogram(input, bins, *, range=None, weight=None, density=False, out=None) -> (Tensor, Tensor)

Computes a histogram of the values in a tensor.

:attr:`bins` can be an integer or a 1D tensor.

If :attr:`bins` is an int, it specifies the number of equal-width bins.
By default, the lower and upper range of the bins is determined by the
minimum and maximum elements of the input tensor. The :attr:`range`
argument can be provided to specify a range for the bins.

If :attr:`bins` is a 1D tensor, it specifies the sequence of bin edges
including the rightmost edge. It should contain at least 2 elements
and its elements should be increasing.

Args:
    {input}
    bins: int or 1D Tensor. If int, defines the number of equal-width bins. If tensor,
          defines the sequence of bin edges including the rightmost edge.

Keyword args:
    range (tuple of float): Defines the range of the bins.
    weight (Tensor): If provided, weight should have the same shape as input. Each value in
                     input contributes its associated weight towards its bin's result.
    density (bool): If False, the result will contain the count (or total weight) in each bin.
                    If True, the result is the value of the probability density function over the bins,
                    normalized such that the integral over the range of the bins is 1.
    {out} (tuple, optional): The result tuple of two output tensors (hist, bin_edges).

Returns:
    hist (Tensor): 1D Tensor containing the values of the histogram.
    bin_edges(Tensor): 1D Tensor containing the edges of the histogram bins.

Example::

    >>> torch.histogram(torch.tensor([1., 2, 1]), bins=4, range=(0., 3.), weight=torch.tensor([1., 2., 4.]))
    (tensor([ 0.,  5.,  2.,  0.]), tensor([0., 0.75, 1.5, 2.25, 3.]))
    >>> torch.histogram(torch.tensor([1., 2, 1]), bins=4, range=(0., 3.), weight=torch.tensor([1., 2., 4.]), density=True)
    (tensor([ 0.,  0.9524,  0.3810,  0.]), tensor([0., 0.75, 1.5, 2.25, 3.]))
""".format(**common_args))

add_docstr(torch.histogramdd,
           r"""
histogramdd(input, bins, *, range=None, weight=None, density=False, out=None) -> (Tensor, Tensor[])

<<<<<<< HEAD
Alias for :func:`torch.special.i0`.
""")

add_docstr(torch.igamma,
           r"""
igamma(input, other, *, out=None) -> Tensor

Alias for :func:`torch.special.gammainc`.
""")

add_docstr(torch.igammac,
           r"""
igammac(input, other, *, out=None) -> Tensor

Alias for :func:`torch.special.gammaincc`.
""")
=======
Computes a multi-dimensional histogram of the values in a tensor.

Interprets the elements of an input tensor whose innermost dimension has size N
as a collection of N-dimensional points. Maps each of the points into a set of
N-dimensional bins and returns the number of points (or total weight) in each bin.

:attr:`input` must be a tensor with at least 2 dimensions.
If input has shape (M, N), each of its M rows defines a point in N-dimensional space.
If input has three or more dimensions, all but the last dimension are flattened.

Each dimension is independently associated with its own strictly increasing sequence
of bin edges. Bin edges may be specified explicitly by passing a sequence of 1D
tensors. Alternatively, bin edges may be constructed automatically by passing a
sequence of integers specifying the number of equal-width bins in each dimension.

For each N-dimensional point in input:
    - Each of its coordinates is binned independently among the bin edges
        corresponding to its dimension
    - Binning results are combined to identify the N-dimensional bin (if any)
        into which the point falls
    - If the point falls into a bin, the bin's count (or total weight) is incremented
    - Points which do not fall into any bin do not contribute to the output

:attr:`bins` can be a sequence of N 1D tensors, a sequence of N ints, or a single int.

If :attr:`bins` is a sequence of N 1D tensors, it explicitly specifies the N sequences
of bin edges. Each 1D tensor should contain a strictly increasing sequence with at
least one element. A sequence of K bin edges defines K-1 bins, explicitly specifying
the left and right edges of all bins. Every bin is exclusive of its left edge. Only
the rightmost bin is inclusive of its right edge.

If :attr:`bins` is a sequence of N ints, it specifies the number of equal-width bins
in each dimension. By default, the leftmost and rightmost bin edges in each dimension
are determined by the minimum and maximum elements of the input tensor in the
corresponding dimension. The :attr:`range` argument can be provided to manually
specify the leftmost and rightmost bin edges in each dimension.

If :attr:`bins` is an int, it specifies the number of equal-width bins for all dimensions.

.. note::
    See also :func:`torch.histogram`, which specifically computes 1D histograms.
    While :func:`torch.histogramdd` infers the dimensionality of its bins and
    binned values from the shape of :attr:`input`, :func:`torch.histogram`
    accepts and flattens :attr:`input` of any shape.

Args:
    {input}
    bins: Tensor[], int[], or int.
            If Tensor[], defines the sequences of bin edges.
            If int[], defines the number of equal-width bins in each dimension.
            If int, defines the number of equal-width bins for all dimensions.
Keyword args:
    range (sequence of float): Defines the leftmost and rightmost bin edges
                                in each dimension.
    weight (Tensor): By default, each value in the input has weight 1. If a weight
                        tensor is passed, each N-dimensional coordinate in input
                        contributes its associated weight towards its bin's result.
                        The weight tensor should have the same shape as the :attr:`input`
                        tensor excluding its innermost dimension N.
    density (bool): If False (default), the result will contain the count (or total weight)
                    in each bin. If True, each count (weight) is divided by the total count
                    (total weight), then divided by the volume of its associated bin.
Returns:
    hist (Tensor): N-dimensional Tensor containing the values of the histogram.
    bin_edges(Tensor[]): sequence of N 1D Tensors containing the bin edges.

Example::
    >>> torch.histogramdd(torch.tensor([[0., 1.], [1., 0.], [2., 0.], [2., 2.]]), bins=[3, 3],
    ...                   weight=torch.tensor([1., 2., 4., 8.]))
        torch.return_types.histogramdd(
            hist=tensor([[0., 1., 0.],
                         [2., 0., 0.],
                         [4., 0., 8.]]),
            bin_edges=(tensor([0.0000, 0.6667, 1.3333, 2.0000]),
                       tensor([0.0000, 0.6667, 1.3333, 2.0000])))

    >>> torch.histogramdd(torch.tensor([[0., 0.], [1., 1.], [2., 2.]]), bins=[2, 2],
    ...                   range=[0., 1., 0., 1.], density=True)
        torch.return_types.histogramdd(
           hist=tensor([[2., 0.],
                        [0., 2.]]),
           bin_edges=(tensor([0.0000, 0.5000, 1.0000]),
                      tensor([0.0000, 0.5000, 1.0000])))

""")
# TODO: Fix via https://github.com/pytorch/pytorch/issues/75798
torch.histogramdd.__module__ = "torch"

add_docstr(torch.hypot,
           r"""
hypot(input, other, *, out=None) -> Tensor

Given the legs of a right triangle, return its hypotenuse.

.. math::
    \text{out}_{i} = \sqrt{\text{input}_{i}^{2} + \text{other}_{i}^{2}}

The shapes of ``input`` and ``other`` must be
:ref:`broadcastable <broadcasting-semantics>`.
""" + r"""
Args:
    input (Tensor): the first input tensor
    other (Tensor): the second input tensor

Keyword args:
    {out}

Example::

    >>> a = torch.hypot(torch.tensor([4.0]), torch.tensor([3.0, 4.0, 5.0]))
    tensor([5.0000, 5.6569, 6.4031])

""".format(**common_args))
>>>>>>> 8d93f6b4

add_docstr(torch.i0,
           r"""
i0(input, *, out=None) -> Tensor

Alias for :func:`torch.special.i0`.
""")

add_docstr(torch.igamma,
           r"""
igamma(input, other, *, out=None) -> Tensor

Alias for :func:`torch.special.gammainc`.
""")

add_docstr(torch.igammac,
           r"""
igammac(input, other, *, out=None) -> Tensor

Alias for :func:`torch.special.gammaincc`.
""")

add_docstr(torch.index_select,
           r"""
index_select(input, dim, index, *, out=None) -> Tensor

Returns a new tensor which indexes the :attr:`input` tensor along dimension
:attr:`dim` using the entries in :attr:`index` which is a `LongTensor`.

The returned tensor has the same number of dimensions as the original tensor
(:attr:`input`).  The :attr:`dim`\ th dimension has the same size as the length
of :attr:`index`; other dimensions have the same size as in the original tensor.

.. note:: The returned tensor does **not** use the same storage as the original
          tensor.  If :attr:`out` has a different shape than expected, we
          silently change it to the correct shape, reallocating the underlying
          storage if necessary.

Args:
    {input}
    dim (int): the dimension in which we index
    index (IntTensor or LongTensor): the 1-D tensor containing the indices to index

Keyword args:
    {out}

Example::

    >>> x = torch.randn(3, 4)
    >>> x
    tensor([[ 0.1427,  0.0231, -0.5414, -1.0009],
            [-0.4664,  0.2647, -0.1228, -1.1068],
            [-1.1734, -0.6571,  0.7230, -0.6004]])
    >>> indices = torch.tensor([0, 2])
    >>> torch.index_select(x, 0, indices)
    tensor([[ 0.1427,  0.0231, -0.5414, -1.0009],
            [-1.1734, -0.6571,  0.7230, -0.6004]])
    >>> torch.index_select(x, 1, indices)
    tensor([[ 0.1427, -0.5414],
            [-0.4664, -0.1228],
            [-1.1734,  0.7230]])
""".format(**common_args))

add_docstr(torch.inverse, r"""
inverse(input, *, out=None) -> Tensor

Alias for :func:`torch.linalg.inv`
""")

add_docstr(torch.isin, r"""
isin(elements, test_elements, *, assume_unique=False, invert=False) -> Tensor

Tests if each element of :attr:`elements` is in :attr:`test_elements`. Returns
a boolean tensor of the same shape as :attr:`elements` that is True for elements
in :attr:`test_elements` and False otherwise.

.. note::
    One of :attr:`elements` or :attr:`test_elements` can be a scalar, but not both.

Args:
    elements (Tensor or Scalar): Input elements
    test_elements (Tensor or Scalar): Values against which to test for each input element
    assume_unique (bool, optional): If True, assumes both :attr:`elements` and
        :attr:`test_elements` contain unique elements, which can speed up the
        calculation. Default: False
    invert (bool, optional): If True, inverts the boolean return tensor, resulting in True
        values for elements *not* in :attr:`test_elements`. Default: False

Returns:
    A boolean tensor of the same shape as :attr:`elements` that is True for elements in
    :attr:`test_elements` and False otherwise

Example:
    >>> torch.isin(torch.tensor([[1, 2], [3, 4]]), torch.tensor([2, 3]))
    tensor([[False,  True],
            [ True, False]])
""")

add_docstr(torch.isinf, r"""
isinf(input) -> Tensor

Tests if each element of :attr:`input` is infinite
(positive or negative infinity) or not.

.. note::
    Complex values are infinite when their real or imaginary part is
    infinite.

Args:
    {input}

Returns:
    A boolean tensor that is True where :attr:`input` is infinite and False elsewhere

Example::

    >>> torch.isinf(torch.tensor([1, float('inf'), 2, float('-inf'), float('nan')]))
    tensor([False,  True,  False,  True,  False])
""".format(**common_args))

add_docstr(torch.isposinf,
           r"""
isposinf(input, *, out=None) -> Tensor
Tests if each element of :attr:`input` is positive infinity or not.

Args:
  {input}

Keyword args:
  {out}

Example::

    >>> a = torch.tensor([-float('inf'), float('inf'), 1.2])
    >>> torch.isposinf(a)
    tensor([False,  True, False])
""".format(**common_args))

add_docstr(torch.isneginf,
           r"""
isneginf(input, *, out=None) -> Tensor
Tests if each element of :attr:`input` is negative infinity or not.

Args:
  {input}

Keyword args:
  {out}

Example::

    >>> a = torch.tensor([-float('inf'), float('inf'), 1.2])
    >>> torch.isneginf(a)
    tensor([ True, False, False])
""".format(**common_args))

add_docstr(torch.isclose, r"""
isclose(input, other, rtol=1e-05, atol=1e-08, equal_nan=False) -> Tensor

Returns a new tensor with boolean elements representing if each element of
:attr:`input` is "close" to the corresponding element of :attr:`other`.
Closeness is defined as:

.. math::
    \lvert \text{input} - \text{other} \rvert \leq \texttt{atol} + \texttt{rtol} \times \lvert \text{other} \rvert
""" + r"""

where :attr:`input` and :attr:`other` are finite. Where :attr:`input`
and/or :attr:`other` are nonfinite they are close if and only if
they are equal, with NaNs being considered equal to each other when
:attr:`equal_nan` is True.

Args:
    input (Tensor): first tensor to compare
    other (Tensor): second tensor to compare
    atol (float, optional): absolute tolerance. Default: 1e-08
    rtol (float, optional): relative tolerance. Default: 1e-05
    equal_nan (bool, optional): if ``True``, then two ``NaN`` s will be considered equal. Default: ``False``

Examples::

    >>> torch.isclose(torch.tensor((1., 2, 3)), torch.tensor((1 + 1e-10, 3, 4)))
    tensor([ True, False, False])
    >>> torch.isclose(torch.tensor((float('inf'), 4)), torch.tensor((float('inf'), 6)), rtol=.5)
    tensor([True, True])
""")

add_docstr(torch.isfinite, r"""
isfinite(input) -> Tensor

Returns a new tensor with boolean elements representing if each element is `finite` or not.

Real values are finite when they are not NaN, negative infinity, or infinity.
Complex values are finite when both their real and imaginary parts are finite.

Args:
    {input}

Returns:
    A boolean tensor that is True where :attr:`input` is finite and False elsewhere

Example::

    >>> torch.isfinite(torch.tensor([1, float('inf'), 2, float('-inf'), float('nan')]))
    tensor([True,  False,  True,  False,  False])
""".format(**common_args))

add_docstr(torch.isnan, r"""
isnan(input) -> Tensor

Returns a new tensor with boolean elements representing if each element of :attr:`input`
is NaN or not. Complex values are considered NaN when either their real
and/or imaginary part is NaN.

Arguments:
    {input}

Returns:
    A boolean tensor that is True where :attr:`input` is NaN and False elsewhere

Example::

    >>> torch.isnan(torch.tensor([1, float('nan'), 2]))
    tensor([False, True, False])
""".format(**common_args))

add_docstr(torch.isreal, r"""
isreal(input) -> Tensor

Returns a new tensor with boolean elements representing if each element of :attr:`input` is real-valued or not.
All real-valued types are considered real. Complex values are considered real when their imaginary part is 0.

Arguments:
    {input}

Returns:
    A boolean tensor that is True where :attr:`input` is real and False elsewhere

Example::

    >>> torch.isreal(torch.tensor([1, 1+1j, 2+0j]))
    tensor([True, False, True])
""".format(**common_args))

add_docstr(torch.is_floating_point, r"""
is_floating_point(input) -> (bool)

Returns True if the data type of :attr:`input` is a floating point data type i.e.,
one of ``torch.float64``, ``torch.float32``, ``torch.float16``, and ``torch.bfloat16``.

Args:
    {input}
""".format(**common_args))

add_docstr(torch.is_complex, r"""
is_complex(input) -> (bool)

Returns True if the data type of :attr:`input` is a complex data type i.e.,
one of ``torch.complex64``, and ``torch.complex128``.

Args:
    {input}
""".format(**common_args))

add_docstr(torch.is_grad_enabled, r"""
is_grad_enabled() -> (bool)

Returns True if grad mode is currently enabled.
""".format(**common_args))

add_docstr(torch.is_inference_mode_enabled, r"""
is_inference_mode_enabled() -> (bool)

Returns True if inference mode is currently enabled.
""".format(**common_args))

add_docstr(torch.is_inference, r"""
is_inference(input) -> (bool)

Returns True if :attr:`input` is an inference tensor.

A non-view tensor is an inference tensor if and only if it was
allocated during inference mode. A view tensor is an inference
tensor if and only if the tensor it is a view of is an inference tensor.

For details on inference mode please see
`Inference Mode <https://pytorch.org/cppdocs/notes/inference_mode.html>`_.

Args:
    {input}
""".format(**common_args))

add_docstr(torch.is_conj, r"""
is_conj(input) -> (bool)

Returns True if the :attr:`input` is a conjugated tensor, i.e. its conjugate bit is set to `True`.

Args:
    {input}
""".format(**common_args))

add_docstr(torch.is_nonzero, r"""
is_nonzero(input) -> (bool)

Returns True if the :attr:`input` is a single element tensor which is not equal to zero
after type conversions.
i.e. not equal to ``torch.tensor([0.])`` or ``torch.tensor([0])`` or
``torch.tensor([False])``.
Throws a ``RuntimeError`` if ``torch.numel() != 1`` (even in case
of sparse tensors).

Args:
    {input}

Examples::

    >>> torch.is_nonzero(torch.tensor([0.]))
    False
    >>> torch.is_nonzero(torch.tensor([1.5]))
    True
    >>> torch.is_nonzero(torch.tensor([False]))
    False
    >>> torch.is_nonzero(torch.tensor([3]))
    True
    >>> torch.is_nonzero(torch.tensor([1, 3, 5]))
    Traceback (most recent call last):
    ...
    RuntimeError: bool value of Tensor with more than one value is ambiguous
    >>> torch.is_nonzero(torch.tensor([]))
    Traceback (most recent call last):
    ...
    RuntimeError: bool value of Tensor with no values is ambiguous
""".format(**common_args))

add_docstr(torch.kron,
           r"""
kron(input, other, *, out=None) -> Tensor

Computes the Kronecker product, denoted by :math:`\otimes`, of :attr:`input` and :attr:`other`.

If :attr:`input` is a :math:`(a_0 \times a_1 \times \dots \times a_n)` tensor and :attr:`other` is a
:math:`(b_0 \times b_1 \times \dots \times b_n)` tensor, the result will be a
:math:`(a_0*b_0 \times a_1*b_1 \times \dots \times a_n*b_n)` tensor with the following entries:

.. math::
    (\text{input} \otimes \text{other})_{k_0, k_1, \dots, k_n} =
        \text{input}_{i_0, i_1, \dots, i_n} * \text{other}_{j_0, j_1, \dots, j_n},

where :math:`k_t = i_t * b_t + j_t` for :math:`0 \leq t \leq n`.
If one tensor has fewer dimensions than the other it is unsqueezed until it has the same number of dimensions.

Supports real-valued and complex-valued inputs.

.. note::
    This function generalizes the typical definition of the Kronecker product for two matrices to two tensors,
    as described above. When :attr:`input` is a :math:`(m \times n)` matrix and :attr:`other` is a
    :math:`(p \times q)` matrix, the result will be a :math:`(p*m \times q*n)` block matrix:

    .. math::
        \mathbf{A} \otimes \mathbf{B}=\begin{bmatrix}
        a_{11} \mathbf{B} & \cdots & a_{1 n} \mathbf{B} \\
        \vdots & \ddots & \vdots \\
        a_{m 1} \mathbf{B} & \cdots & a_{m n} \mathbf{B} \end{bmatrix}

    where :attr:`input` is :math:`\mathbf{A}` and :attr:`other` is :math:`\mathbf{B}`.

Arguments:
    input (Tensor)
    other (Tensor)

Keyword args:
    out (Tensor, optional): The output tensor. Ignored if ``None``. Default: ``None``

Examples::

    >>> mat1 = torch.eye(2)
    >>> mat2 = torch.ones(2, 2)
    >>> torch.kron(mat1, mat2)
    tensor([[1., 1., 0., 0.],
            [1., 1., 0., 0.],
            [0., 0., 1., 1.],
            [0., 0., 1., 1.]])

    >>> mat1 = torch.eye(2)
    >>> mat2 = torch.arange(1, 5).reshape(2, 2)
    >>> torch.kron(mat1, mat2)
    tensor([[1., 2., 0., 0.],
            [3., 4., 0., 0.],
            [0., 0., 1., 2.],
            [0., 0., 3., 4.]])
""")

add_docstr(torch.kthvalue,
           r"""
kthvalue(input, k, dim=None, keepdim=False, *, out=None) -> (Tensor, LongTensor)

Returns a namedtuple ``(values, indices)`` where ``values`` is the :attr:`k` th
smallest element of each row of the :attr:`input` tensor in the given dimension
:attr:`dim`. And ``indices`` is the index location of each element found.

If :attr:`dim` is not given, the last dimension of the `input` is chosen.

If :attr:`keepdim` is ``True``, both the :attr:`values` and :attr:`indices` tensors
are the same size as :attr:`input`, except in the dimension :attr:`dim` where
they are of size 1. Otherwise, :attr:`dim` is squeezed
(see :func:`torch.squeeze`), resulting in both the :attr:`values` and
:attr:`indices` tensors having 1 fewer dimension than the :attr:`input` tensor.

.. note::
    When :attr:`input` is a CUDA tensor and there are multiple valid
    :attr:`k` th values, this function may nondeterministically return
    :attr:`indices` for any of them.

Args:
    {input}
    k (int): k for the k-th smallest element
    dim (int, optional): the dimension to find the kth value along
    {keepdim}

Keyword args:
    out (tuple, optional): the output tuple of (Tensor, LongTensor)
                           can be optionally given to be used as output buffers

Example::

    >>> x = torch.arange(1., 6.)
    >>> x
    tensor([ 1.,  2.,  3.,  4.,  5.])
    >>> torch.kthvalue(x, 4)
    torch.return_types.kthvalue(values=tensor(4.), indices=tensor(3))

    >>> x=torch.arange(1.,7.).resize_(2,3)
    >>> x
    tensor([[ 1.,  2.,  3.],
            [ 4.,  5.,  6.]])
    >>> torch.kthvalue(x, 2, 0, True)
    torch.return_types.kthvalue(values=tensor([[4., 5., 6.]]), indices=tensor([[1, 1, 1]]))
""".format(**single_dim_common))

add_docstr(torch.lcm,
           r"""
lcm(input, other, *, out=None) -> Tensor

Computes the element-wise least common multiple (LCM) of :attr:`input` and :attr:`other`.

Both :attr:`input` and :attr:`other` must have integer types.

.. note::
    This defines :math:`lcm(0, 0) = 0` and :math:`lcm(0, a) = 0`.

Args:
    {input}
    other (Tensor): the second input tensor

Keyword arguments:
    {out}

Example::

    >>> a = torch.tensor([5, 10, 15])
    >>> b = torch.tensor([3, 4, 5])
    >>> torch.lcm(a, b)
    tensor([15, 20, 15])
    >>> c = torch.tensor([3])
    >>> torch.lcm(a, c)
    tensor([15, 30, 15])
""".format(**common_args))

add_docstr(torch.ldexp, r"""
ldexp(input, other, *, out=None) -> Tensor

Multiplies :attr:`input` by 2**:attr:`other`.

.. math::
    \text{{out}}_i = \text{{input}}_i * 2^\text{{other}}_i
""" + r"""

Typically this function is used to construct floating point numbers by multiplying
mantissas in :attr:`input` with integral powers of two created from the exponents
in :attr:`other`.

Args:
    {input}
    other (Tensor): a tensor of exponents, typically integers.

Keyword args:
    {out}

Example::

    >>> torch.ldexp(torch.tensor([1.]), torch.tensor([1]))
    tensor([2.])
    >>> torch.ldexp(torch.tensor([1.0]), torch.tensor([1, 2, 3, 4]))
    tensor([ 2.,  4.,  8., 16.])


""".format(**common_args))

add_docstr(torch.le, r"""
le(input, other, *, out=None) -> Tensor

Computes :math:`\text{input} \leq \text{other}` element-wise.
""" + r"""

The second argument can be a number or a tensor whose shape is
:ref:`broadcastable <broadcasting-semantics>` with the first argument.

Args:
    input (Tensor): the tensor to compare
    other (Tensor or Scalar): the tensor or value to compare

Keyword args:
    {out}

Returns:
    A boolean tensor that is True where :attr:`input` is less than or equal to
    :attr:`other` and False elsewhere

Example::

    >>> torch.le(torch.tensor([[1, 2], [3, 4]]), torch.tensor([[1, 1], [4, 4]]))
    tensor([[True, False], [True, True]])
""".format(**common_args))

add_docstr(torch.less_equal, r"""
less_equal(input, other, *, out=None) -> Tensor

Alias for :func:`torch.le`.
""")

add_docstr(torch.lerp,
           r"""
lerp(input, end, weight, *, out=None)

Does a linear interpolation of two tensors :attr:`start` (given by :attr:`input`) and :attr:`end` based
on a scalar or tensor :attr:`weight` and returns the resulting :attr:`out` tensor.

.. math::
    \text{out}_i = \text{start}_i + \text{weight}_i \times (\text{end}_i - \text{start}_i)
""" + r"""
The shapes of :attr:`start` and :attr:`end` must be
:ref:`broadcastable <broadcasting-semantics>`. If :attr:`weight` is a tensor, then
the shapes of :attr:`weight`, :attr:`start`, and :attr:`end` must be :ref:`broadcastable <broadcasting-semantics>`.

Args:
    input (Tensor): the tensor with the starting points
    end (Tensor): the tensor with the ending points
    weight (float or tensor): the weight for the interpolation formula

Keyword args:
    {out}

Example::

    >>> start = torch.arange(1., 5.)
    >>> end = torch.empty(4).fill_(10)
    >>> start
    tensor([ 1.,  2.,  3.,  4.])
    >>> end
    tensor([ 10.,  10.,  10.,  10.])
    >>> torch.lerp(start, end, 0.5)
    tensor([ 5.5000,  6.0000,  6.5000,  7.0000])
    >>> torch.lerp(start, end, torch.full_like(start, 0.5))
    tensor([ 5.5000,  6.0000,  6.5000,  7.0000])
""".format(**common_args))

add_docstr(torch.lgamma,
           r"""
lgamma(input, *, out=None) -> Tensor

Computes the natural logarithm of the absolute value of the gamma function on :attr:`input`.

.. math::
    \text{out}_{i} = \ln \Gamma(|\text{input}_{i}|)
""" + """
Args:
    {input}

Keyword args:
    {out}

Example::

    >>> a = torch.arange(0.5, 2, 0.5)
    >>> torch.lgamma(a)
    tensor([ 0.5724,  0.0000, -0.1208])
""".format(**common_args))

add_docstr(torch.linspace, r"""
linspace(start, end, steps, *, out=None, dtype=None, layout=torch.strided, device=None, requires_grad=False) -> Tensor

Creates a one-dimensional tensor of size :attr:`steps` whose values are evenly
spaced from :attr:`start` to :attr:`end`, inclusive. That is, the value are:

.. math::
    (\text{start},
    \text{start} + \frac{\text{end} - \text{start}}{\text{steps} - 1},
    \ldots,
    \text{start} + (\text{steps} - 2) * \frac{\text{end} - \text{start}}{\text{steps} - 1},
    \text{end})
""" + """

From PyTorch 1.11 linspace requires the steps argument. Use steps=100 to restore the previous behavior.

Args:
    start (float): the starting value for the set of points
    end (float): the ending value for the set of points
    steps (int): size of the constructed tensor

Keyword arguments:
    {out}
    dtype (torch.dtype, optional): the data type to perform the computation in.
        Default: if None, uses the global default dtype (see torch.get_default_dtype())
        when both :attr:`start` and :attr:`end` are real,
        and corresponding complex dtype when either is complex.
    {layout}
    {device}
    {requires_grad}


Example::

    >>> torch.linspace(3, 10, steps=5)
    tensor([  3.0000,   4.7500,   6.5000,   8.2500,  10.0000])
    >>> torch.linspace(-10, 10, steps=5)
    tensor([-10.,  -5.,   0.,   5.,  10.])
    >>> torch.linspace(start=-10, end=10, steps=5)
    tensor([-10.,  -5.,   0.,   5.,  10.])
    >>> torch.linspace(start=-10, end=10, steps=1)
    tensor([-10.])
""".format(**factory_common_args))

add_docstr(torch.log,
           r"""
log(input, *, out=None) -> Tensor

Returns a new tensor with the natural logarithm of the elements
of :attr:`input`.

.. math::
    y_{i} = \log_{e} (x_{i})
""" + r"""

Args:
    {input}

Keyword args:
    {out}

Example::

    >>> a = torch.randn(5)
    >>> a
    tensor([-0.7168, -0.5471, -0.8933, -1.4428, -0.1190])
    >>> torch.log(a)
    tensor([ nan,  nan,  nan,  nan,  nan])
""".format(**common_args))

add_docstr(torch.log10,
           r"""
log10(input, *, out=None) -> Tensor

Returns a new tensor with the logarithm to the base 10 of the elements
of :attr:`input`.

.. math::
    y_{i} = \log_{10} (x_{i})
""" + r"""

Args:
    {input}

Keyword args:
    {out}

Example::

    >>> a = torch.rand(5)
    >>> a
    tensor([ 0.5224,  0.9354,  0.7257,  0.1301,  0.2251])


    >>> torch.log10(a)
    tensor([-0.2820, -0.0290, -0.1392, -0.8857, -0.6476])

""".format(**common_args))

add_docstr(torch.log1p,
           r"""
log1p(input, *, out=None) -> Tensor

Returns a new tensor with the natural logarithm of (1 + :attr:`input`).

.. math::
    y_i = \log_{e} (x_i + 1)
""" + r"""
.. note:: This function is more accurate than :func:`torch.log` for small
          values of :attr:`input`

Args:
    {input}

Keyword args:
    {out}

Example::

    >>> a = torch.randn(5)
    >>> a
    tensor([-1.0090, -0.9923,  1.0249, -0.5372,  0.2492])
    >>> torch.log1p(a)
    tensor([    nan, -4.8653,  0.7055, -0.7705,  0.2225])
""".format(**common_args))

add_docstr(torch.log2,
           r"""
log2(input, *, out=None) -> Tensor

Returns a new tensor with the logarithm to the base 2 of the elements
of :attr:`input`.

.. math::
    y_{i} = \log_{2} (x_{i})
""" + r"""

Args:
    {input}

Keyword args:
    {out}

Example::

    >>> a = torch.rand(5)
    >>> a
    tensor([ 0.8419,  0.8003,  0.9971,  0.5287,  0.0490])


    >>> torch.log2(a)
    tensor([-0.2483, -0.3213, -0.0042, -0.9196, -4.3504])

""".format(**common_args))

add_docstr(torch.logaddexp,
           r"""
logaddexp(input, other, *, out=None) -> Tensor

Logarithm of the sum of exponentiations of the inputs.

Calculates pointwise :math:`\log\left(e^x + e^y\right)`. This function is useful
in statistics where the calculated probabilities of events may be so small as to
exceed the range of normal floating point numbers. In such cases the logarithm
of the calculated probability is stored. This function allows adding
probabilities stored in such a fashion.

This op should be disambiguated with :func:`torch.logsumexp` which performs a
reduction on a single tensor.

Args:
    {input}
    other (Tensor): the second input tensor

Keyword arguments:
    {out}

Example::

    >>> torch.logaddexp(torch.tensor([-1.0]), torch.tensor([-1.0, -2, -3]))
    tensor([-0.3069, -0.6867, -0.8731])
    >>> torch.logaddexp(torch.tensor([-100.0, -200, -300]), torch.tensor([-1.0, -2, -3]))
    tensor([-1., -2., -3.])
    >>> torch.logaddexp(torch.tensor([1.0, 2000, 30000]), torch.tensor([-1.0, -2, -3]))
    tensor([1.1269e+00, 2.0000e+03, 3.0000e+04])
""".format(**common_args))

add_docstr(torch.logaddexp2,
           r"""
logaddexp2(input, other, *, out=None) -> Tensor

Logarithm of the sum of exponentiations of the inputs in base-2.

Calculates pointwise :math:`\log_2\left(2^x + 2^y\right)`. See
:func:`torch.logaddexp` for more details.

Args:
    {input}
    other (Tensor): the second input tensor

Keyword arguments:
    {out}
""".format(**common_args))

add_docstr(torch.xlogy,
           r"""
xlogy(input, other, *, out=None) -> Tensor

Alias for :func:`torch.special.xlogy`.
""")

add_docstr(torch.logical_and,
           r"""
logical_and(input, other, *, out=None) -> Tensor

Computes the element-wise logical AND of the given input tensors. Zeros are treated as ``False`` and nonzeros are
treated as ``True``.

Args:
    {input}
    other (Tensor): the tensor to compute AND with

Keyword args:
    {out}

Example::

    >>> torch.logical_and(torch.tensor([True, False, True]), torch.tensor([True, False, False]))
    tensor([ True, False, False])
    >>> a = torch.tensor([0, 1, 10, 0], dtype=torch.int8)
    >>> b = torch.tensor([4, 0, 1, 0], dtype=torch.int8)
    >>> torch.logical_and(a, b)
    tensor([False, False,  True, False])
    >>> torch.logical_and(a.double(), b.double())
    tensor([False, False,  True, False])
    >>> torch.logical_and(a.double(), b)
    tensor([False, False,  True, False])
    >>> torch.logical_and(a, b, out=torch.empty(4, dtype=torch.bool))
    tensor([False, False,  True, False])
""".format(**common_args))

add_docstr(torch.logical_not,
           r"""
logical_not(input, *, out=None) -> Tensor

Computes the element-wise logical NOT of the given input tensor. If not specified, the output tensor will have the bool
dtype. If the input tensor is not a bool tensor, zeros are treated as ``False`` and non-zeros are treated as ``True``.

Args:
    {input}

Keyword args:
    {out}

Example::

    >>> torch.logical_not(torch.tensor([True, False]))
    tensor([False,  True])
    >>> torch.logical_not(torch.tensor([0, 1, -10], dtype=torch.int8))
    tensor([ True, False, False])
    >>> torch.logical_not(torch.tensor([0., 1.5, -10.], dtype=torch.double))
    tensor([ True, False, False])
    >>> torch.logical_not(torch.tensor([0., 1., -10.], dtype=torch.double), out=torch.empty(3, dtype=torch.int16))
    tensor([1, 0, 0], dtype=torch.int16)
""".format(**common_args))

add_docstr(torch.logical_or,
           r"""
logical_or(input, other, *, out=None) -> Tensor

Computes the element-wise logical OR of the given input tensors. Zeros are treated as ``False`` and nonzeros are
treated as ``True``.

Args:
    {input}
    other (Tensor): the tensor to compute OR with

Keyword args:
    {out}

Example::

    >>> torch.logical_or(torch.tensor([True, False, True]), torch.tensor([True, False, False]))
    tensor([ True, False,  True])
    >>> a = torch.tensor([0, 1, 10, 0], dtype=torch.int8)
    >>> b = torch.tensor([4, 0, 1, 0], dtype=torch.int8)
    >>> torch.logical_or(a, b)
    tensor([ True,  True,  True, False])
    >>> torch.logical_or(a.double(), b.double())
    tensor([ True,  True,  True, False])
    >>> torch.logical_or(a.double(), b)
    tensor([ True,  True,  True, False])
    >>> torch.logical_or(a, b, out=torch.empty(4, dtype=torch.bool))
    tensor([ True,  True,  True, False])
""".format(**common_args))

add_docstr(torch.logical_xor,
           r"""
logical_xor(input, other, *, out=None) -> Tensor

Computes the element-wise logical XOR of the given input tensors. Zeros are treated as ``False`` and nonzeros are
treated as ``True``.

Args:
    {input}
    other (Tensor): the tensor to compute XOR with

Keyword args:
    {out}

Example::

    >>> torch.logical_xor(torch.tensor([True, False, True]), torch.tensor([True, False, False]))
    tensor([False, False,  True])
    >>> a = torch.tensor([0, 1, 10, 0], dtype=torch.int8)
    >>> b = torch.tensor([4, 0, 1, 0], dtype=torch.int8)
    >>> torch.logical_xor(a, b)
    tensor([ True,  True, False, False])
    >>> torch.logical_xor(a.double(), b.double())
    tensor([ True,  True, False, False])
    >>> torch.logical_xor(a.double(), b)
    tensor([ True,  True, False, False])
    >>> torch.logical_xor(a, b, out=torch.empty(4, dtype=torch.bool))
    tensor([ True,  True, False, False])
""".format(**common_args))

add_docstr(torch.logspace, """
logspace(start, end, steps, base=10.0, *, \
         out=None, dtype=None, layout=torch.strided, device=None, requires_grad=False) -> Tensor
""" + r"""

Creates a one-dimensional tensor of size :attr:`steps` whose values are evenly
spaced from :math:`{{\text{{base}}}}^{{\text{{start}}}}` to
:math:`{{\text{{base}}}}^{{\text{{end}}}}`, inclusive, on a logarithmic scale
with base :attr:`base`. That is, the values are:

.. math::
    (\text{base}^{\text{start}},
    \text{base}^{(\text{start} + \frac{\text{end} - \text{start}}{ \text{steps} - 1})},
    \ldots,
    \text{base}^{(\text{start} + (\text{steps} - 2) * \frac{\text{end} - \text{start}}{ \text{steps} - 1})},
    \text{base}^{\text{end}})
""" + """


From PyTorch 1.11 logspace requires the steps argument. Use steps=100 to restore the previous behavior.

Args:
    start (float): the starting value for the set of points
    end (float): the ending value for the set of points
    steps (int): size of the constructed tensor
    base (float, optional): base of the logarithm function. Default: ``10.0``.

Keyword arguments:
    {out}
    dtype (torch.dtype, optional): the data type to perform the computation in.
        Default: if None, uses the global default dtype (see torch.get_default_dtype())
        when both :attr:`start` and :attr:`end` are real,
        and corresponding complex dtype when either is complex.
    {layout}
    {device}
    {requires_grad}

Example::

    >>> torch.logspace(start=-10, end=10, steps=5)
    tensor([ 1.0000e-10,  1.0000e-05,  1.0000e+00,  1.0000e+05,  1.0000e+10])
    >>> torch.logspace(start=0.1, end=1.0, steps=5)
    tensor([  1.2589,   2.1135,   3.5481,   5.9566,  10.0000])
    >>> torch.logspace(start=0.1, end=1.0, steps=1)
    tensor([1.2589])
    >>> torch.logspace(start=2, end=2, steps=1, base=2)
    tensor([4.0])
""".format(**factory_common_args))

add_docstr(torch.logsumexp,
           r"""
logsumexp(input, dim, keepdim=False, *, out=None)

Returns the log of summed exponentials of each row of the :attr:`input`
tensor in the given dimension :attr:`dim`. The computation is numerically
stabilized.

For summation index :math:`j` given by `dim` and other indices :math:`i`, the result is

    .. math::
        \text{{logsumexp}}(x)_{{i}} = \log \sum_j \exp(x_{{ij}})

{keepdim_details}

Args:
    {input}
    {dim}
    {keepdim}

Keyword args:
    {out}

Example::

    >>> a = torch.randn(3, 3)
    >>> torch.logsumexp(a, 1)
    tensor([1.4907, 1.0593, 1.5696])
    >>> torch.dist(torch.logsumexp(a, 1), torch.log(torch.sum(torch.exp(a), 1)))
    tensor(1.6859e-07)
""".format(**multi_dim_common))

add_docstr(torch.lstsq,
           r"""
lstsq(input, A, *, out=None) -> (Tensor, Tensor)

Computes the solution to the least squares and least norm problems for a full
rank matrix :math:`A` of size :math:`(m \times n)` and a matrix :math:`B` of
size :math:`(m \times k)`.

If :math:`m \geq n`, :func:`lstsq` solves the least-squares problem:

.. math::

   \begin{array}{ll}
   \min_X & \|AX-B\|_2.
   \end{array}

If :math:`m < n`, :func:`lstsq` solves the least-norm problem:

.. math::

   \begin{array}{llll}
   \min_X & \|X\|_2 & \text{subject to} & AX = B.
   \end{array}

Returned tensor :math:`X` has shape :math:`(\max(m, n) \times k)`. The first :math:`n`
rows of :math:`X` contains the solution. If :math:`m \geq n`, the residual sum of squares
for the solution in each column is given by the sum of squares of elements in the
remaining :math:`m - n` rows of that column.

.. warning::

    :func:`torch.lstsq` is deprecated in favor of :func:`torch.linalg.lstsq`
    and will be removed in a future PyTorch release. :func:`torch.linalg.lstsq`
    has reversed arguments and does not return the QR decomposition in the returned tuple,
    (it returns other information about the problem).
    The returned `solution` in :func:`torch.lstsq` stores the residuals of the solution in the
    last `m - n` columns in the case `m > n`. In :func:`torch.linalg.lstsq`, the residuals
    are in the field 'residuals' of the returned named tuple.

    Unpacking the solution as ``X = torch.lstsq(B, A).solution[:A.size(1)]`` should be replaced with

    .. code:: python

        X = torch.linalg.lstsq(A, B).solution

.. note::
    The case when :math:`m < n` is not supported on the GPU.

Args:
    input (Tensor): the matrix :math:`B`
    A (Tensor): the :math:`m` by :math:`n` matrix :math:`A`

Keyword args:
    out (tuple, optional): the optional destination tensor

Returns:
    (Tensor, Tensor): A namedtuple (solution, QR) containing:

        - **solution** (*Tensor*): the least squares solution
        - **QR** (*Tensor*): the details of the QR factorization

.. note::

    The returned matrices will always be transposed, irrespective of the strides
    of the input matrices. That is, they will have stride `(1, m)` instead of
    `(m, 1)`.

Example::

    >>> A = torch.tensor([[1., 1, 1],
    ...                   [2, 3, 4],
    ...                   [3, 5, 2],
    ...                   [4, 2, 5],
    ...                   [5, 4, 3]])
    >>> B = torch.tensor([[-10., -3],
    ...                   [ 12, 14],
    ...                   [ 14, 12],
    ...                   [ 16, 16],
    ...                   [ 18, 16]])
    >>> X, _ = torch.lstsq(B, A)
    >>> X
    tensor([[  2.0000,   1.0000],
            [  1.0000,   1.0000],
            [  1.0000,   2.0000],
            [ 10.9635,   4.8501],
            [  8.9332,   5.2418]])
""")

add_docstr(torch.lt, r"""
lt(input, other, *, out=None) -> Tensor

Computes :math:`\text{input} < \text{other}` element-wise.
""" + r"""

The second argument can be a number or a tensor whose shape is
:ref:`broadcastable <broadcasting-semantics>` with the first argument.

Args:
    input (Tensor): the tensor to compare
    other (Tensor or float): the tensor or value to compare

Keyword args:
    {out}

Returns:
    A boolean tensor that is True where :attr:`input` is less than :attr:`other` and False elsewhere

Example::

    >>> torch.lt(torch.tensor([[1, 2], [3, 4]]), torch.tensor([[1, 1], [4, 4]]))
    tensor([[False, False], [True, False]])
""".format(**common_args))

add_docstr(torch.lu_unpack, r"""
lu_unpack(LU_data, LU_pivots, unpack_data=True, unpack_pivots=True, *, out=None) -> (Tensor, Tensor, Tensor)

Unpacks the data and pivots from a LU factorization of a tensor into tensors ``L`` and ``U`` and a permutation tensor ``P``
such that ``LU_data, LU_pivots = (P @ L @ U).lu()``.

Returns a tuple of tensors as ``(the P tensor (permutation matrix), the L tensor, the U tensor)``.

.. note:: ``P.dtype == LU_data.dtype`` and ``P.dtype`` is not an integer type so that matrix products with ``P``
          are possible without casting it to a floating type.

Args:
    LU_data (Tensor): the packed LU factorization data
    LU_pivots (Tensor): the packed LU factorization pivots
    unpack_data (bool): flag indicating if the data should be unpacked.
                        If ``False``, then the returned ``L`` and ``U`` are ``None``.
                        Default: ``True``
    unpack_pivots (bool): flag indicating if the pivots should be unpacked into a permutation matrix ``P``.
                          If ``False``, then the returned ``P`` is  ``None``.
                          Default: ``True``
    out (tuple, optional): a tuple of three tensors to use for the outputs ``(P, L, U)``.

Examples::

    >>> A = torch.randn(2, 3, 3)
    >>> A_LU, pivots = A.lu()
    >>> P, A_L, A_U = torch.lu_unpack(A_LU, pivots)
    >>>
    >>> # can recover A from factorization
    >>> A_ = torch.bmm(P, torch.bmm(A_L, A_U))

    >>> # LU factorization of a rectangular matrix:
    >>> A = torch.randn(2, 3, 2)
    >>> A_LU, pivots = A.lu()
    >>> P, A_L, A_U = torch.lu_unpack(A_LU, pivots)
    >>> P
    tensor([[[1., 0., 0.],
             [0., 1., 0.],
             [0., 0., 1.]],

            [[0., 0., 1.],
             [0., 1., 0.],
             [1., 0., 0.]]])
    >>> A_L
    tensor([[[ 1.0000,  0.0000],
             [ 0.4763,  1.0000],
             [ 0.3683,  0.1135]],

            [[ 1.0000,  0.0000],
             [ 0.2957,  1.0000],
             [-0.9668, -0.3335]]])
    >>> A_U
    tensor([[[ 2.1962,  1.0881],
             [ 0.0000, -0.8681]],

            [[-1.0947,  0.3736],
             [ 0.0000,  0.5718]]])
    >>> A_ = torch.bmm(P, torch.bmm(A_L, A_U))
    >>> torch.norm(A_ - A)
    tensor(2.9802e-08)
""".format(**common_args))

add_docstr(torch.less, r"""
less(input, other, *, out=None) -> Tensor

Alias for :func:`torch.lt`.
""")

add_docstr(torch.lu_solve,
           r"""
lu_solve(b, LU_data, LU_pivots, *, out=None) -> Tensor

Returns the LU solve of the linear system :math:`Ax = b` using the partially pivoted
LU factorization of A from :meth:`torch.lu`.

This function supports ``float``, ``double``, ``cfloat`` and ``cdouble`` dtypes for :attr:`input`.

Arguments:
    b (Tensor): the RHS tensor of size :math:`(*, m, k)`, where :math:`*`
                is zero or more batch dimensions.
    LU_data (Tensor): the pivoted LU factorization of A from :meth:`torch.lu` of size :math:`(*, m, m)`,
                       where :math:`*` is zero or more batch dimensions.
    LU_pivots (IntTensor): the pivots of the LU factorization from :meth:`torch.lu` of size :math:`(*, m)`,
                           where :math:`*` is zero or more batch dimensions.
                           The batch dimensions of :attr:`LU_pivots` must be equal to the batch dimensions of
                           :attr:`LU_data`.

Keyword args:
    {out}

Example::

    >>> A = torch.randn(2, 3, 3)
    >>> b = torch.randn(2, 3, 1)
    >>> A_LU = torch.lu(A)
    >>> x = torch.lu_solve(b, *A_LU)
    >>> torch.norm(torch.bmm(A, x) - b)
    tensor(1.00000e-07 *
           2.8312)
""".format(**common_args))

add_docstr(torch.masked_select,
           r"""
masked_select(input, mask, *, out=None) -> Tensor

Returns a new 1-D tensor which indexes the :attr:`input` tensor according to
the boolean mask :attr:`mask` which is a `BoolTensor`.

The shapes of the :attr:`mask` tensor and the :attr:`input` tensor don't need
to match, but they must be :ref:`broadcastable <broadcasting-semantics>`.

.. note:: The returned tensor does **not** use the same storage
          as the original tensor

Args:
    {input}
    mask  (BoolTensor): the tensor containing the binary mask to index with

Keyword args:
    {out}

Example::

    >>> x = torch.randn(3, 4)
    >>> x
    tensor([[ 0.3552, -2.3825, -0.8297,  0.3477],
            [-1.2035,  1.2252,  0.5002,  0.6248],
            [ 0.1307, -2.0608,  0.1244,  2.0139]])
    >>> mask = x.ge(0.5)
    >>> mask
    tensor([[False, False, False, False],
            [False, True, True, True],
            [False, False, False, True]])
    >>> torch.masked_select(x, mask)
    tensor([ 1.2252,  0.5002,  0.6248,  2.0139])
""".format(**common_args))

add_docstr(torch.matrix_rank, r"""
matrix_rank(input, tol=None, symmetric=False, *, out=None) -> Tensor

Returns the numerical rank of a 2-D tensor. The method to compute the
matrix rank is done using SVD by default. If :attr:`symmetric` is ``True``,
then :attr:`input` is assumed to be symmetric, and the computation of the
rank is done by obtaining the eigenvalues.

:attr:`tol` is the threshold below which the singular values (or the eigenvalues
when :attr:`symmetric` is ``True``) are considered to be 0. If :attr:`tol` is not
specified, :attr:`tol` is set to ``S.max() * max(S.size()) * eps`` where `S` is the
singular values (or the eigenvalues when :attr:`symmetric` is ``True``), and ``eps``
is the epsilon value for the datatype of :attr:`input`.

.. warning::

    :func:`torch.matrix_rank` is deprecated in favor of :func:`torch.linalg.matrix_rank`
    and will be removed in a future PyTorch release. The parameter :attr:`symmetric` was
    renamed in :func:`torch.linalg.matrix_rank` to :attr:`hermitian`.

Args:
    input (Tensor): the input 2-D tensor
    tol (float, optional): the tolerance value. Default: ``None``
    symmetric(bool, optional): indicates whether :attr:`input` is symmetric.
                               Default: ``False``

Keyword args:
    {out}

Example::

    >>> a = torch.eye(10)
    >>> torch.matrix_rank(a)
    tensor(10)
    >>> b = torch.eye(10)
    >>> b[0, 0] = 0
    >>> torch.matrix_rank(b)
    tensor(9)
""".format(**common_args))

add_docstr(torch.matrix_power, r"""
matrix_power(input, n, *, out=None) -> Tensor

Alias for :func:`torch.linalg.matrix_power`
""")

add_docstr(torch.matrix_exp, r"""
matrix_exp(A) -> Tensor

Alias for :func:`torch.linalg.matrix_exp`.
""")

add_docstr(torch.max,
           r"""
max(input) -> Tensor

Returns the maximum value of all elements in the ``input`` tensor.

.. warning::
    This function produces deterministic (sub)gradients unlike ``max(dim=0)``

Args:
    {input}

Example::

    >>> a = torch.randn(1, 3)
    >>> a
    tensor([[ 0.6763,  0.7445, -2.2369]])
    >>> torch.max(a)
    tensor(0.7445)

.. function:: max(input, dim, keepdim=False, *, out=None) -> (Tensor, LongTensor)
   :noindex:

Returns a namedtuple ``(values, indices)`` where ``values`` is the maximum
value of each row of the :attr:`input` tensor in the given dimension
:attr:`dim`. And ``indices`` is the index location of each maximum value found
(argmax).

If ``keepdim`` is ``True``, the output tensors are of the same size
as ``input`` except in the dimension ``dim`` where they are of size 1.
Otherwise, ``dim`` is squeezed (see :func:`torch.squeeze`), resulting
in the output tensors having 1 fewer dimension than ``input``.

.. note:: If there are multiple maximal values in a reduced row then
          the indices of the first maximal value are returned.

Args:
    {input}
    {dim}
    {keepdim} Default: ``False``.

Keyword args:
    out (tuple, optional): the result tuple of two output tensors (max, max_indices)

Example::

    >>> a = torch.randn(4, 4)
    >>> a
    tensor([[-1.2360, -0.2942, -0.1222,  0.8475],
            [ 1.1949, -1.1127, -2.2379, -0.6702],
            [ 1.5717, -0.9207,  0.1297, -1.8768],
            [-0.6172,  1.0036, -0.6060, -0.2432]])
    >>> torch.max(a, 1)
    torch.return_types.max(values=tensor([0.8475, 1.1949, 1.5717, 1.0036]), indices=tensor([3, 0, 0, 1]))

.. function:: max(input, other, *, out=None) -> Tensor
   :noindex:

See :func:`torch.maximum`.

""".format(**single_dim_common))

add_docstr(torch.maximum, r"""
maximum(input, other, *, out=None) -> Tensor

Computes the element-wise maximum of :attr:`input` and :attr:`other`.

.. note::
    If one of the elements being compared is a NaN, then that element is returned.
    :func:`maximum` is not supported for tensors with complex dtypes.

Args:
    {input}
    other (Tensor): the second input tensor

Keyword args:
    {out}

Example::

    >>> a = torch.tensor((1, 2, -1))
    >>> b = torch.tensor((3, 0, 4))
    >>> torch.maximum(a, b)
    tensor([3, 2, 4])
""".format(**common_args))

add_docstr(torch.fmax, r"""
fmax(input, other, *, out=None) -> Tensor

Computes the element-wise maximum of :attr:`input` and :attr:`other`.

This is like :func:`torch.maximum` except it handles NaNs differently:
if exactly one of the two elements being compared is a NaN then the non-NaN element is taken as the maximum.
Only if both elements are NaN is NaN propagated.

This function is a wrapper around C++'s ``std::fmax`` and is similar to NumPy's ``fmax`` function.

Supports :ref:`broadcasting to a common shape <broadcasting-semantics>`,
:ref:`type promotion <type-promotion-doc>`, and integer and floating-point inputs.

Args:
    {input}
    other (Tensor): the second input tensor

Keyword args:
    {out}

Example::

    >>> a = torch.tensor([9.7, float('nan'), 3.1, float('nan')])
    >>> b = torch.tensor([-2.2, 0.5, float('nan'), float('nan')])
    >>> torch.fmax(a, b)
    tensor([9.7000, 0.5000, 3.1000,    nan])
""".format(**common_args))

add_docstr(torch.amax,
           r"""
amax(input, dim, keepdim=False, *, out=None) -> Tensor

Returns the maximum value of each slice of the :attr:`input` tensor in the given
dimension(s) :attr:`dim`.

.. note::
    The difference between ``max``/``min`` and ``amax``/``amin`` is:
        - ``amax``/``amin`` supports reducing on multiple dimensions,
        - ``amax``/``amin`` does not return indices,
        - ``amax``/``amin`` evenly distributes gradient between equal values,
          while ``max(dim)``/``min(dim)`` propagates gradient only to a single
          index in the source tensor.

{keepdim_details}

Args:
    {input}
    {dim}
    {keepdim}

Keyword args:
  {out}

Example::

    >>> a = torch.randn(4, 4)
    >>> a
    tensor([[ 0.8177,  1.4878, -0.2491,  0.9130],
            [-0.7158,  1.1775,  2.0992,  0.4817],
            [-0.0053,  0.0164, -1.3738, -0.0507],
            [ 1.9700,  1.1106, -1.0318, -1.0816]])
    >>> torch.amax(a, 1)
    tensor([1.4878, 2.0992, 0.0164, 1.9700])
""".format(**multi_dim_common))

add_docstr(torch.argmax,
           r"""
argmax(input) -> LongTensor

Returns the indices of the maximum value of all elements in the :attr:`input` tensor.

This is the second value returned by :meth:`torch.max`. See its
documentation for the exact semantics of this method.

.. note:: If there are multiple maximal values then the indices of the first maximal value are returned.

Args:
    {input}

Example::

    >>> a = torch.randn(4, 4)
    >>> a
    tensor([[ 1.3398,  0.2663, -0.2686,  0.2450],
            [-0.7401, -0.8805, -0.3402, -1.1936],
            [ 0.4907, -1.3948, -1.0691, -0.3132],
            [-1.6092,  0.5419, -0.2993,  0.3195]])
    >>> torch.argmax(a)
    tensor(0)

.. function:: argmax(input, dim, keepdim=False) -> LongTensor
   :noindex:

Returns the indices of the maximum values of a tensor across a dimension.

This is the second value returned by :meth:`torch.max`. See its
documentation for the exact semantics of this method.

Args:
    {input}
    {dim} If ``None``, the argmax of the flattened input is returned.
    {keepdim} Ignored if ``dim=None``.

Example::

    >>> a = torch.randn(4, 4)
    >>> a
    tensor([[ 1.3398,  0.2663, -0.2686,  0.2450],
            [-0.7401, -0.8805, -0.3402, -1.1936],
            [ 0.4907, -1.3948, -1.0691, -0.3132],
            [-1.6092,  0.5419, -0.2993,  0.3195]])
    >>> torch.argmax(a, dim=1)
    tensor([ 0,  2,  0,  1])
""".format(**single_dim_common))

add_docstr(torch.argwhere,
           r"""
argwhere(input) -> Tensor

Returns a tensor containing the indices of all non-zero elements of
:attr:`input`.  Each row in the result contains the indices of a non-zero
element in :attr:`input`. The result is sorted lexicographically, with
the last index changing the fastest (C-style).

If :attr:`input` has :math:`n` dimensions, then the resulting indices tensor
:attr:`out` is of size :math:`(z \times n)`, where :math:`z` is the total number of
non-zero elements in the :attr:`input` tensor.

.. note::
    This function is similar to NumPy's `argwhere`.

    When :attr:`input` is on CUDA, this function causes host-device synchronization.

Args:
    {input}

Example::

    >>> t = torch.tensor([1, 0, 1])
    >>> torch.argwhere(t)
    tensor([[0],
            [2]])
    >>> t = torch.tensor([[1, 0, 1], [0, 1, 1]])
    >>> torch.argwhere(t)
    tensor([[0, 0],
            [0, 2],
            [1, 1],
            [1, 2]])
""")

add_docstr(torch.mean, r"""
mean(input, *, dtype=None) -> Tensor

Returns the mean value of all elements in the :attr:`input` tensor.

Args:
    {input}

Keyword args:
    {dtype}

Example::

    >>> a = torch.randn(1, 3)
    >>> a
    tensor([[ 0.2294, -0.5481,  1.3288]])
    >>> torch.mean(a)
    tensor(0.3367)

.. function:: mean(input, dim, keepdim=False, *, dtype=None, out=None) -> Tensor
   :noindex:

Returns the mean value of each row of the :attr:`input` tensor in the given
dimension :attr:`dim`. If :attr:`dim` is a list of dimensions,
reduce over all of them.

{keepdim_details}

Args:
    {input}
    {dim}
    {keepdim}

Keyword args:
    {dtype}
    {out}

.. seealso::

    :func:`torch.nanmean` computes the mean value of `non-NaN` elements.

Example::

    >>> a = torch.randn(4, 4)
    >>> a
    tensor([[-0.3841,  0.6320,  0.4254, -0.7384],
            [-0.9644,  1.0131, -0.6549, -1.4279],
            [-0.2951, -1.3350, -0.7694,  0.5600],
            [ 1.0842, -0.9580,  0.3623,  0.2343]])
    >>> torch.mean(a, 1)
    tensor([-0.0163, -0.5085, -0.4599,  0.1807])
    >>> torch.mean(a, 1, True)
    tensor([[-0.0163],
            [-0.5085],
            [-0.4599],
            [ 0.1807]])
""".format(**multi_dim_common))

add_docstr(torch.nanmean, r"""
nanmean(input, dim=None, keepdim=False, *, dtype=None, out=None) -> Tensor

Computes the mean of all `non-NaN` elements along the specified dimensions.

This function is identical to :func:`torch.mean` when there are no `NaN` values
in the :attr:`input` tensor. In the presence of `NaN`, :func:`torch.mean` will
propagate the `NaN` to the output whereas :func:`torch.nanmean` will ignore the
`NaN` values (`torch.nanmean(a)` is equivalent to `torch.mean(a[~a.isnan()])`).

{keepdim_details}

Args:
    {input}
    {dim} If `None`, reduces all dimensions. Default is `None`.
    {keepdim}

Keyword args:
    {dtype}
    {out}

.. seealso::

    :func:`torch.mean` computes the mean value, propagating `NaN`.

Example::

    >>> x = torch.tensor([[torch.nan, 1, 2], [1, 2, 3]])
    >>> x.mean()
    tensor(nan)
    >>> x.nanmean()
    tensor(1.8000)
    >>> x.mean(dim=0)
    tensor([   nan, 1.5000, 2.5000])
    >>> x.nanmean(dim=0)
    tensor([1.0000, 1.5000, 2.5000])

    # If all elements in the reduced dimensions are NaN then the result is NaN
    >>> torch.tensor([torch.nan]).nanmean()
    tensor(nan)
""".format(**multi_dim_common))

add_docstr(torch.median,
           r"""
median(input) -> Tensor

Returns the median of the values in :attr:`input`.

.. note::
    The median is not unique for :attr:`input` tensors with an even number
    of elements. In this case the lower of the two medians is returned. To
    compute the mean of both medians, use :func:`torch.quantile` with ``q=0.5`` instead.

.. warning::
    This function produces deterministic (sub)gradients unlike ``median(dim=0)``

Args:
    {input}

Example::

    >>> a = torch.randn(1, 3)
    >>> a
    tensor([[ 1.5219, -1.5212,  0.2202]])
    >>> torch.median(a)
    tensor(0.2202)

.. function:: median(input, dim=-1, keepdim=False, *, out=None) -> (Tensor, LongTensor)
   :noindex:

Returns a namedtuple ``(values, indices)`` where ``values`` contains the median of each row of :attr:`input`
in the dimension :attr:`dim`, and ``indices`` contains the index of the median values found in the dimension :attr:`dim`.

By default, :attr:`dim` is the last dimension of the :attr:`input` tensor.

If :attr:`keepdim` is ``True``, the output tensors are of the same size
as :attr:`input` except in the dimension :attr:`dim` where they are of size 1.
Otherwise, :attr:`dim` is squeezed (see :func:`torch.squeeze`), resulting in
the outputs tensor having 1 fewer dimension than :attr:`input`.

.. note::
    The median is not unique for :attr:`input` tensors with an even number
    of elements in the dimension :attr:`dim`. In this case the lower of the
    two medians is returned. To compute the mean of both medians in
    :attr:`input`, use :func:`torch.quantile` with ``q=0.5`` instead.

.. warning::
    ``indices`` does not necessarily contain the first occurrence of each
    median value found, unless it is unique.
    The exact implementation details are device-specific.
    Do not expect the same result when run on CPU and GPU in general.
    For the same reason do not expect the gradients to be deterministic.

Args:
    {input}
    {dim}
    {keepdim}

Keyword args:
    out ((Tensor, Tensor), optional): The first tensor will be populated with the median values and the second
                                      tensor, which must have dtype long, with their indices in the dimension
                                      :attr:`dim` of :attr:`input`.

Example::

    >>> a = torch.randn(4, 5)
    >>> a
    tensor([[ 0.2505, -0.3982, -0.9948,  0.3518, -1.3131],
            [ 0.3180, -0.6993,  1.0436,  0.0438,  0.2270],
            [-0.2751,  0.7303,  0.2192,  0.3321,  0.2488],
            [ 1.0778, -1.9510,  0.7048,  0.4742, -0.7125]])
    >>> torch.median(a, 1)
    torch.return_types.median(values=tensor([-0.3982,  0.2270,  0.2488,  0.4742]), indices=tensor([1, 4, 4, 3]))
""".format(**single_dim_common))

add_docstr(torch.nanmedian,
           r"""
nanmedian(input) -> Tensor

Returns the median of the values in :attr:`input`, ignoring ``NaN`` values.

This function is identical to :func:`torch.median` when there are no ``NaN`` values in :attr:`input`.
When :attr:`input` has one or more ``NaN`` values, :func:`torch.median` will always return ``NaN``,
while this function will return the median of the non-``NaN`` elements in :attr:`input`.
If all the elements in :attr:`input` are ``NaN`` it will also return ``NaN``.

Args:
    {input}

Example::

    >>> a = torch.tensor([1, float('nan'), 3, 2])
    >>> a.median()
    tensor(nan)
    >>> a.nanmedian()
    tensor(2.)

.. function:: nanmedian(input, dim=-1, keepdim=False, *, out=None) -> (Tensor, LongTensor)
   :noindex:

Returns a namedtuple ``(values, indices)`` where ``values`` contains the median of each row of :attr:`input`
in the dimension :attr:`dim`, ignoring ``NaN`` values, and ``indices`` contains the index of the median values
found in the dimension :attr:`dim`.

This function is identical to :func:`torch.median` when there are no ``NaN`` values in a reduced row. When a reduced row has
one or more ``NaN`` values, :func:`torch.median` will always reduce it to ``NaN``, while this function will reduce it to the
median of the non-``NaN`` elements. If all the elements in a reduced row are ``NaN`` then it will be reduced to ``NaN``, too.

Args:
    {input}
    {dim}
    {keepdim}

Keyword args:
    out ((Tensor, Tensor), optional): The first tensor will be populated with the median values and the second
                                      tensor, which must have dtype long, with their indices in the dimension
                                      :attr:`dim` of :attr:`input`.

Example::

    >>> a = torch.tensor([[2, 3, 1], [float('nan'), 1, float('nan')]])
    >>> a
    tensor([[2., 3., 1.],
            [nan, 1., nan]])
    >>> a.median(0)
    torch.return_types.median(values=tensor([nan, 1., nan]), indices=tensor([1, 1, 1]))
    >>> a.nanmedian(0)
    torch.return_types.nanmedian(values=tensor([2., 1., 1.]), indices=tensor([0, 1, 0]))
""".format(**single_dim_common))

add_docstr(torch.quantile, r"""
quantile(input, q, dim=None, keepdim=False, *, interpolation='linear', out=None) -> Tensor

Computes the q-th quantiles of each row of the :attr:`input` tensor along the dimension :attr:`dim`.
<<<<<<< HEAD

To compute the quantile, we map q in [0, 1] to the range of indices [0, n] to find the location
of the quantile in the sorted input. If the quantile lies between two data points ``a < b`` with
indices ``i`` and ``j`` in the sorted order, result is computed according to the given
:attr:`interpolation` method as follows:

- ``linear``: ``a + (b - a) * fraction``, where ``fraction`` is the fractional part of the computed quantile index.
- ``lower``: ``a``.
- ``higher``: ``b``.
- ``nearest``: ``a`` or ``b``, whichever's index is closer to the computed quantile index (rounding down for .5 fractions).
- ``midpoint``: ``(a + b) / 2``.

If :attr:`q` is a 1D tensor, the first dimension of the output represents the quantiles and has size
equal to the size of :attr:`q`, the remaining dimensions are what remains from the reduction.

=======

To compute the quantile, we map q in [0, 1] to the range of indices [0, n] to find the location
of the quantile in the sorted input. If the quantile lies between two data points ``a < b`` with
indices ``i`` and ``j`` in the sorted order, result is computed according to the given
:attr:`interpolation` method as follows:

- ``linear``: ``a + (b - a) * fraction``, where ``fraction`` is the fractional part of the computed quantile index.
- ``lower``: ``a``.
- ``higher``: ``b``.
- ``nearest``: ``a`` or ``b``, whichever's index is closer to the computed quantile index (rounding down for .5 fractions).
- ``midpoint``: ``(a + b) / 2``.

If :attr:`q` is a 1D tensor, the first dimension of the output represents the quantiles and has size
equal to the size of :attr:`q`, the remaining dimensions are what remains from the reduction.

>>>>>>> 8d93f6b4
.. note::
    By default :attr:`dim` is ``None`` resulting in the :attr:`input` tensor being flattened before computation.

Args:
    {input}
    q (float or Tensor): a scalar or 1D tensor of values in the range [0, 1].
    {dim}
    {keepdim}

Keyword arguments:
    interpolation (string): interpolation method to use when the desired quantile lies between two data points.
                            Can be ``linear``, ``lower``, ``higher``, ``midpoint`` and ``nearest``.
                            Default is ``linear``.
    {out}

Example::

    >>> a = torch.randn(2, 3)
    >>> a
    tensor([[ 0.0795, -1.2117,  0.9765],
            [ 1.1707,  0.6706,  0.4884]])
    >>> q = torch.tensor([0.25, 0.5, 0.75])
    >>> torch.quantile(a, q, dim=1, keepdim=True)
    tensor([[[-0.5661],
            [ 0.5795]],

            [[ 0.0795],
            [ 0.6706]],

            [[ 0.5280],
            [ 0.9206]]])
    >>> torch.quantile(a, q, dim=1, keepdim=True).shape
    torch.Size([3, 2, 1])
    >>> a = torch.arange(4.)
    >>> a
    tensor([0., 1., 2., 3.])
    >>> torch.quantile(a, 0.6, interpolation='linear')
    tensor(1.8000)
    >>> torch.quantile(a, 0.6, interpolation='lower')
    tensor(1.)
    >>> torch.quantile(a, 0.6, interpolation='higher')
    tensor(2.)
    >>> torch.quantile(a, 0.6, interpolation='midpoint')
    tensor(1.5000)
    >>> torch.quantile(a, 0.6, interpolation='nearest')
    tensor(2.)
    >>> torch.quantile(a, 0.4, interpolation='nearest')
    tensor(1.)
""".format(**single_dim_common))

add_docstr(torch.nanquantile, r"""
nanquantile(input, q, dim=None, keepdim=False, *, interpolation='linear', out=None) -> Tensor

This is a variant of :func:`torch.quantile` that "ignores" ``NaN`` values,
computing the quantiles :attr:`q` as if ``NaN`` values in :attr:`input` did
not exist. If all values in a reduced row are ``NaN`` then the quantiles for
that reduction will be ``NaN``. See the documentation for :func:`torch.quantile`.

Args:
    {input}
    q (float or Tensor): a scalar or 1D tensor of quantile values in the range [0, 1]
    {dim}
    {keepdim}

Keyword arguments:
    interpolation (string): interpolation method to use when the desired quantile lies between two data points.
                            Can be ``linear``, ``lower``, ``higher``, ``midpoint`` and ``nearest``.
                            Default is ``linear``.
    {out}

Example::

    >>> t = torch.tensor([float('nan'), 1, 2])
    >>> t.quantile(0.5)
    tensor(nan)
    >>> t.nanquantile(0.5)
    tensor(1.5000)
    >>> t = torch.tensor([[float('nan'), float('nan')], [1, 2]])
    >>> t
    tensor([[nan, nan],
            [1., 2.]])
    >>> t.nanquantile(0.5, dim=0)
    tensor([1., 2.])
    >>> t.nanquantile(0.5, dim=1)
    tensor([   nan, 1.5000])
""".format(**single_dim_common))

add_docstr(torch.min,
           r"""
min(input) -> Tensor

Returns the minimum value of all elements in the :attr:`input` tensor.

.. warning::
    This function produces deterministic (sub)gradients unlike ``min(dim=0)``

Args:
    {input}

Example::

    >>> a = torch.randn(1, 3)
    >>> a
    tensor([[ 0.6750,  1.0857,  1.7197]])
    >>> torch.min(a)
    tensor(0.6750)

.. function:: min(input, dim, keepdim=False, *, out=None) -> (Tensor, LongTensor)
   :noindex:

Returns a namedtuple ``(values, indices)`` where ``values`` is the minimum
value of each row of the :attr:`input` tensor in the given dimension
:attr:`dim`. And ``indices`` is the index location of each minimum value found
(argmin).

If :attr:`keepdim` is ``True``, the output tensors are of the same size as
:attr:`input` except in the dimension :attr:`dim` where they are of size 1.
Otherwise, :attr:`dim` is squeezed (see :func:`torch.squeeze`), resulting in
the output tensors having 1 fewer dimension than :attr:`input`.

.. note:: If there are multiple minimal values in a reduced row then
          the indices of the first minimal value are returned.

Args:
    {input}
    {dim}
    {keepdim}

Keyword args:
    out (tuple, optional): the tuple of two output tensors (min, min_indices)

Example::

    >>> a = torch.randn(4, 4)
    >>> a
    tensor([[-0.6248,  1.1334, -1.1899, -0.2803],
            [-1.4644, -0.2635, -0.3651,  0.6134],
            [ 0.2457,  0.0384,  1.0128,  0.7015],
            [-0.1153,  2.9849,  2.1458,  0.5788]])
    >>> torch.min(a, 1)
    torch.return_types.min(values=tensor([-1.1899, -1.4644,  0.0384, -0.1153]), indices=tensor([2, 0, 1, 0]))

.. function:: min(input, other, *, out=None) -> Tensor
   :noindex:

See :func:`torch.minimum`.
""".format(**single_dim_common))

add_docstr(torch.minimum, r"""
minimum(input, other, *, out=None) -> Tensor

Computes the element-wise minimum of :attr:`input` and :attr:`other`.

.. note::
    If one of the elements being compared is a NaN, then that element is returned.
    :func:`minimum` is not supported for tensors with complex dtypes.

Args:
    {input}
    other (Tensor): the second input tensor

Keyword args:
    {out}

Example::

    >>> a = torch.tensor((1, 2, -1))
    >>> b = torch.tensor((3, 0, 4))
    >>> torch.minimum(a, b)
    tensor([1, 0, -1])
""".format(**common_args))

add_docstr(torch.fmin, r"""
fmin(input, other, *, out=None) -> Tensor

Computes the element-wise minimum of :attr:`input` and :attr:`other`.

This is like :func:`torch.minimum` except it handles NaNs differently:
if exactly one of the two elements being compared is a NaN then the non-NaN element is taken as the minimum.
Only if both elements are NaN is NaN propagated.

This function is a wrapper around C++'s ``std::fmin`` and is similar to NumPy's ``fmin`` function.

Supports :ref:`broadcasting to a common shape <broadcasting-semantics>`,
:ref:`type promotion <type-promotion-doc>`, and integer and floating-point inputs.

Args:
    {input}
    other (Tensor): the second input tensor

Keyword args:
    {out}

Example::

    >>> a = torch.tensor([2.2, float('nan'), 2.1, float('nan')])
    >>> b = torch.tensor([-9.3, 0.1, float('nan'), float('nan')])
    >>> torch.fmin(a, b)
    tensor([-9.3000, 0.1000, 2.1000,    nan])
""".format(**common_args))

add_docstr(torch.amin,
           r"""
amin(input, dim, keepdim=False, *, out=None) -> Tensor

Returns the minimum value of each slice of the :attr:`input` tensor in the given
dimension(s) :attr:`dim`.

.. note::
    The difference between ``max``/``min`` and ``amax``/``amin`` is:
        - ``amax``/``amin`` supports reducing on multiple dimensions,
        - ``amax``/``amin`` does not return indices,
        - ``amax``/``amin`` evenly distributes gradient between equal values,
          while ``max(dim)``/``min(dim)`` propagates gradient only to a single
          index in the source tensor.

{keepdim_details}

Args:
    {input}
    {dim}
    {keepdim}

Keyword args:
  {out}

Example::

    >>> a = torch.randn(4, 4)
    >>> a
    tensor([[ 0.6451, -0.4866,  0.2987, -1.3312],
            [-0.5744,  1.2980,  1.8397, -0.2713],
            [ 0.9128,  0.9214, -1.7268, -0.2995],
            [ 0.9023,  0.4853,  0.9075, -1.6165]])
    >>> torch.amin(a, 1)
    tensor([-1.3312, -0.5744, -1.7268, -1.6165])
""".format(**multi_dim_common))

add_docstr(torch.aminmax, r"""
aminmax(input, *, dim=None, keepdim=False, out=None) -> (Tensor min, Tensor max)

Computes the minimum and maximum values of the :attr:`input` tensor.

Args:
    input (Tensor):
        The input tensor

Keyword Args:
    dim (Optional[int]):
        The dimension along which to compute the values. If `None`,
        computes the values over the entire :attr:`input` tensor.
        Default is `None`.
    keepdim (bool):
        If `True`, the reduced dimensions will be kept in the output
        tensor as dimensions with size 1 for broadcasting, otherwise
        they will be removed, as if calling (:func:`torch.squeeze`).
        Default is `False`.
    out (Optional[Tuple[Tensor, Tensor]]):
        Optional tensors on which to write the result. Must have the same
        shape and dtype as the expected output.
        Default is `None`.

Returns:
    A named tuple `(min, max)` containing the minimum and maximum values.

Raises:
    RuntimeError
        If any of the dimensions to compute the values over has size 0.

.. note::
    NaN values are propagated to the output if at least one value is NaN.

.. seealso::
    :func:`torch.amin` computes just the minimum value
    :func:`torch.amax` computes just the maximum value

Example::

    >>> torch.aminmax(torch.tensor([1, -3, 5]))
    torch.return_types.aminmax(
    min=tensor(-3),
    max=tensor(5))

    >>> # aminmax propagates NaNs
    >>> torch.aminmax(torch.tensor([1, -3, 5, torch.nan]))
    torch.return_types.aminmax(
    min=tensor(nan),
    max=tensor(nan))
<<<<<<< HEAD

    >>> t = torch.arange(10).view(2, 5)
    >>> t
    tensor([[0, 1, 2, 3, 4],
            [5, 6, 7, 8, 9]])
    >>> t.aminmax(dim=0, keepdim=True)
    torch.return_types.aminmax(
    min=tensor([[0, 1, 2, 3, 4]]),
    max=tensor([[5, 6, 7, 8, 9]]))
""")

=======

    >>> t = torch.arange(10).view(2, 5)
    >>> t
    tensor([[0, 1, 2, 3, 4],
            [5, 6, 7, 8, 9]])
    >>> t.aminmax(dim=0, keepdim=True)
    torch.return_types.aminmax(
    min=tensor([[0, 1, 2, 3, 4]]),
    max=tensor([[5, 6, 7, 8, 9]]))
""")

>>>>>>> 8d93f6b4
add_docstr(torch.argmin,
           r"""
argmin(input, dim=None, keepdim=False) -> LongTensor

Returns the indices of the minimum value(s) of the flattened tensor or along a dimension

This is the second value returned by :meth:`torch.min`. See its
documentation for the exact semantics of this method.

.. note:: If there are multiple minimal values then the indices of the first minimal value are returned.

Args:
    {input}
    {dim} If ``None``, the argmin of the flattened input is returned.
    {keepdim} Ignored if ``dim=None``.

Example::

    >>> a = torch.randn(4, 4)
    >>> a
    tensor([[ 0.1139,  0.2254, -0.1381,  0.3687],
            [ 1.0100, -1.1975, -0.0102, -0.4732],
            [-0.9240,  0.1207, -0.7506, -1.0213],
            [ 1.7809, -1.2960,  0.9384,  0.1438]])
    >>> torch.argmin(a)
    tensor(13)
    >>> torch.argmin(a, dim=1)
    tensor([ 2,  1,  3,  1])
    >>> torch.argmin(a, dim=1, keepdim=True)
    tensor([[2],
            [1],
            [3],
            [1]])
""".format(**single_dim_common))

add_docstr(torch.mm,
           r"""
mm(input, mat2, *, out=None) -> Tensor

Performs a matrix multiplication of the matrices :attr:`input` and :attr:`mat2`.

If :attr:`input` is a :math:`(n \times m)` tensor, :attr:`mat2` is a
:math:`(m \times p)` tensor, :attr:`out` will be a :math:`(n \times p)` tensor.

.. note:: This function does not :ref:`broadcast <broadcasting-semantics>`.
          For broadcasting matrix products, see :func:`torch.matmul`.

Supports strided and sparse 2-D tensors as inputs, autograd with
respect to strided inputs.

{tf32_note}

{rocm_fp16_note}

Args:
    input (Tensor): the first matrix to be matrix multiplied
    mat2 (Tensor): the second matrix to be matrix multiplied

Keyword args:
    {out}

Example::

    >>> mat1 = torch.randn(2, 3)
    >>> mat2 = torch.randn(3, 3)
    >>> torch.mm(mat1, mat2)
    tensor([[ 0.4851,  0.5037, -0.3633],
            [-0.0760, -3.6705,  2.4784]])
""".format(**common_args, **tf32_notes, **rocm_fp16_notes))

add_docstr(torch.hspmm,
           r"""
hspmm(mat1, mat2, *, out=None) -> Tensor

Performs a matrix multiplication of a :ref:`sparse COO matrix
<sparse-coo-docs>` :attr:`mat1` and a strided matrix :attr:`mat2`. The
result is a (1 + 1)-dimensional :ref:`hybrid COO matrix
<sparse-hybrid-coo-docs>`.

Args:
    mat1 (Tensor): the first sparse matrix to be matrix multiplied
    mat2 (Tensor): the second strided matrix to be matrix multiplied

Keyword args:
    {out}
""".format(**common_args))

add_docstr(torch.matmul,
           r"""
matmul(input, other, *, out=None) -> Tensor

Matrix product of two tensors.

The behavior depends on the dimensionality of the tensors as follows:

- If both tensors are 1-dimensional, the dot product (scalar) is returned.
- If both arguments are 2-dimensional, the matrix-matrix product is returned.
- If the first argument is 1-dimensional and the second argument is 2-dimensional,
  a 1 is prepended to its dimension for the purpose of the matrix multiply.
  After the matrix multiply, the prepended dimension is removed.
- If the first argument is 2-dimensional and the second argument is 1-dimensional,
  the matrix-vector product is returned.
- If both arguments are at least 1-dimensional and at least one argument is
  N-dimensional (where N > 2), then a batched matrix multiply is returned.  If the first
  argument is 1-dimensional, a 1 is prepended to its dimension for the purpose of the
  batched matrix multiply and removed after.  If the second argument is 1-dimensional, a
  1 is appended to its dimension for the purpose of the batched matrix multiple and removed after.
  The non-matrix (i.e. batch) dimensions are :ref:`broadcasted <broadcasting-semantics>` (and thus
  must be broadcastable).  For example, if :attr:`input` is a
  :math:`(j \times 1 \times n \times n)` tensor and :attr:`other` is a :math:`(k \times n \times n)`
  tensor, :attr:`out` will be a :math:`(j \times k \times n \times n)` tensor.

  Note that the broadcasting logic only looks at the batch dimensions when determining if the inputs
  are broadcastable, and not the matrix dimensions. For example, if :attr:`input` is a
  :math:`(j \times 1 \times n \times m)` tensor and :attr:`other` is a :math:`(k \times m \times p)`
  tensor, these inputs are valid for broadcasting even though the final two dimensions (i.e. the
  matrix dimensions) are different. :attr:`out` will be a :math:`(j \times k \times n \times p)` tensor.

{tf32_note}

{rocm_fp16_note}

.. note::

    The 1-dimensional dot product version of this function does not support an :attr:`out` parameter.

Arguments:
    input (Tensor): the first tensor to be multiplied
    other (Tensor): the second tensor to be multiplied

Keyword args:
    {out}

Example::

    >>> # vector x vector
    >>> tensor1 = torch.randn(3)
    >>> tensor2 = torch.randn(3)
    >>> torch.matmul(tensor1, tensor2).size()
    torch.Size([])
    >>> # matrix x vector
    >>> tensor1 = torch.randn(3, 4)
    >>> tensor2 = torch.randn(4)
    >>> torch.matmul(tensor1, tensor2).size()
    torch.Size([3])
    >>> # batched matrix x broadcasted vector
    >>> tensor1 = torch.randn(10, 3, 4)
    >>> tensor2 = torch.randn(4)
    >>> torch.matmul(tensor1, tensor2).size()
    torch.Size([10, 3])
    >>> # batched matrix x batched matrix
    >>> tensor1 = torch.randn(10, 3, 4)
    >>> tensor2 = torch.randn(10, 4, 5)
    >>> torch.matmul(tensor1, tensor2).size()
    torch.Size([10, 3, 5])
    >>> # batched matrix x broadcasted matrix
    >>> tensor1 = torch.randn(10, 3, 4)
    >>> tensor2 = torch.randn(4, 5)
    >>> torch.matmul(tensor1, tensor2).size()
    torch.Size([10, 3, 5])

""".format(**common_args, **tf32_notes, **rocm_fp16_notes))

add_docstr(torch.mode,
           r"""
mode(input, dim=-1, keepdim=False, *, out=None) -> (Tensor, LongTensor)

Returns a namedtuple ``(values, indices)`` where ``values`` is the mode
value of each row of the :attr:`input` tensor in the given dimension
:attr:`dim`, i.e. a value which appears most often
in that row, and ``indices`` is the index location of each mode value found.

By default, :attr:`dim` is the last dimension of the :attr:`input` tensor.

If :attr:`keepdim` is ``True``, the output tensors are of the same size as
:attr:`input` except in the dimension :attr:`dim` where they are of size 1.
Otherwise, :attr:`dim` is squeezed (see :func:`torch.squeeze`), resulting
in the output tensors having 1 fewer dimension than :attr:`input`.

.. note:: This function is not defined for ``torch.cuda.Tensor`` yet.

Args:
    {input}
    {dim}
    {keepdim}

Keyword args:
    out (tuple, optional): the result tuple of two output tensors (values, indices)

Example::

    >>> a = torch.randint(10, (5,))
    >>> a
    tensor([6, 5, 1, 0, 2])
    >>> b = a + (torch.randn(50, 1) * 5).long()
    >>> torch.mode(b, 0)
    torch.return_types.mode(values=tensor([6, 5, 1, 0, 2]), indices=tensor([2, 2, 2, 2, 2]))
""".format(**single_dim_common))

add_docstr(torch.mul, r"""
mul(input, other, *, out=None) -> Tensor

Multiplies :attr:`input` by :attr:`other`.


.. math::
    \text{out}_i = \text{input}_i \times \text{other}_i
""" + r"""

Supports :ref:`broadcasting to a common shape <broadcasting-semantics>`,
:ref:`type promotion <type-promotion-doc>`, and integer, float, and complex inputs.

Args:
    {input}
    other (Tensor or Number) - the tensor or number to multiply input by.

Keyword args:
    {out}

Examples::

    >>> a = torch.randn(3)
    >>> a
    tensor([ 0.2015, -0.4255,  2.6087])
    >>> torch.mul(a, 100)
    tensor([  20.1494,  -42.5491,  260.8663])

    >>> b = torch.randn(4, 1)
    >>> b
    tensor([[ 1.1207],
            [-0.3137],
            [ 0.0700],
            [ 0.8378]])
    >>> c = torch.randn(1, 4)
    >>> c
    tensor([[ 0.5146,  0.1216, -0.5244,  2.2382]])
    >>> torch.mul(b, c)
    tensor([[ 0.5767,  0.1363, -0.5877,  2.5083],
            [-0.1614, -0.0382,  0.1645, -0.7021],
            [ 0.0360,  0.0085, -0.0367,  0.1567],
            [ 0.4312,  0.1019, -0.4394,  1.8753]])
""".format(**common_args))

add_docstr(torch.multiply, r"""
multiply(input, other, *, out=None)

Alias for :func:`torch.mul`.
""")

add_docstr(torch.multinomial,
           r"""
multinomial(input, num_samples, replacement=False, *, generator=None, out=None) -> LongTensor

Returns a tensor where each row contains :attr:`num_samples` indices sampled
from the multinomial probability distribution located in the corresponding row
of tensor :attr:`input`.

.. note::
    The rows of :attr:`input` do not need to sum to one (in which case we use
    the values as weights), but must be non-negative, finite and have
    a non-zero sum.

Indices are ordered from left to right according to when each was sampled
(first samples are placed in first column).

If :attr:`input` is a vector, :attr:`out` is a vector of size :attr:`num_samples`.

If :attr:`input` is a matrix with `m` rows, :attr:`out` is an matrix of shape
:math:`(m \times \text{{num\_samples}})`.

If replacement is ``True``, samples are drawn with replacement.

If not, they are drawn without replacement, which means that when a
sample index is drawn for a row, it cannot be drawn again for that row.

.. note::
    When drawn without replacement, :attr:`num_samples` must be lower than
    number of non-zero elements in :attr:`input` (or the min number of non-zero
    elements in each row of :attr:`input` if it is a matrix).

Args:
    input (Tensor): the input tensor containing probabilities
    num_samples (int): number of samples to draw
    replacement (bool, optional): whether to draw with replacement or not

Keyword args:
    {generator}
    {out}

Example::

    >>> weights = torch.tensor([0, 10, 3, 0], dtype=torch.float) # create a tensor of weights
    >>> torch.multinomial(weights, 2)
    tensor([1, 2])
    >>> torch.multinomial(weights, 4) # ERROR!
    RuntimeError: invalid argument 2: invalid multinomial distribution (with replacement=False,
    not enough non-negative category to sample) at ../aten/src/TH/generic/THTensorRandom.cpp:320
    >>> torch.multinomial(weights, 4, replacement=True)
    tensor([ 2,  1,  1,  1])
""".format(**common_args))

add_docstr(torch.mv,
           r"""
mv(input, vec, *, out=None) -> Tensor

Performs a matrix-vector product of the matrix :attr:`input` and the vector
:attr:`vec`.

If :attr:`input` is a :math:`(n \times m)` tensor, :attr:`vec` is a 1-D tensor of
size :math:`m`, :attr:`out` will be 1-D of size :math:`n`.

.. note:: This function does not :ref:`broadcast <broadcasting-semantics>`.

Args:
    input (Tensor): matrix to be multiplied
    vec (Tensor): vector to be multiplied

Keyword args:
    {out}

Example::

    >>> mat = torch.randn(2, 3)
    >>> vec = torch.randn(3)
    >>> torch.mv(mat, vec)
    tensor([ 1.0404, -0.6361])
""".format(**common_args))

add_docstr(torch.mvlgamma,
           r"""
mvlgamma(input, p, *, out=None) -> Tensor

Alias for :func:`torch.special.multigammaln`.
""")

add_docstr(torch.movedim, r"""
movedim(input, source, destination) -> Tensor

Moves the dimension(s) of :attr:`input` at the position(s) in :attr:`source`
to the position(s) in :attr:`destination`.

Other dimensions of :attr:`input` that are not explicitly moved remain in
their original order and appear at the positions not specified in :attr:`destination`.

Args:
    {input}
    source (int or tuple of ints): Original positions of the dims to move. These must be unique.
    destination (int or tuple of ints): Destination positions for each of the original dims. These must also be unique.

Examples::

    >>> t = torch.randn(3,2,1)
    >>> t
    tensor([[[-0.3362],
            [-0.8437]],

            [[-0.9627],
            [ 0.1727]],

            [[ 0.5173],
            [-0.1398]]])
    >>> torch.movedim(t, 1, 0).shape
    torch.Size([2, 3, 1])
    >>> torch.movedim(t, 1, 0)
    tensor([[[-0.3362],
            [-0.9627],
            [ 0.5173]],

            [[-0.8437],
            [ 0.1727],
            [-0.1398]]])
    >>> torch.movedim(t, (1, 2), (0, 1)).shape
    torch.Size([2, 1, 3])
    >>> torch.movedim(t, (1, 2), (0, 1))
    tensor([[[-0.3362, -0.9627,  0.5173]],

            [[-0.8437,  0.1727, -0.1398]]])
""".format(**common_args))

add_docstr(torch.moveaxis, r"""
moveaxis(input, source, destination) -> Tensor

Alias for :func:`torch.movedim`.

This function is equivalent to NumPy's moveaxis function.

Examples::

    >>> t = torch.randn(3,2,1)
    >>> t
    tensor([[[-0.3362],
            [-0.8437]],

            [[-0.9627],
            [ 0.1727]],

            [[ 0.5173],
            [-0.1398]]])
    >>> torch.moveaxis(t, 1, 0).shape
    torch.Size([2, 3, 1])
    >>> torch.moveaxis(t, 1, 0)
    tensor([[[-0.3362],
            [-0.9627],
            [ 0.5173]],

            [[-0.8437],
            [ 0.1727],
            [-0.1398]]])
    >>> torch.moveaxis(t, (1, 2), (0, 1)).shape
    torch.Size([2, 1, 3])
    >>> torch.moveaxis(t, (1, 2), (0, 1))
    tensor([[[-0.3362, -0.9627,  0.5173]],

            [[-0.8437,  0.1727, -0.1398]]])
""".format(**common_args))

add_docstr(torch.swapdims, r"""
swapdims(input, dim0, dim1) -> Tensor

Alias for :func:`torch.transpose`.

This function is equivalent to NumPy's swapaxes function.

Examples::

    >>> x = torch.tensor([[[0,1],[2,3]],[[4,5],[6,7]]])
    >>> x
    tensor([[[0, 1],
            [2, 3]],

            [[4, 5],
            [6, 7]]])
    >>> torch.swapdims(x, 0, 1)
    tensor([[[0, 1],
            [4, 5]],

            [[2, 3],
            [6, 7]]])
    >>> torch.swapdims(x, 0, 2)
    tensor([[[0, 4],
            [2, 6]],

            [[1, 5],
            [3, 7]]])
""".format(**common_args))

add_docstr(torch.swapaxes, r"""
swapaxes(input, axis0, axis1) -> Tensor

Alias for :func:`torch.transpose`.

This function is equivalent to NumPy's swapaxes function.

Examples::

    >>> x = torch.tensor([[[0,1],[2,3]],[[4,5],[6,7]]])
    >>> x
    tensor([[[0, 1],
            [2, 3]],

            [[4, 5],
            [6, 7]]])
    >>> torch.swapaxes(x, 0, 1)
    tensor([[[0, 1],
            [4, 5]],

            [[2, 3],
            [6, 7]]])
    >>> torch.swapaxes(x, 0, 2)
    tensor([[[0, 4],
            [2, 6]],

            [[1, 5],
            [3, 7]]])
""".format(**common_args))

add_docstr(torch.narrow,
           r"""
narrow(input, dim, start, length) -> Tensor

Returns a new tensor that is a narrowed version of :attr:`input` tensor. The
dimension :attr:`dim` is input from :attr:`start` to ``start + length``. The
returned tensor and :attr:`input` tensor share the same underlying storage.

Args:
    input (Tensor): the tensor to narrow
    dim (int): the dimension along which to narrow
    start (int): the starting dimension
    length (int): the distance to the ending dimension

Example::

    >>> x = torch.tensor([[1, 2, 3], [4, 5, 6], [7, 8, 9]])
    >>> torch.narrow(x, 0, 0, 2)
    tensor([[ 1,  2,  3],
            [ 4,  5,  6]])
    >>> torch.narrow(x, 1, 1, 2)
    tensor([[ 2,  3],
            [ 5,  6],
            [ 8,  9]])
""")

add_docstr(torch.nan_to_num,
           r"""
nan_to_num(input, nan=0.0, posinf=None, neginf=None, *, out=None) -> Tensor

Replaces :literal:`NaN`, positive infinity, and negative infinity values in :attr:`input`
with the values specified by :attr:`nan`, :attr:`posinf`, and :attr:`neginf`, respectively.
By default, :literal:`NaN`\ s are replaced with zero, positive infinity is replaced with the
greatest finite value representable by :attr:`input`'s dtype, and negative infinity
is replaced with the least finite value representable by :attr:`input`'s dtype.

Args:
    {input}
    nan (Number, optional): the value to replace :literal:`NaN`\s with. Default is zero.
    posinf (Number, optional): if a Number, the value to replace positive infinity values with.
        If None, positive infinity values are replaced with the greatest finite value representable by :attr:`input`'s dtype.
        Default is None.
    neginf (Number, optional): if a Number, the value to replace negative infinity values with.
        If None, negative infinity values are replaced with the lowest finite value representable by :attr:`input`'s dtype.
        Default is None.

Keyword args:
    {out}

Example::

    >>> x = torch.tensor([float('nan'), float('inf'), -float('inf'), 3.14])
    >>> torch.nan_to_num(x)
    tensor([ 0.0000e+00,  3.4028e+38, -3.4028e+38,  3.1400e+00])
    >>> torch.nan_to_num(x, nan=2.0)
    tensor([ 2.0000e+00,  3.4028e+38, -3.4028e+38,  3.1400e+00])
    >>> torch.nan_to_num(x, nan=2.0, posinf=1.0)
    tensor([ 2.0000e+00,  1.0000e+00, -3.4028e+38,  3.1400e+00])

""".format(**common_args))

add_docstr(torch.ne, r"""
ne(input, other, *, out=None) -> Tensor

Computes :math:`\text{input} \neq \text{other}` element-wise.
""" + r"""

The second argument can be a number or a tensor whose shape is
:ref:`broadcastable <broadcasting-semantics>` with the first argument.

Args:
    input (Tensor): the tensor to compare
    other (Tensor or float): the tensor or value to compare

Keyword args:
    {out}

Returns:
    A boolean tensor that is True where :attr:`input` is not equal to :attr:`other` and False elsewhere

Example::

    >>> torch.ne(torch.tensor([[1, 2], [3, 4]]), torch.tensor([[1, 1], [4, 4]]))
    tensor([[False, True], [True, False]])
""".format(**common_args))

add_docstr(torch.not_equal, r"""
not_equal(input, other, *, out=None) -> Tensor

Alias for :func:`torch.ne`.
""")

add_docstr(torch.neg,
           r"""
neg(input, *, out=None) -> Tensor

Returns a new tensor with the negative of the elements of :attr:`input`.

.. math::
    \text{out} = -1 \times \text{input}
""" + r"""
Args:
    {input}

Keyword args:
    {out}

Example::

    >>> a = torch.randn(5)
    >>> a
    tensor([ 0.0090, -0.2262, -0.0682, -0.2866,  0.3940])
    >>> torch.neg(a)
    tensor([-0.0090,  0.2262,  0.0682,  0.2866, -0.3940])
""".format(**common_args))

add_docstr(torch.negative,
           r"""
negative(input, *, out=None) -> Tensor

Alias for :func:`torch.neg`
""")

add_docstr(torch.nextafter,
           r"""
nextafter(input, other, *, out=None) -> Tensor

Return the next floating-point value after :attr:`input` towards :attr:`other`, elementwise.

The shapes of ``input`` and ``other`` must be
:ref:`broadcastable <broadcasting-semantics>`.

Args:
    input (Tensor): the first input tensor
    other (Tensor): the second input tensor

Keyword args:
    {out}

Example::

    >>> eps = torch.finfo(torch.float32).eps
    >>> torch.nextafter(torch.tensor([1.0, 2.0]), torch.tensor([2.0, 1.0])) == torch.tensor([eps + 1, 2 - eps])
    tensor([True, True])

""".format(**common_args))

add_docstr(torch.nonzero,
           r"""
nonzero(input, *, out=None, as_tuple=False) -> LongTensor or tuple of LongTensors

.. note::
    :func:`torch.nonzero(..., as_tuple=False) <torch.nonzero>` (default) returns a
    2-D tensor where each row is the index for a nonzero value.

    :func:`torch.nonzero(..., as_tuple=True) <torch.nonzero>` returns a tuple of 1-D
    index tensors, allowing for advanced indexing, so ``x[x.nonzero(as_tuple=True)]``
    gives all nonzero values of tensor ``x``. Of the returned tuple, each index tensor
    contains nonzero indices for a certain dimension.

    See below for more details on the two behaviors.

    When :attr:`input` is on CUDA, :func:`torch.nonzero() <torch.nonzero>` causes
    host-device synchronization.

**When** :attr:`as_tuple` **is** ``False`` **(default)**:

Returns a tensor containing the indices of all non-zero elements of
:attr:`input`.  Each row in the result contains the indices of a non-zero
element in :attr:`input`. The result is sorted lexicographically, with
the last index changing the fastest (C-style).

If :attr:`input` has :math:`n` dimensions, then the resulting indices tensor
:attr:`out` is of size :math:`(z \times n)`, where :math:`z` is the total number of
non-zero elements in the :attr:`input` tensor.

**When** :attr:`as_tuple` **is** ``True``:

Returns a tuple of 1-D tensors, one for each dimension in :attr:`input`,
each containing the indices (in that dimension) of all non-zero elements of
:attr:`input` .

If :attr:`input` has :math:`n` dimensions, then the resulting tuple contains :math:`n`
tensors of size :math:`z`, where :math:`z` is the total number of
non-zero elements in the :attr:`input` tensor.

As a special case, when :attr:`input` has zero dimensions and a nonzero scalar
value, it is treated as a one-dimensional tensor with one element.

Args:
    {input}

Keyword args:
    out (LongTensor, optional): the output tensor containing indices

Returns:
    LongTensor or tuple of LongTensor: If :attr:`as_tuple` is ``False``, the output
    tensor containing indices. If :attr:`as_tuple` is ``True``, one 1-D tensor for
    each dimension, containing the indices of each nonzero element along that
    dimension.

Example::

    >>> torch.nonzero(torch.tensor([1, 1, 1, 0, 1]))
    tensor([[ 0],
            [ 1],
            [ 2],
            [ 4]])
    >>> torch.nonzero(torch.tensor([[0.6, 0.0, 0.0, 0.0],
    ...                             [0.0, 0.4, 0.0, 0.0],
    ...                             [0.0, 0.0, 1.2, 0.0],
    ...                             [0.0, 0.0, 0.0,-0.4]]))
    tensor([[ 0,  0],
            [ 1,  1],
            [ 2,  2],
            [ 3,  3]])
    >>> torch.nonzero(torch.tensor([1, 1, 1, 0, 1]), as_tuple=True)
    (tensor([0, 1, 2, 4]),)
    >>> torch.nonzero(torch.tensor([[0.6, 0.0, 0.0, 0.0],
    ...                             [0.0, 0.4, 0.0, 0.0],
    ...                             [0.0, 0.0, 1.2, 0.0],
    ...                             [0.0, 0.0, 0.0,-0.4]]), as_tuple=True)
    (tensor([0, 1, 2, 3]), tensor([0, 1, 2, 3]))
    >>> torch.nonzero(torch.tensor(5), as_tuple=True)
    (tensor([0]),)
""".format(**common_args))

add_docstr(torch.normal,
           r"""
normal(mean, std, *, generator=None, out=None) -> Tensor

Returns a tensor of random numbers drawn from separate normal distributions
whose mean and standard deviation are given.

The :attr:`mean` is a tensor with the mean of
each output element's normal distribution

The :attr:`std` is a tensor with the standard deviation of
each output element's normal distribution

The shapes of :attr:`mean` and :attr:`std` don't need to match, but the
total number of elements in each tensor need to be the same.

.. note:: When the shapes do not match, the shape of :attr:`mean`
          is used as the shape for the returned output tensor

.. note:: When :attr:`std` is a CUDA tensor, this function synchronizes
          its device with the CPU.

Args:
    mean (Tensor): the tensor of per-element means
    std (Tensor): the tensor of per-element standard deviations

Keyword args:
    {generator}
    {out}

Example::

    >>> torch.normal(mean=torch.arange(1., 11.), std=torch.arange(1, 0, -0.1))
    tensor([  1.0425,   3.5672,   2.7969,   4.2925,   4.7229,   6.2134,
              8.0505,   8.1408,   9.0563,  10.0566])

.. function:: normal(mean=0.0, std, *, out=None) -> Tensor
   :noindex:

Similar to the function above, but the means are shared among all drawn
elements.

Args:
    mean (float, optional): the mean for all distributions
    std (Tensor): the tensor of per-element standard deviations

Keyword args:
    {out}

Example::

    >>> torch.normal(mean=0.5, std=torch.arange(1., 6.))
    tensor([-1.2793, -1.0732, -2.0687,  5.1177, -1.2303])

.. function:: normal(mean, std=1.0, *, out=None) -> Tensor
   :noindex:

Similar to the function above, but the standard deviations are shared among
all drawn elements.

Args:
    mean (Tensor): the tensor of per-element means
    std (float, optional): the standard deviation for all distributions

Keyword args:
    out (Tensor, optional): the output tensor

Example::

    >>> torch.normal(mean=torch.arange(1., 6.))
    tensor([ 1.1552,  2.6148,  2.6535,  5.8318,  4.2361])

.. function:: normal(mean, std, size, *, out=None) -> Tensor
   :noindex:

Similar to the function above, but the means and standard deviations are shared
among all drawn elements. The resulting tensor has size given by :attr:`size`.

Args:
    mean (float): the mean for all distributions
    std (float): the standard deviation for all distributions
    size (int...): a sequence of integers defining the shape of the output tensor.

Keyword args:
    {out}

Example::

    >>> torch.normal(2, 3, size=(1, 4))
    tensor([[-1.3987, -1.9544,  3.6048,  0.7909]])
""".format(**common_args))

add_docstr(torch.numel,
           r"""
numel(input) -> int

Returns the total number of elements in the :attr:`input` tensor.

Args:
    {input}

Example::

    >>> a = torch.randn(1, 2, 3, 4, 5)
    >>> torch.numel(a)
    120
    >>> a = torch.zeros(4,4)
    >>> torch.numel(a)
    16

""".format(**common_args))

add_docstr(torch.ones,
           r"""
ones(*size, *, out=None, dtype=None, layout=torch.strided, device=None, requires_grad=False) -> Tensor

Returns a tensor filled with the scalar value `1`, with the shape defined
by the variable argument :attr:`size`.

Args:
    size (int...): a sequence of integers defining the shape of the output tensor.
        Can be a variable number of arguments or a collection like a list or tuple.

Keyword arguments:
    {out}
    {dtype}
    {layout}
    {device}
    {requires_grad}

Example::

    >>> torch.ones(2, 3)
    tensor([[ 1.,  1.,  1.],
            [ 1.,  1.,  1.]])

    >>> torch.ones(5)
    tensor([ 1.,  1.,  1.,  1.,  1.])

""".format(**factory_common_args))

add_docstr(torch.ones_like,
           r"""
ones_like(input, *, dtype=None, layout=None, device=None, requires_grad=False, memory_format=torch.preserve_format) -> Tensor

Returns a tensor filled with the scalar value `1`, with the same size as
:attr:`input`. ``torch.ones_like(input)`` is equivalent to
``torch.ones(input.size(), dtype=input.dtype, layout=input.layout, device=input.device)``.

.. warning::
    As of 0.4, this function does not support an :attr:`out` keyword. As an alternative,
    the old ``torch.ones_like(input, out=output)`` is equivalent to
    ``torch.ones(input.size(), out=output)``.

Args:
    {input}

Keyword arguments:
    {dtype}
    {layout}
    {device}
    {requires_grad}
    {memory_format}

Example::

    >>> input = torch.empty(2, 3)
    >>> torch.ones_like(input)
    tensor([[ 1.,  1.,  1.],
            [ 1.,  1.,  1.]])
""".format(**factory_like_common_args))

add_docstr(torch.orgqr,
           r"""
orgqr(input, tau) -> Tensor

Alias for :func:`torch.linalg.householder_product`.
""")

add_docstr(torch.ormqr,
           r"""
ormqr(input, tau, other, left=True, transpose=False, *, out=None) -> Tensor

Computes the matrix-matrix multiplication of a product of Householder matrices with a general matrix.

Multiplies a :math:`m \times n` matrix `C` (given by :attr:`other`) with a matrix `Q`,
where `Q` is represented using Householder reflectors `(input, tau)`.
See `Representation of Orthogonal or Unitary Matrices`_ for further details.

If :attr:`left` is `True` then `op(Q)` times `C` is computed, otherwise the result is `C` times `op(Q)`.
When :attr:`left` is `True`, the implicit matrix `Q` has size :math:`m \times m`.
It has size :math:`n \times n` otherwise.
If :attr:`transpose` is `True` then `op` is the conjugate transpose operation, otherwise it's a no-op.

Supports inputs of float, double, cfloat and cdouble dtypes.
Also supports batched inputs, and, if the input is batched, the output is batched with the same dimensions.

.. seealso::

        :func:`torch.geqrf` can be used to form the Householder representation `(input, tau)` of matrix `Q`
        from the QR decomposition.

Args:
    input (Tensor): tensor of shape `(*, mn, k)` where `*` is zero or more batch dimensions
                    and `mn` equals to `m` or `n` depending on the :attr:`left`.
    tau (Tensor): tensor of shape `(*, min(mn, k))` where `*` is zero or more batch dimensions.
    other (Tensor): tensor of shape `(*, m, n)` where `*` is zero or more batch dimensions.
    left (bool): controls the order of multiplication.
    transpose (bool): controls whether the matrix `Q` is conjugate transposed or not.

Keyword args:
    out (Tensor, optional): the output Tensor. Ignored if `None`. Default: `None`.

.. _Representation of Orthogonal or Unitary Matrices:
    https://www.netlib.org/lapack/lug/node128.html
""")

add_docstr(torch.permute,
           r"""
permute(input, dims) -> Tensor

Returns a view of the original tensor :attr:`input` with its dimensions permuted.

Args:
    {input}
    dims (tuple of ints): The desired ordering of dimensions

Example:
    >>> x = torch.randn(2, 3, 5)
    >>> x.size()
    torch.Size([2, 3, 5])
    >>> torch.permute(x, (2, 0, 1)).size()
    torch.Size([5, 2, 3])
""".format(**common_args))

add_docstr(torch.poisson,
           r"""
poisson(input, generator=None) -> Tensor

Returns a tensor of the same size as :attr:`input` with each element
sampled from a Poisson distribution with rate parameter given by the corresponding
element in :attr:`input` i.e.,

.. math::
    \text{{out}}_i \sim \text{{Poisson}}(\text{{input}}_i)

Args:
    input (Tensor): the input tensor containing the rates of the Poisson distribution

Keyword args:
    {generator}

Example::

    >>> rates = torch.rand(4, 4) * 5  # rate parameter between 0 and 5
    >>> torch.poisson(rates)
    tensor([[9., 1., 3., 5.],
            [8., 6., 6., 0.],
            [0., 4., 5., 3.],
            [2., 1., 4., 2.]])
""".format(**common_args))

add_docstr(torch.polygamma,
           r"""
polygamma(n, input, *, out=None) -> Tensor

Alias for :func:`torch.special.polygamma`.
""")

add_docstr(torch.positive,
           r"""
positive(input) -> Tensor

Returns :attr:`input`.
Throws a runtime error if :attr:`input` is a bool tensor.
""" + r"""
Args:
    {input}

Example::

    >>> t = torch.randn(5)
    >>> t
    tensor([ 0.0090, -0.2262, -0.0682, -0.2866,  0.3940])
    >>> torch.positive(t)
    tensor([ 0.0090, -0.2262, -0.0682, -0.2866,  0.3940])
""".format(**common_args))

add_docstr(torch.pow,
           r"""
pow(input, exponent, *, out=None) -> Tensor

Takes the power of each element in :attr:`input` with :attr:`exponent` and
returns a tensor with the result.

:attr:`exponent` can be either a single ``float`` number or a `Tensor`
with the same number of elements as :attr:`input`.

When :attr:`exponent` is a scalar value, the operation applied is:

.. math::
    \text{out}_i = x_i ^ \text{exponent}

When :attr:`exponent` is a tensor, the operation applied is:

.. math::
    \text{out}_i = x_i ^ {\text{exponent}_i}
""" + r"""
When :attr:`exponent` is a tensor, the shapes of :attr:`input`
and :attr:`exponent` must be :ref:`broadcastable <broadcasting-semantics>`.

Args:
    {input}
    exponent (float or tensor): the exponent value

Keyword args:
    {out}

Example::

    >>> a = torch.randn(4)
    >>> a
    tensor([ 0.4331,  1.2475,  0.6834, -0.2791])
    >>> torch.pow(a, 2)
    tensor([ 0.1875,  1.5561,  0.4670,  0.0779])
    >>> exp = torch.arange(1., 5.)

    >>> a = torch.arange(1., 5.)
    >>> a
    tensor([ 1.,  2.,  3.,  4.])
    >>> exp
    tensor([ 1.,  2.,  3.,  4.])
    >>> torch.pow(a, exp)
    tensor([   1.,    4.,   27.,  256.])

.. function:: pow(self, exponent, *, out=None) -> Tensor
   :noindex:

:attr:`self` is a scalar ``float`` value, and :attr:`exponent` is a tensor.
The returned tensor :attr:`out` is of the same shape as :attr:`exponent`

The operation applied is:

.. math::
    \text{{out}}_i = \text{{self}} ^ {{\text{{exponent}}_i}}

Args:
    self (float): the scalar base value for the power operation
    exponent (Tensor): the exponent tensor

Keyword args:
    {out}

Example::

    >>> exp = torch.arange(1., 5.)
    >>> base = 2
    >>> torch.pow(base, exp)
    tensor([  2.,   4.,   8.,  16.])
""".format(**common_args))

add_docstr(torch.float_power,
           r"""
float_power(input, exponent, *, out=None) -> Tensor

Raises :attr:`input` to the power of :attr:`exponent`, elementwise, in double precision.
If neither input is complex returns a ``torch.float64`` tensor,
and if one or more inputs is complex returns a ``torch.complex128`` tensor.

.. note::
    This function always computes in double precision, unlike :func:`torch.pow`,
    which implements more typical :ref:`type promotion <type-promotion-doc>`.
    This is useful when the computation needs to be performed in a wider or more precise dtype,
    or the results of the computation may contain fractional values not representable in the input dtypes,
    like when an integer base is raised to a negative integer exponent.

Args:
    input (Tensor or Number): the base value(s)
    exponent (Tensor or Number): the exponent value(s)

Keyword args:
    {out}

Example::

    >>> a = torch.randint(10, (4,))
    >>> a
    tensor([6, 4, 7, 1])
    >>> torch.float_power(a, 2)
    tensor([36., 16., 49.,  1.], dtype=torch.float64)

    >>> a = torch.arange(1, 5)
    >>> a
    tensor([ 1,  2,  3,  4])
    >>> exp = torch.tensor([2, -3, 4, -5])
    >>> exp
    tensor([ 2, -3,  4, -5])
    >>> torch.float_power(a, exp)
    tensor([1.0000e+00, 1.2500e-01, 8.1000e+01, 9.7656e-04], dtype=torch.float64)
""".format(**common_args))

add_docstr(torch.prod,
           r"""
prod(input, *, dtype=None) -> Tensor

Returns the product of all elements in the :attr:`input` tensor.

Args:
    {input}

Keyword args:
    {dtype}

Example::

    >>> a = torch.randn(1, 3)
    >>> a
    tensor([[-0.8020,  0.5428, -1.5854]])
    >>> torch.prod(a)
    tensor(0.6902)

.. function:: prod(input, dim, keepdim=False, *, dtype=None) -> Tensor
   :noindex:

Returns the product of each row of the :attr:`input` tensor in the given
dimension :attr:`dim`.

{keepdim_details}

Args:
    {input}
    {dim}
    {keepdim}

Keyword args:
    {dtype}

Example::

    >>> a = torch.randn(4, 2)
    >>> a
    tensor([[ 0.5261, -0.3837],
            [ 1.1857, -0.2498],
            [-1.1646,  0.0705],
            [ 1.1131, -1.0629]])
    >>> torch.prod(a, 1)
    tensor([-0.2018, -0.2962, -0.0821, -1.1831])
""".format(**single_dim_common))

add_docstr(torch.promote_types,
           r"""
promote_types(type1, type2) -> dtype

Returns the :class:`torch.dtype` with the smallest size and scalar kind that is
not smaller nor of lower kind than either `type1` or `type2`. See type promotion
:ref:`documentation <type-promotion-doc>` for more information on the type
promotion logic.

Args:
    type1 (:class:`torch.dtype`)
    type2 (:class:`torch.dtype`)

Example::

    >>> torch.promote_types(torch.int32, torch.float32)
    torch.float32
    >>> torch.promote_types(torch.uint8, torch.long)
    torch.long
""")

add_docstr(torch.qr,
           r"""
qr(input, some=True, *, out=None) -> (Tensor, Tensor)

Computes the QR decomposition of a matrix or a batch of matrices :attr:`input`,
and returns a namedtuple (Q, R) of tensors such that :math:`\text{input} = Q R`
with :math:`Q` being an orthogonal matrix or batch of orthogonal matrices and
:math:`R` being an upper triangular matrix or batch of upper triangular matrices.

If :attr:`some` is ``True``, then this function returns the thin (reduced) QR factorization.
Otherwise, if :attr:`some` is ``False``, this function returns the complete QR factorization.

.. warning::

    :func:`torch.qr` is deprecated in favor of :func:`torch.linalg.qr`
    and will be removed in a future PyTorch release. The boolean parameter :attr:`some` has been
    replaced with a string parameter :attr:`mode`.

    ``Q, R = torch.qr(A)`` should be replaced with

    .. code:: python

        Q, R = torch.linalg.qr(A)

    ``Q, R = torch.qr(A, some=False)`` should be replaced with

    .. code:: python

        Q, R = torch.linalg.qr(A, mode="complete")

.. warning::
          If you plan to backpropagate through QR, note that the current backward implementation
          is only well-defined when the first :math:`\min(input.size(-1), input.size(-2))`
          columns of :attr:`input` are linearly independent.
          This behavior will propably change once QR supports pivoting.

.. note:: This function uses LAPACK for CPU inputs and MAGMA for CUDA inputs,
          and may produce different (valid) decompositions on different device types
          or different platforms.

Args:
    input (Tensor): the input tensor of size :math:`(*, m, n)` where `*` is zero or more
                batch dimensions consisting of matrices of dimension :math:`m \times n`.
    some (bool, optional): Set to ``True`` for reduced QR decomposition and ``False`` for
                complete QR decomposition. If `k = min(m, n)` then:

                  * ``some=True`` : returns `(Q, R)` with dimensions (m, k), (k, n) (default)

                  * ``'some=False'``: returns `(Q, R)` with dimensions (m, m), (m, n)

Keyword args:
    out (tuple, optional): tuple of `Q` and `R` tensors.
                The dimensions of `Q` and `R` are detailed in the description of :attr:`some` above.

Example::

    >>> a = torch.tensor([[12., -51, 4], [6, 167, -68], [-4, 24, -41]])
    >>> q, r = torch.qr(a)
    >>> q
    tensor([[-0.8571,  0.3943,  0.3314],
            [-0.4286, -0.9029, -0.0343],
            [ 0.2857, -0.1714,  0.9429]])
    >>> r
    tensor([[ -14.0000,  -21.0000,   14.0000],
            [   0.0000, -175.0000,   70.0000],
            [   0.0000,    0.0000,  -35.0000]])
    >>> torch.mm(q, r).round()
    tensor([[  12.,  -51.,    4.],
            [   6.,  167.,  -68.],
            [  -4.,   24.,  -41.]])
    >>> torch.mm(q.t(), q).round()
    tensor([[ 1.,  0.,  0.],
            [ 0.,  1., -0.],
            [ 0., -0.,  1.]])
    >>> a = torch.randn(3, 4, 5)
    >>> q, r = torch.qr(a, some=False)
    >>> torch.allclose(torch.matmul(q, r), a)
    True
    >>> torch.allclose(torch.matmul(q.mT, q), torch.eye(5))
    True
""")

add_docstr(torch.rad2deg,
           r"""
rad2deg(input, *, out=None) -> Tensor

Returns a new tensor with each of the elements of :attr:`input`
converted from angles in radians to degrees.

Args:
    {input}

Keyword arguments:
    {out}

Example::

    >>> a = torch.tensor([[3.142, -3.142], [6.283, -6.283], [1.570, -1.570]])
    >>> torch.rad2deg(a)
    tensor([[ 180.0233, -180.0233],
            [ 359.9894, -359.9894],
            [  89.9544,  -89.9544]])

""".format(**common_args))

add_docstr(torch.deg2rad,
           r"""
deg2rad(input, *, out=None) -> Tensor

Returns a new tensor with each of the elements of :attr:`input`
converted from angles in degrees to radians.

Args:
    {input}

Keyword arguments:
    {out}

Example::

    >>> a = torch.tensor([[180.0, -180.0], [360.0, -360.0], [90.0, -90.0]])
    >>> torch.deg2rad(a)
    tensor([[ 3.1416, -3.1416],
            [ 6.2832, -6.2832],
            [ 1.5708, -1.5708]])

""".format(**common_args))

add_docstr(torch.heaviside,
           r"""
heaviside(input, values, *, out=None) -> Tensor

Computes the Heaviside step function for each element in :attr:`input`.
The Heaviside step function is defined as:

.. math::
    \text{{heaviside}}(input, values) = \begin{cases}
        0, & \text{if input < 0}\\
        values, & \text{if input == 0}\\
        1, & \text{if input > 0}
    \end{cases}
""" + r"""

Args:
    {input}
    values (Tensor): The values to use where :attr:`input` is zero.

Keyword arguments:
    {out}

Example::

    >>> input = torch.tensor([-1.5, 0, 2.0])
    >>> values = torch.tensor([0.5])
    >>> torch.heaviside(input, values)
    tensor([0.0000, 0.5000, 1.0000])
    >>> values = torch.tensor([1.2, -2.0, 3.5])
    >>> torch.heaviside(input, values)
    tensor([0., -2., 1.])

""".format(**common_args))

add_docstr(torch.rand,
           r"""
rand(*size, *, out=None, dtype=None, layout=torch.strided, device=None, requires_grad=False) -> Tensor

Returns a tensor filled with random numbers from a uniform distribution
on the interval :math:`[0, 1)`

The shape of the tensor is defined by the variable argument :attr:`size`.

Args:
    size (int...): a sequence of integers defining the shape of the output tensor.
        Can be a variable number of arguments or a collection like a list or tuple.

Keyword args:
    {generator}
    {out}
    {dtype}
    {layout}
    {device}
    {requires_grad}

Example::

    >>> torch.rand(4)
    tensor([ 0.5204,  0.2503,  0.3525,  0.5673])
    >>> torch.rand(2, 3)
    tensor([[ 0.8237,  0.5781,  0.6879],
            [ 0.3816,  0.7249,  0.0998]])
""".format(**factory_common_args))

add_docstr(torch.rand_like,
           r"""
rand_like(input, *, dtype=None, layout=None, device=None, requires_grad=False, memory_format=torch.preserve_format) -> Tensor

Returns a tensor with the same size as :attr:`input` that is filled with
random numbers from a uniform distribution on the interval :math:`[0, 1)`.
``torch.rand_like(input)`` is equivalent to
``torch.rand(input.size(), dtype=input.dtype, layout=input.layout, device=input.device)``.

Args:
    {input}

Keyword args:
    {dtype}
    {layout}
    {device}
    {requires_grad}
    {memory_format}

""".format(**factory_like_common_args))

add_docstr(torch.randint,
           """
randint(low=0, high, size, \\*, generator=None, out=None, \
dtype=None, layout=torch.strided, device=None, requires_grad=False) -> Tensor

Returns a tensor filled with random integers generated uniformly
between :attr:`low` (inclusive) and :attr:`high` (exclusive).

The shape of the tensor is defined by the variable argument :attr:`size`.

.. note::
    With the global dtype default (``torch.float32``), this function returns
    a tensor with dtype ``torch.int64``.

Args:
    low (int, optional): Lowest integer to be drawn from the distribution. Default: 0.
    high (int): One above the highest integer to be drawn from the distribution.
    size (tuple): a tuple defining the shape of the output tensor.

Keyword args:
    {generator}
    {out}
    dtype (`torch.dtype`, optional) - the desired data type of returned tensor. Default: if ``None``,
        this function returns a tensor with dtype ``torch.int64``.
    {layout}
    {device}
    {requires_grad}

Example::

    >>> torch.randint(3, 5, (3,))
    tensor([4, 3, 4])


    >>> torch.randint(10, (2, 2))
    tensor([[0, 2],
            [5, 5]])


    >>> torch.randint(3, 10, (2, 2))
    tensor([[4, 5],
            [6, 7]])


""".format(**factory_common_args))

add_docstr(torch.randint_like,
           """
randint_like(input, low=0, high, \\*, dtype=None, layout=torch.strided, device=None, requires_grad=False, \
memory_format=torch.preserve_format) -> Tensor

Returns a tensor with the same shape as Tensor :attr:`input` filled with
random integers generated uniformly between :attr:`low` (inclusive) and
:attr:`high` (exclusive).

.. note:
    With the global dtype default (``torch.float32``), this function returns
    a tensor with dtype ``torch.int64``.

Args:
    {input}
    low (int, optional): Lowest integer to be drawn from the distribution. Default: 0.
    high (int): One above the highest integer to be drawn from the distribution.

Keyword args:
    {dtype}
    {layout}
    {device}
    {requires_grad}
    {memory_format}

""".format(**factory_like_common_args))

add_docstr(torch.randn,
           r"""
randn(*size, *, out=None, dtype=None, layout=torch.strided, device=None, requires_grad=False) -> Tensor

Returns a tensor filled with random numbers from a normal distribution
with mean `0` and variance `1` (also called the standard normal
distribution).

.. math::
    \text{{out}}_{{i}} \sim \mathcal{{N}}(0, 1)

The shape of the tensor is defined by the variable argument :attr:`size`.

Args:
    size (int...): a sequence of integers defining the shape of the output tensor.
        Can be a variable number of arguments or a collection like a list or tuple.

Keyword args:
    {generator}
    {out}
    {dtype}
    {layout}
    {device}
    {requires_grad}

Example::

    >>> torch.randn(4)
    tensor([-2.1436,  0.9966,  2.3426, -0.6366])
    >>> torch.randn(2, 3)
    tensor([[ 1.5954,  2.8929, -1.0923],
            [ 1.1719, -0.4709, -0.1996]])
""".format(**factory_common_args))

add_docstr(torch.randn_like,
           r"""
randn_like(input, *, dtype=None, layout=None, device=None, requires_grad=False, memory_format=torch.preserve_format) -> Tensor

Returns a tensor with the same size as :attr:`input` that is filled with
random numbers from a normal distribution with mean 0 and variance 1.
``torch.randn_like(input)`` is equivalent to
``torch.randn(input.size(), dtype=input.dtype, layout=input.layout, device=input.device)``.

Args:
    {input}

Keyword args:
    {dtype}
    {layout}
    {device}
    {requires_grad}
    {memory_format}

""".format(**factory_like_common_args))

add_docstr(torch.randperm,
           """
randperm(n, *, generator=None, out=None, dtype=torch.int64,layout=torch.strided, \
device=None, requires_grad=False, pin_memory=False) -> Tensor
""" + r"""
Returns a random permutation of integers from ``0`` to ``n - 1``.

Args:
    n (int): the upper bound (exclusive)

Keyword args:
    {generator}
    {out}
    dtype (:class:`torch.dtype`, optional): the desired data type of returned tensor.
        Default: ``torch.int64``.
    {layout}
    {device}
    {requires_grad}
    {pin_memory}

Example::

    >>> torch.randperm(4)
    tensor([2, 1, 0, 3])
""".format(**factory_common_args))

add_docstr(torch.tensor,
           r"""
tensor(data, *, dtype=None, device=None, requires_grad=False, pin_memory=False) -> Tensor

Constructs a tensor with no autograd history (also known as a "leaf tensor", see :doc:`/notes/autograd`) by copying :attr:`data`.

.. warning::

    When working with tensors prefer using :func:`torch.Tensor.clone`,
    :func:`torch.Tensor.detach`, and :func:`torch.Tensor.requires_grad_` for
    readability. Letting `t` be a tensor, ``torch.tensor(t)`` is equivalent to
    ``t.clone().detach()``, and ``torch.tensor(t, requires_grad=True)``
    is equivalent to ``t.clone().detach().requires_grad_(True)``.

.. seealso::

    :func:`torch.as_tensor` preserves autograd history and avoids copies where possible.
    :func:`torch.from_numpy` creates a tensor that shares storage with a NumPy array.

Args:
    {data}

Keyword args:
    {dtype}
    device (:class:`torch.device`, optional): the device of the constructed tensor. If None and data is a tensor
        then the device of data is used. If None and data is not a tensor then
        the result tensor is constructed on the CPU.
    {requires_grad}
    {pin_memory}


Example::

    >>> torch.tensor([[0.1, 1.2], [2.2, 3.1], [4.9, 5.2]])
    tensor([[ 0.1000,  1.2000],
            [ 2.2000,  3.1000],
            [ 4.9000,  5.2000]])

    >>> torch.tensor([0, 1])  # Type inference on data
    tensor([ 0,  1])

    >>> torch.tensor([[0.11111, 0.222222, 0.3333333]],
    ...              dtype=torch.float64,
    ...              device=torch.device('cuda:0'))  # creates a double tensor on a CUDA device
    tensor([[ 0.1111,  0.2222,  0.3333]], dtype=torch.float64, device='cuda:0')

    >>> torch.tensor(3.14159)  # Create a zero-dimensional (scalar) tensor
    tensor(3.1416)

    >>> torch.tensor([])  # Create an empty tensor (of size (0,))
    tensor([])
""".format(**factory_data_common_args))

add_docstr(torch.range,
           r"""
range(start=0, end, step=1, *, out=None, dtype=None, layout=torch.strided, device=None, requires_grad=False) -> Tensor

Returns a 1-D tensor of size :math:`\left\lfloor \frac{\text{end} - \text{start}}{\text{step}} \right\rfloor + 1`
with values from :attr:`start` to :attr:`end` with step :attr:`step`. Step is
the gap between two values in the tensor.

.. math::
    \text{out}_{i+1} = \text{out}_i + \text{step}.
""" + r"""
.. warning::
    This function is deprecated and will be removed in a future release because its behavior is inconsistent with
    Python's range builtin. Instead, use :func:`torch.arange`, which produces values in [start, end).

Args:
    start (float): the starting value for the set of points. Default: ``0``.
    end (float): the ending value for the set of points
    step (float): the gap between each pair of adjacent points. Default: ``1``.

Keyword args:
    {out}
    {dtype} If `dtype` is not given, infer the data type from the other input
        arguments. If any of `start`, `end`, or `stop` are floating-point, the
        `dtype` is inferred to be the default dtype, see
        :meth:`~torch.get_default_dtype`. Otherwise, the `dtype` is inferred to
        be `torch.int64`.
    {layout}
    {device}
    {requires_grad}

Example::

    >>> torch.range(1, 4)
    tensor([ 1.,  2.,  3.,  4.])
    >>> torch.range(1, 4, 0.5)
    tensor([ 1.0000,  1.5000,  2.0000,  2.5000,  3.0000,  3.5000,  4.0000])
""".format(**factory_common_args))

add_docstr(torch.arange,
           r"""
arange(start=0, end, step=1, *, out=None, dtype=None, layout=torch.strided, device=None, requires_grad=False) -> Tensor

Returns a 1-D tensor of size :math:`\left\lceil \frac{\text{end} - \text{start}}{\text{step}} \right\rceil`
with values from the interval ``[start, end)`` taken with common difference
:attr:`step` beginning from `start`.

Note that non-integer :attr:`step` is subject to floating point rounding errors when
comparing against :attr:`end`; to avoid inconsistency, we advise adding a small epsilon to :attr:`end`
in such cases.

.. math::
    \text{out}_{{i+1}} = \text{out}_{i} + \text{step}
""" + r"""
Args:
    start (Number): the starting value for the set of points. Default: ``0``.
    end (Number): the ending value for the set of points
    step (Number): the gap between each pair of adjacent points. Default: ``1``.

Keyword args:
    {out}
    {dtype} If `dtype` is not given, infer the data type from the other input
        arguments. If any of `start`, `end`, or `stop` are floating-point, the
        `dtype` is inferred to be the default dtype, see
        :meth:`~torch.get_default_dtype`. Otherwise, the `dtype` is inferred to
        be `torch.int64`.
    {layout}
    {device}
    {requires_grad}

Example::

    >>> torch.arange(5)
    tensor([ 0,  1,  2,  3,  4])
    >>> torch.arange(1, 4)
    tensor([ 1,  2,  3])
    >>> torch.arange(1, 2.5, 0.5)
    tensor([ 1.0000,  1.5000,  2.0000])
""".format(**factory_common_args))

add_docstr(torch.ravel,
           r"""
ravel(input) -> Tensor

Return a contiguous flattened tensor. A copy is made only if needed.

Args:
    {input}

Example::

    >>> t = torch.tensor([[[1, 2],
    ...                    [3, 4]],
    ...                   [[5, 6],
    ...                    [7, 8]]])
    >>> torch.ravel(t)
    tensor([1, 2, 3, 4, 5, 6, 7, 8])
""".format(**common_args))

add_docstr(torch.remainder,
           r"""
remainder(input, other, *, out=None) -> Tensor

Computes
`Python's modulus operation <https://docs.python.org/3/reference/expressions.html#binary-arithmetic-operations>`_
entrywise.  The result has the same sign as the divisor :attr:`other` and its absolute value
is less than that of :attr:`other`.
<<<<<<< HEAD

It may also be defined in terms of :func:`torch.div` as

.. code:: python

    torch.remainder(a, b) == a - a.div(b, rounding_mode="floor") * b

Supports :ref:`broadcasting to a common shape <broadcasting-semantics>`,
:ref:`type promotion <type-promotion-doc>`, and integer and float inputs.

.. note::
    Complex inputs are not supported. In some cases, it is not mathematically
    possible to satisfy the definition of a modulo operation with complex numbers.
    See :func:`torch.fmod` for how division by zero is handled.

.. seealso::

    :func:`torch.fmod` which implements C++'s `std::fmod <https://en.cppreference.com/w/cpp/numeric/math/fmod>`_.
    This one is defined in terms of division rounding towards zero.

Args:
    input (Tensor or Scalar): the dividend
    other (Tensor or Scalar): the divisor
=======

It may also be defined in terms of :func:`torch.div` as

.. code:: python

    torch.remainder(a, b) == a - a.div(b, rounding_mode="floor") * b
>>>>>>> 8d93f6b4

Supports :ref:`broadcasting to a common shape <broadcasting-semantics>`,
:ref:`type promotion <type-promotion-doc>`, and integer and float inputs.

.. note::
    Complex inputs are not supported. In some cases, it is not mathematically
    possible to satisfy the definition of a modulo operation with complex numbers.
    See :func:`torch.fmod` for how division by zero is handled.

.. seealso::

    :func:`torch.fmod` which implements C++'s `std::fmod <https://en.cppreference.com/w/cpp/numeric/math/fmod>`_.
    This one is defined in terms of division rounding towards zero.

Args:
    input (Tensor or Scalar): the dividend
    other (Tensor or Scalar): the divisor

Keyword args:
    {out}

Example::

    >>> torch.remainder(torch.tensor([-3., -2, -1, 1, 2, 3]), 2)
    tensor([ 1.,  0.,  1.,  1.,  0.,  1.])
    >>> torch.remainder(torch.tensor([1, 2, 3, 4, 5]), -1.5)
    tensor([ -0.5000, -1.0000,  0.0000, -0.5000, -1.0000 ])
""".format(**common_args))

add_docstr(torch.renorm,
           r"""
renorm(input, p, dim, maxnorm, *, out=None) -> Tensor

Returns a tensor where each sub-tensor of :attr:`input` along dimension
:attr:`dim` is normalized such that the `p`-norm of the sub-tensor is lower
than the value :attr:`maxnorm`

.. note:: If the norm of a row is lower than `maxnorm`, the row is unchanged

Args:
    {input}
    p (float): the power for the norm computation
    dim (int): the dimension to slice over to get the sub-tensors
    maxnorm (float): the maximum norm to keep each sub-tensor under

Keyword args:
    {out}

Example::

    >>> x = torch.ones(3, 3)
    >>> x[1].fill_(2)
    tensor([ 2.,  2.,  2.])
    >>> x[2].fill_(3)
    tensor([ 3.,  3.,  3.])
    >>> x
    tensor([[ 1.,  1.,  1.],
            [ 2.,  2.,  2.],
            [ 3.,  3.,  3.]])
    >>> torch.renorm(x, 1, 0, 5)
    tensor([[ 1.0000,  1.0000,  1.0000],
            [ 1.6667,  1.6667,  1.6667],
            [ 1.6667,  1.6667,  1.6667]])
""".format(**common_args))

add_docstr(torch.reshape,
           r"""
reshape(input, shape) -> Tensor

Returns a tensor with the same data and number of elements as :attr:`input`,
but with the specified shape. When possible, the returned tensor will be a view
of :attr:`input`. Otherwise, it will be a copy. Contiguous inputs and inputs
with compatible strides can be reshaped without copying, but you should not
depend on the copying vs. viewing behavior.

See :meth:`torch.Tensor.view` on when it is possible to return a view.

A single dimension may be -1, in which case it's inferred from the remaining
dimensions and the number of elements in :attr:`input`.

Args:
    input (Tensor): the tensor to be reshaped
    shape (tuple of ints): the new shape

Example::

    >>> a = torch.arange(4.)
    >>> torch.reshape(a, (2, 2))
    tensor([[ 0.,  1.],
            [ 2.,  3.]])
    >>> b = torch.tensor([[0, 1], [2, 3]])
    >>> torch.reshape(b, (-1,))
    tensor([ 0,  1,  2,  3])
""")


add_docstr(torch.result_type,
           r"""
result_type(tensor1, tensor2) -> dtype

Returns the :class:`torch.dtype` that would result from performing an arithmetic
operation on the provided input tensors. See type promotion :ref:`documentation <type-promotion-doc>`
for more information on the type promotion logic.

Args:
    tensor1 (Tensor or Number): an input tensor or number
    tensor2 (Tensor or Number): an input tensor or number

Example::

    >>> torch.result_type(torch.tensor([1, 2], dtype=torch.int), 1.0)
    torch.float32
    >>> torch.result_type(torch.tensor([1, 2], dtype=torch.uint8), torch.tensor(1))
    torch.uint8
""")

add_docstr(torch.row_stack,
           r"""
row_stack(tensors, *, out=None) -> Tensor

Alias of :func:`torch.vstack`.
""")

add_docstr(torch.round, r"""
round(input, *, decimals=0, out=None) -> Tensor

Rounds elements of :attr:`input` to the nearest integer.

.. note::
    This function implements the "round half to even" to
    break ties when a number is equidistant from two
    integers (e.g. `round(2.5)` is 2).
<<<<<<< HEAD

    When the :attr:\`decimals\` argument is specified the
    algorithm used is similar to NumPy's `around`. This
    algorithm is fast but inexact and it can easily
    overflow for low precision dtypes.
    Eg. `round(tensor([10000], dtype=torch.float16), decimals=3)` is `inf`.

=======

    When the :attr:\`decimals\` argument is specified the
    algorithm used is similar to NumPy's `around`. This
    algorithm is fast but inexact and it can easily
    overflow for low precision dtypes.
    Eg. `round(tensor([10000], dtype=torch.float16), decimals=3)` is `inf`.

>>>>>>> 8d93f6b4
.. seealso::
    :func:`torch.ceil`, which rounds up.
    :func:`torch.floor`, which rounds down.
    :func:`torch.trunc`, which rounds towards zero.

Args:
    {input}
    decimals (int): Number of decimal places to round to (default: 0).
        If decimals is negative, it specifies the number of positions
        to the left of the decimal point.

Keyword args:
    {out}

Example::

    >>> torch.round(torch.tensor((4.7, -2.3, 9.1, -7.7)))
    tensor([ 5.,  -2.,  9., -8.])

    >>> # Values equidistant from two integers are rounded towards the
    >>> #   the nearest even value (zero is treated as even)
    >>> torch.round(torch.tensor([-0.5, 0.5, 1.5, 2.5]))
    tensor([-0., 0., 2., 2.])

    >>> # A positive decimals argument rounds to the to that decimal place
    >>> torch.round(torch.tensor([0.1234567]), decimals=3)
    tensor([0.1230])

    >>> # A negative decimals argument rounds to the left of the decimal
    >>> torch.round(torch.tensor([1200.1234567]), decimals=-3)
    tensor([1000.])
""".format(**common_args))

add_docstr(torch.rsqrt,
           r"""
rsqrt(input, *, out=None) -> Tensor

Returns a new tensor with the reciprocal of the square-root of each of
the elements of :attr:`input`.

.. math::
    \text{out}_{i} = \frac{1}{\sqrt{\text{input}_{i}}}
""" + r"""
Args:
    {input}

Keyword args:
    {out}

Example::

    >>> a = torch.randn(4)
    >>> a
    tensor([-0.0370,  0.2970,  1.5420, -0.9105])
    >>> torch.rsqrt(a)
    tensor([    nan,  1.8351,  0.8053,     nan])
""".format(**common_args))

add_docstr(torch.scatter,
           r"""
scatter(input, dim, index, src) -> Tensor

Out-of-place version of :meth:`torch.Tensor.scatter_`
""")

add_docstr(torch.scatter_add,
           r"""
scatter_add(input, dim, index, src) -> Tensor

Out-of-place version of :meth:`torch.Tensor.scatter_add_`
""")

add_docstr(torch.scatter_reduce, r"""
scatter_reduce(input, dim, index, src, reduce, *, include_self=True) -> Tensor

Out-of-place version of :meth:`torch.Tensor.scatter_reduce_`
""")

add_docstr(torch.select,
           r"""
select(input, dim, index) -> Tensor

Slices the :attr:`input` tensor along the selected dimension at the given index.
This function returns a view of the original tensor with the given dimension removed.

Args:
    {input}
    dim (int): the dimension to slice
    index (int): the index to select with

.. note::

    :meth:`select` is equivalent to slicing. For example,
    ``tensor.select(0, index)`` is equivalent to ``tensor[index]`` and
    ``tensor.select(2, index)`` is equivalent to ``tensor[:,:,index]``.
""".format(**common_args))

add_docstr(torch.select_scatter,
           r"""
select_scatter(input, src, dim, index) -> Tensor

Embeds the values of the :attr:`src` tensor into :attr:`input` at the given index.
This function returns a tensor with fresh storage; it does not create a view.


Args:
    {input}
    src (Tensor): The tensor to embed into :attr:`input`
    dim (int): the dimension to insert the slice into.
    index (int): the index to select with

.. note::

    :attr:`src` must be of the proper size in order to be embedded
    into :attr:`input`. Specifically, it should have the same shape as
    ``torch.select(input, dim, index)``

Example::

    >>> a = torch.zeros(2, 2)
    >>> b = torch.ones(2)
    >>> a.select_scatter(b, 0, 0)
    tensor([[1., 1.],
            [0., 0.]])
""".format(**common_args))

add_docstr(torch.slice_scatter,
           r"""
slice_scatter(input, src, dim=0, start=None, end=None, step=1) -> Tensor

Embeds the values of the :attr:`src` tensor into :attr:`input` at the given
dimension.
This function returns a tensor with fresh storage; it does not create a view.


Args:
    {input}
    src (Tensor): The tensor to embed into :attr:`input`
    dim (int): the dimension to insert the slice into
    start (Optional[int]): the start index of where to insert the slice
    end (Optional[int]): the end index of where to insert the slice
    step (int): the how many elements to skip in

Example::

    >>> a = torch.zeros(8, 8)
    >>> b = torch.ones(8)
    >>> a.slice_scatter(b, start=6)
    tensor([[0., 0., 0., 0., 0., 0., 0., 0.],
            [0., 0., 0., 0., 0., 0., 0., 0.],
            [0., 0., 0., 0., 0., 0., 0., 0.],
            [0., 0., 0., 0., 0., 0., 0., 0.],
            [0., 0., 0., 0., 0., 0., 0., 0.],
            [0., 0., 0., 0., 0., 0., 0., 0.],
            [1., 1., 1., 1., 1., 1., 1., 1.],
            [1., 1., 1., 1., 1., 1., 1., 1.]])

    >>> b = torch.ones(2)
    >>> a.slice_scatter(b, dim=1, start=2, end=6, step=2)
    tensor([[0., 0., 1., 0., 1., 0., 0., 0.],
            [0., 0., 1., 0., 1., 0., 0., 0.],
            [0., 0., 1., 0., 1., 0., 0., 0.],
            [0., 0., 1., 0., 1., 0., 0., 0.],
            [0., 0., 1., 0., 1., 0., 0., 0.],
            [0., 0., 1., 0., 1., 0., 0., 0.],
            [0., 0., 1., 0., 1., 0., 0., 0.],
            [0., 0., 1., 0., 1., 0., 0., 0.]])
""".format(**common_args))

add_docstr(torch.set_flush_denormal,
           r"""
set_flush_denormal(mode) -> bool

Disables denormal floating numbers on CPU.

Returns ``True`` if your system supports flushing denormal numbers and it
successfully configures flush denormal mode.  :meth:`~torch.set_flush_denormal`
is only supported on x86 architectures supporting SSE3.

Args:
    mode (bool): Controls whether to enable flush denormal mode or not

Example::

    >>> torch.set_flush_denormal(True)
    True
    >>> torch.tensor([1e-323], dtype=torch.float64)
    tensor([ 0.], dtype=torch.float64)
    >>> torch.set_flush_denormal(False)
    True
    >>> torch.tensor([1e-323], dtype=torch.float64)
    tensor(9.88131e-324 *
           [ 1.0000], dtype=torch.float64)
""")

add_docstr(torch.set_num_threads, r"""
set_num_threads(int)

Sets the number of threads used for intraop parallelism on CPU.

.. warning::
    To ensure that the correct number of threads is used, set_num_threads
    must be called before running eager, JIT or autograd code.
""")

add_docstr(torch.set_num_interop_threads, r"""
set_num_interop_threads(int)

Sets the number of threads used for interop parallelism
(e.g. in JIT interpreter) on CPU.

.. warning::
    Can only be called once and before any inter-op parallel work
    is started (e.g. JIT execution).
""")

add_docstr(torch.sigmoid, r"""
sigmoid(input, *, out=None) -> Tensor

Alias for :func:`torch.special.expit`.
""")

add_docstr(torch.logit,
           r"""
logit(input, eps=None, *, out=None) -> Tensor

Alias for :func:`torch.special.logit`.
""")

add_docstr(torch.sign,
           r"""
sign(input, *, out=None) -> Tensor

Returns a new tensor with the signs of the elements of :attr:`input`.

.. math::
    \text{out}_{i} = \operatorname{sgn}(\text{input}_{i})
""" + r"""
Args:
    {input}

Keyword args:
    {out}

Example::

    >>> a = torch.tensor([0.7, -1.2, 0., 2.3])
    >>> a
    tensor([ 0.7000, -1.2000,  0.0000,  2.3000])
    >>> torch.sign(a)
    tensor([ 1., -1.,  0.,  1.])
""".format(**common_args))

add_docstr(torch.signbit,
           r"""
signbit(input, *, out=None) -> Tensor

Tests if each element of :attr:`input` has its sign bit set (is less than zero) or not.

Args:
  {input}

Keyword args:
  {out}

Example::

    >>> a = torch.tensor([0.7, -1.2, 0., 2.3])
    >>> torch.signbit(a)
    tensor([ False, True,  False,  False])
""".format(**common_args))

add_docstr(torch.sgn,
           r"""
sgn(input, *, out=None) -> Tensor

This function is an extension of torch.sign() to complex tensors.
It computes a new tensor whose elements have
the same angles as the corresponding elements of :attr:`input` and
absolute values (i.e. magnitudes) of one for complex tensors and
is equivalent to torch.sign() for non-complex tensors.

.. math::
    \text{out}_{i} = \begin{cases}
                    0 & |\text{{input}}_i| == 0 \\
                    \frac{{\text{{input}}_i}}{|{\text{{input}}_i}|} & \text{otherwise}
                    \end{cases}

""" + r"""
Args:
    {input}

Keyword args:
  {out}

Example::

    >>> t = torch.tensor([3+4j, 7-24j, 0, 1+2j])
    >>> t.sgn()
    tensor([0.6000+0.8000j, 0.2800-0.9600j, 0.0000+0.0000j, 0.4472+0.8944j])
""".format(**common_args))

add_docstr(torch.sin,
           r"""
sin(input, *, out=None) -> Tensor

Returns a new tensor with the sine of the elements of :attr:`input`.

.. math::
    \text{out}_{i} = \sin(\text{input}_{i})
""" + r"""
Args:
    {input}

Keyword args:
    {out}

Example::

    >>> a = torch.randn(4)
    >>> a
    tensor([-0.5461,  0.1347, -2.7266, -0.2746])
    >>> torch.sin(a)
    tensor([-0.5194,  0.1343, -0.4032, -0.2711])
""".format(**common_args))

add_docstr(torch.sinc,
           r"""
sinc(input, *, out=None) -> Tensor

Alias for :func:`torch.special.sinc`.
""")

add_docstr(torch.sinh,
           r"""
sinh(input, *, out=None) -> Tensor

Returns a new tensor with the hyperbolic sine of the elements of
:attr:`input`.

.. math::
    \text{out}_{i} = \sinh(\text{input}_{i})
""" + r"""
Args:
    {input}

Keyword args:
    {out}

Example::

    >>> a = torch.randn(4)
    >>> a
    tensor([ 0.5380, -0.8632, -0.1265,  0.9399])
    >>> torch.sinh(a)
    tensor([ 0.5644, -0.9744, -0.1268,  1.0845])

.. note::
   When :attr:`input` is on the CPU, the implementation of torch.sinh may use
   the Sleef library, which rounds very large results to infinity or negative
   infinity. See `here <https://sleef.org/purec.xhtml>`_ for details.
""".format(**common_args))

add_docstr(torch.sort,
           r"""
sort(input, dim=-1, descending=False, stable=False, *, out=None) -> (Tensor, LongTensor)

Sorts the elements of the :attr:`input` tensor along a given dimension
in ascending order by value.

If :attr:`dim` is not given, the last dimension of the `input` is chosen.

If :attr:`descending` is ``True`` then the elements are sorted in descending
order by value.

If :attr:`stable` is ``True`` then the sorting routine becomes stable, preserving
the order of equivalent elements.

A namedtuple of (values, indices) is returned, where the `values` are the
sorted values and `indices` are the indices of the elements in the original
`input` tensor.

Args:
    {input}
    dim (int, optional): the dimension to sort along
    descending (bool, optional): controls the sorting order (ascending or descending)
    stable (bool, optional): makes the sorting routine stable, which guarantees that the order
       of equivalent elements is preserved.

Keyword args:
    out (tuple, optional): the output tuple of (`Tensor`, `LongTensor`) that can
        be optionally given to be used as output buffers

Example::

    >>> x = torch.randn(3, 4)
    >>> sorted, indices = torch.sort(x)
    >>> sorted
    tensor([[-0.2162,  0.0608,  0.6719,  2.3332],
            [-0.5793,  0.0061,  0.6058,  0.9497],
            [-0.5071,  0.3343,  0.9553,  1.0960]])
    >>> indices
    tensor([[ 1,  0,  2,  3],
            [ 3,  1,  0,  2],
            [ 0,  3,  1,  2]])

    >>> sorted, indices = torch.sort(x, 0)
    >>> sorted
    tensor([[-0.5071, -0.2162,  0.6719, -0.5793],
            [ 0.0608,  0.0061,  0.9497,  0.3343],
            [ 0.6058,  0.9553,  1.0960,  2.3332]])
    >>> indices
    tensor([[ 2,  0,  0,  1],
            [ 0,  1,  1,  2],
            [ 1,  2,  2,  0]])
    >>> x = torch.tensor([0, 1] * 9)
    >>> x.sort()
    torch.return_types.sort(
        values=tensor([0, 0, 0, 0, 0, 0, 0, 0, 0, 1, 1, 1, 1, 1, 1, 1, 1, 1]),
        indices=tensor([ 2, 16,  4,  6, 14,  8,  0, 10, 12,  9, 17, 15, 13, 11,  7,  5,  3,  1]))
    >>> x.sort(stable=True)
    torch.return_types.sort(
        values=tensor([0, 0, 0, 0, 0, 0, 0, 0, 0, 1, 1, 1, 1, 1, 1, 1, 1, 1]),
        indices=tensor([ 0,  2,  4,  6,  8, 10, 12, 14, 16,  1,  3,  5,  7,  9, 11, 13, 15, 17]))
""".format(**common_args))

add_docstr(torch.argsort,
           r"""
argsort(input, dim=-1, descending=False) -> LongTensor

Returns the indices that sort a tensor along a given dimension in ascending
order by value.

This is the second value returned by :meth:`torch.sort`.  See its documentation
for the exact semantics of this method.

Args:
    {input}
    dim (int, optional): the dimension to sort along
    descending (bool, optional): controls the sorting order (ascending or descending)

Example::

    >>> a = torch.randn(4, 4)
    >>> a
    tensor([[ 0.0785,  1.5267, -0.8521,  0.4065],
            [ 0.1598,  0.0788, -0.0745, -1.2700],
            [ 1.2208,  1.0722, -0.7064,  1.2564],
            [ 0.0669, -0.2318, -0.8229, -0.9280]])


    >>> torch.argsort(a, dim=1)
    tensor([[2, 0, 3, 1],
            [3, 2, 1, 0],
            [2, 1, 0, 3],
            [3, 2, 1, 0]])
""".format(**common_args))

add_docstr(torch.msort,
           r"""
msort(input, *, out=None) -> Tensor

Sorts the elements of the :attr:`input` tensor along its first dimension
in ascending order by value.

.. note:: `torch.msort(t)` is equivalent to `torch.sort(t, dim=0)[0]`.
          See also :func:`torch.sort`.

Args:
    {input}

Keyword args:
    {out}

Example::

    >>> t = torch.randn(3, 4)
    >>> t
    tensor([[-0.1321,  0.4370, -1.2631, -1.1289],
            [-2.0527, -1.1250,  0.2275,  0.3077],
            [-0.0881, -0.1259, -0.5495,  1.0284]])
    >>> torch.msort(t)
    tensor([[-2.0527, -1.1250, -1.2631, -1.1289],
            [-0.1321, -0.1259, -0.5495,  0.3077],
            [-0.0881,  0.4370,  0.2275,  1.0284]])
""".format(**common_args))

add_docstr(torch.sparse_compressed_tensor,
           r"""
sparse_compressed_tensor(compressed_indices, plain_indices, values, size=None,
                         *, dtype=None, layout=None, device=None, requires_grad=False) -> Tensor

Constructs a :ref:`sparse tensor in Compressed Sparse format - CSR,
CSC, BSR, or BSC - <sparse-csr-docs>` with specified values at the
given :attr:`compressed_indices` and :attr:`plain_indices`. Sparse
matrix multiplication operations in Compressed Sparse format are
typically faster than that for sparse tensors in COO format. Make you
have a look at :ref:`the note on the data type of the indices
<sparse-csr-docs>`.

Args:
    compressed_indices (array_like): One-dimensional array of size
        size[cdim] + 1 where cdim is 0 or 1 depending on the layout.
        The last element is the number of non-zeros. This tensor
        encodes the index in values and plain_indices depending on
        where the given compressed dimension (row or column)
        starts. Each successive number in the tensor subtracted by the
        number before it denotes the number of elements in a given
        compressed dimension.
    plain_indices (array_like): Plain dimension (column or row)
        co-ordinates of each element in values. Strictly one
        dimensional tensor with the same length as values.
    values (array_list): Initial values for the tensor. Can be a list,
        tuple, NumPy ``ndarray``, scalar, and other types.  For block
        sparse formats, the dimensionality of values must be two plus
        the dimensionality of plain_indices.
    size (list, tuple, :class:`torch.Size`, optional): Size of the
        sparse tensor. If not provided, the size will be inferred as
        the minimum size big enough to hold all non-zero elements.

Keyword args:
    dtype (:class:`torch.dtype`, optional): the desired data type of
        returned tensor.  Default: if None, infers data type from
        :attr:`values`.
    layout (:class:`torch.layout`, required): the desired layout of
        returned tensor: :attr:`torch.sparse_csr`,
        :attr:`torch.sparse_csc`, :attr:`torch.sparse_bsr`, or
        :attr:`torch.sparse_bsc`.
    device (:class:`torch.device`, optional): the desired device of
        returned tensor.  Default: if None, uses the current device
        for the default tensor type (see
        :func:`torch.set_default_tensor_type`). :attr:`device` will be
        the CPU for CPU tensor types and the current CUDA device for
        CUDA tensor types.
    {requires_grad}

Example::
    >>> compressed_indices = [0, 2, 4]
    >>> plain_indices = [0, 1, 0, 1]
    >>> values = [1, 2, 3, 4]
    >>> torch.sparse_compressed_tensor(torch.tensor(compressed_indices, dtype=torch.int64),
    ...                                torch.tensor(plain_indices, dtype=torch.int64),
    ...                                torch.tensor(values), dtype=torch.double, layout=torch.sparse_csr)
    tensor(crow_indices=tensor([0, 2, 4]),
           col_indices=tensor([0, 1, 0, 1]),
           values=tensor([1., 2., 3., 4.]), size=(2, 2), nnz=4,
           dtype=torch.float64, layout=torch.sparse_csr)
""".format(**factory_common_args))

add_docstr(torch.sparse_csr_tensor,
           r"""
sparse_csr_tensor(crow_indices, col_indices, values, size=None, *, dtype=None, device=None, requires_grad=False) -> Tensor

Constructs a :ref:`sparse tensor in CSR (Compressed Sparse Row) <sparse-csr-docs>` with specified
values at the given :attr:`crow_indices` and :attr:`col_indices`. Sparse matrix multiplication operations
in CSR format are typically faster than that for sparse tensors in COO format. Make you have a look
at :ref:`the note on the data type of the indices <sparse-csr-docs>`.

Args:
    crow_indices (array_like): One-dimensional array of size size[0] + 1.
        The last element is the number of non-zeros. This tensor
        encodes the index in values and col_indices depending on where
        the given row starts. Each successive number in the tensor
        subtracted by the number before it denotes the number of
        elements in a given row.
    col_indices (array_like): Column co-ordinates of each element in
        values. Strictly one dimensional tensor with the same length
        as values.
    values (array_list): Initial values for the tensor. Can be a list,
        tuple, NumPy ``ndarray``, scalar, and other types.
    size (list, tuple, :class:`torch.Size`, optional): Size of the
        sparse tensor. If not provided, the size will be inferred as
        the minimum size big enough to hold all non-zero elements.

Keyword args:
    dtype (:class:`torch.dtype`, optional): the desired data type of
        returned tensor.  Default: if None, infers data type from
        :attr:`values`.
    device (:class:`torch.device`, optional): the desired device of
        returned tensor.  Default: if None, uses the current device
        for the default tensor type (see
        :func:`torch.set_default_tensor_type`). :attr:`device` will be
        the CPU for CPU tensor types and the current CUDA device for
        CUDA tensor types.
    {requires_grad}

Example::
    >>> crow_indices = [0, 2, 4]
    >>> col_indices = [0, 1, 0, 1]
    >>> values = [1, 2, 3, 4]
    >>> torch.sparse_csr_tensor(torch.tensor(crow_indices, dtype=torch.int64),
    ...                         torch.tensor(col_indices, dtype=torch.int64),
    ...                         torch.tensor(values), dtype=torch.double)
    tensor(crow_indices=tensor([0, 2, 4]),
           col_indices=tensor([0, 1, 0, 1]),
           values=tensor([1., 2., 3., 4.]), size=(2, 2), nnz=4,
           dtype=torch.float64, layout=torch.sparse_csr)
""".format(**factory_common_args))

add_docstr(torch.sparse_csc_tensor,
           r"""
sparse_csc_tensor(ccol_indices, row_indices, values, size=None, *, dtype=None, device=None, requires_grad=False) -> Tensor

Constructs a :ref:`sparse tensor in CSC (Compressed Sparse Column)
<sparse-csr-docs>` with specified values at the given
:attr:`ccol_indices` and :attr:`row_indices`. Sparse matrix
multiplication operations in CSC format are typically faster than that
for sparse tensors in COO format. Make you have a look at :ref:`the
note on the data type of the indices <sparse-csr-docs>`.

Args:
    ccol_indices (array_like): One-dimensional array of size size[1] + 1.
        The last element is the number of non-zeros. This tensor
        encodes the index in values and row_indices depending on where
        the given column starts. Each successive number in the tensor
        subtracted by the number before it denotes the number of
        elements in a given column.
    row_indices (array_like): Row co-ordinates of each element in
        values. Strictly one dimensional tensor with the same length
        as values.
    values (array_list): Initial values for the tensor. Can be a list,
        tuple, NumPy ``ndarray``, scalar, and other types.
    size (list, tuple, :class:`torch.Size`, optional): Size of the
        sparse tensor. If not provided, the size will be inferred as
        the minimum size big enough to hold all non-zero elements.

Keyword args:
    dtype (:class:`torch.dtype`, optional): the desired data type of
        returned tensor.  Default: if None, infers data type from
        :attr:`values`.
    device (:class:`torch.device`, optional): the desired device of
        returned tensor.  Default: if None, uses the current device
        for the default tensor type (see
        :func:`torch.set_default_tensor_type`). :attr:`device` will be
        the CPU for CPU tensor types and the current CUDA device for
        CUDA tensor types.
    {requires_grad}

Example::
    >>> ccol_indices = [0, 2, 4]
    >>> row_indices = [0, 1, 0, 1]
    >>> values = [1, 2, 3, 4]
    >>> torch.sparse_csc_tensor(torch.tensor(ccol_indices, dtype=torch.int64),
    ...                         torch.tensor(row_indices, dtype=torch.int64),
    ...                         torch.tensor(values), dtype=torch.double)
    tensor(ccol_indices=tensor([0, 2, 4]),
           row_indices=tensor([0, 1, 0, 1]),
           values=tensor([1., 2., 3., 4.]), size=(2, 2), nnz=4,
           dtype=torch.float64, layout=torch.sparse_csc)
""".format(**factory_common_args))

add_docstr(torch.sparse_bsr_tensor,
           r"""
sparse_bsr_tensor(crow_indices, col_indices, values, size=None, *, dtype=None, device=None, requires_grad=False) -> Tensor

Constructs a :ref:`sparse tensor in BSR (Block Compressed Sparse Row))
<sparse-csr-docs>` with specified 2-dimensional blocks at the given
:attr:`crow_indices` and :attr:`col_indices`. Sparse matrix
multiplication operations in BSR format are typically faster than that
for sparse tensors in COO format. Make you have a look at :ref:`the
note on the data type of the indices <sparse-csr-docs>`.

Args:
    crow_indices (array_like): One-dimensional array of size size[0] +
        1. The last element is the number of non-zeros. This tensor
        encodes the index in values and col_indices depending on where
        the given row starts. Each successive number in the tensor
        subtracted by the number before it denotes the number of
        blocks in a given row.
    col_indices (array_like): Column co-ordinates of each block in
        values. Strictly one dimensional tensor with the same length
        as values.
    values (array_list): Initial values for the tensor. Can be a list,
        tuple, NumPy ``ndarray``, scalar, and other types. The
        dimensionality of values must be two plus the dimensionality
        of col_indices.
    size (list, tuple, :class:`torch.Size`, optional): Size of the
        sparse tensor. If not provided, the size will be inferred as
        the minimum size big enough to hold all non-zero blocks.

Keyword args:
    dtype (:class:`torch.dtype`, optional): the desired data type of
        returned tensor.  Default: if None, infers data type from
        :attr:`values`.
    device (:class:`torch.device`, optional): the desired device of
        returned tensor.  Default: if None, uses the current device
        for the default tensor type (see
        :func:`torch.set_default_tensor_type`). :attr:`device` will be
        the CPU for CPU tensor types and the current CUDA device for
        CUDA tensor types.
    {requires_grad}

Example::
    >>> crow_indices = [0, 1, 2]
    >>> col_indices = [0, 1]
    >>> values = [[[1, 2], [3, 4]], [[5, 6], [7, 8]]]
    >>> torch.sparse_bsr_tensor(torch.tensor(crow_indices, dtype=torch.int64),
    ...                         torch.tensor(col_indices, dtype=torch.int64),
    ...                         torch.tensor(values), dtype=torch.double)
    tensor(crow_indices=tensor([0, 1, 2]),
           col_indices=tensor([0, 1]),
           values=tensor([[[1., 2.],
                           [3., 4.]],

                          [[5., 6.],
                           [7., 8.]]]), size=(2, 2), nnz=2, dtype=torch.float64,
           layout=torch.sparse_bsr)
""".format(**factory_common_args))

add_docstr(torch.sparse_bsc_tensor,
           r"""
sparse_bsc_tensor(ccol_indices, row_indices, values, size=None, *, dtype=None, device=None, requires_grad=False) -> Tensor

Constructs a :ref:`sparse tensor in BSC (Block Compressed Sparse
Column)) <sparse-csr-docs>` with specified 2-dimensional blocks at the
given :attr:`ccol_indices` and :attr:`row_indices`. Sparse matrix
multiplication operations in BSC format are typically faster than that
for sparse tensors in COO format. Make you have a look at :ref:`the
note on the data type of the indices <sparse-csr-docs>`.

Args:
    ccol_indices (array_like): One-dimensional array of size size[1] +
        1. The last element is the number of non-zeros. This tensor
        encodes the index in values and row_indices depending on where
        the given column starts. Each successive number in the tensor
        subtracted by the number before it denotes the number of
        elements in a given column.
    row_indices (array_like): Row co-ordinates of each element in
        values. Strictly one dimensional tensor with the same length
        as values.
    values (array_list): Initial blocks for the tensor. Can be a list,
        tuple, NumPy ``ndarray``, and other types. The dimensionality
        of values must be two plus the dimensionality of row_indices.
    size (list, tuple, :class:`torch.Size`, optional): Size of the
        sparse tensor. If not provided, the size will be inferred as
        the minimum size big enough to hold all non-zero blocks.

Keyword args:
    dtype (:class:`torch.dtype`, optional): the desired data type of
        returned tensor.  Default: if None, infers data type from
        :attr:`values`.
    device (:class:`torch.device`, optional): the desired device of
        returned tensor.  Default: if None, uses the current device
        for the default tensor type (see
        :func:`torch.set_default_tensor_type`). :attr:`device` will be
        the CPU for CPU tensor types and the current CUDA device for
        CUDA tensor types.
    {requires_grad}

Example::
    >>> ccol_indices = [0, 1, 2]
    >>> row_indices = [0, 1]
    >>> values = [[[1, 2], [3, 4]], [[5, 6], [7, 8]]]
    >>> torch.sparse_bsc_tensor(torch.tensor(ccol_indices, dtype=torch.int64),
    ...                         torch.tensor(row_indices, dtype=torch.int64),
    ...                         torch.tensor(values), dtype=torch.double)
    tensor(ccol_indices=tensor([0, 1, 2]),
           row_indices=tensor([0, 1]),
           values=tensor([[[1., 2.],
                           [3., 4.]],

                          [[5., 6.],
                           [7., 8.]]]), size=(2, 2), nnz=2, dtype=torch.float64,
           layout=torch.sparse_bsc)
""".format(**factory_common_args))

add_docstr(torch.sparse_coo_tensor,
           r"""
sparse_coo_tensor(indices, values, size=None, *, dtype=None, device=None, requires_grad=False) -> Tensor

Constructs a :ref:`sparse tensor in COO(rdinate) format
<sparse-coo-docs>` with specified values at the given
:attr:`indices`.

.. note::

   This function returns an :ref:`uncoalesced tensor <sparse-uncoalesced-coo-docs>`.

Args:
    indices (array_like): Initial data for the tensor. Can be a list, tuple,
        NumPy ``ndarray``, scalar, and other types. Will be cast to a :class:`torch.LongTensor`
        internally. The indices are the coordinates of the non-zero values in the matrix, and thus
        should be two-dimensional where the first dimension is the number of tensor dimensions and
        the second dimension is the number of non-zero values.
    values (array_like): Initial values for the tensor. Can be a list, tuple,
        NumPy ``ndarray``, scalar, and other types.
    size (list, tuple, or :class:`torch.Size`, optional): Size of the sparse tensor. If not
        provided the size will be inferred as the minimum size big enough to hold all non-zero
        elements.

Keyword args:
    dtype (:class:`torch.dtype`, optional): the desired data type of returned tensor.
        Default: if None, infers data type from :attr:`values`.
    device (:class:`torch.device`, optional): the desired device of returned tensor.
        Default: if None, uses the current device for the default tensor type
        (see :func:`torch.set_default_tensor_type`). :attr:`device` will be the CPU
        for CPU tensor types and the current CUDA device for CUDA tensor types.
    {requires_grad}


Example::

    >>> i = torch.tensor([[0, 1, 1],
    ...                   [2, 0, 2]])
    >>> v = torch.tensor([3, 4, 5], dtype=torch.float32)
    >>> torch.sparse_coo_tensor(i, v, [2, 4])
    tensor(indices=tensor([[0, 1, 1],
                           [2, 0, 2]]),
           values=tensor([3., 4., 5.]),
           size=(2, 4), nnz=3, layout=torch.sparse_coo)

    >>> torch.sparse_coo_tensor(i, v)  # Shape inference
    tensor(indices=tensor([[0, 1, 1],
                           [2, 0, 2]]),
           values=tensor([3., 4., 5.]),
           size=(2, 3), nnz=3, layout=torch.sparse_coo)

    >>> torch.sparse_coo_tensor(i, v, [2, 4],
    ...                         dtype=torch.float64,
    ...                         device=torch.device('cuda:0'))
    tensor(indices=tensor([[0, 1, 1],
                           [2, 0, 2]]),
           values=tensor([3., 4., 5.]),
           device='cuda:0', size=(2, 4), nnz=3, dtype=torch.float64,
           layout=torch.sparse_coo)

    # Create an empty sparse tensor with the following invariants:
    #   1. sparse_dim + dense_dim = len(SparseTensor.shape)
    #   2. SparseTensor._indices().shape = (sparse_dim, nnz)
    #   3. SparseTensor._values().shape = (nnz, SparseTensor.shape[sparse_dim:])
    #
    # For instance, to create an empty sparse tensor with nnz = 0, dense_dim = 0 and
    # sparse_dim = 1 (hence indices is a 2D tensor of shape = (1, 0))
    >>> S = torch.sparse_coo_tensor(torch.empty([1, 0]), [], [1])
    tensor(indices=tensor([], size=(1, 0)),
           values=tensor([], size=(0,)),
           size=(1,), nnz=0, layout=torch.sparse_coo)

    # and to create an empty sparse tensor with nnz = 0, dense_dim = 1 and
    # sparse_dim = 1
    >>> S = torch.sparse_coo_tensor(torch.empty([1, 0]), torch.empty([0, 2]), [1, 2])
    tensor(indices=tensor([], size=(1, 0)),
           values=tensor([], size=(0, 2)),
           size=(1, 2), nnz=0, layout=torch.sparse_coo)

.. _torch.sparse: https://pytorch.org/docs/stable/sparse.html
""".format(**factory_common_args))

add_docstr(torch.sqrt,
           r"""
sqrt(input, *, out=None) -> Tensor

Returns a new tensor with the square-root of the elements of :attr:`input`.

.. math::
    \text{out}_{i} = \sqrt{\text{input}_{i}}
""" + r"""
Args:
    {input}

Keyword args:
    {out}

Example::

    >>> a = torch.randn(4)
    >>> a
    tensor([-2.0755,  1.0226,  0.0831,  0.4806])
    >>> torch.sqrt(a)
    tensor([    nan,  1.0112,  0.2883,  0.6933])
""".format(**common_args))

add_docstr(torch.square,
           r"""
square(input, *, out=None) -> Tensor

Returns a new tensor with the square of the elements of :attr:`input`.

Args:
    {input}

Keyword args:
    {out}

Example::

    >>> a = torch.randn(4)
    >>> a
    tensor([-2.0755,  1.0226,  0.0831,  0.4806])
    >>> torch.square(a)
    tensor([ 4.3077,  1.0457,  0.0069,  0.2310])
""".format(**common_args))

add_docstr(torch.squeeze,
           r"""
squeeze(input, dim=None, *, out=None) -> Tensor

Returns a tensor with all the dimensions of :attr:`input` of size `1` removed.

For example, if `input` is of shape:
:math:`(A \times 1 \times B \times C \times 1 \times D)` then the `out` tensor
will be of shape: :math:`(A \times B \times C \times D)`.

When :attr:`dim` is given, a squeeze operation is done only in the given
dimension. If `input` is of shape: :math:`(A \times 1 \times B)`,
``squeeze(input, 0)`` leaves the tensor unchanged, but ``squeeze(input, 1)``
will squeeze the tensor to the shape :math:`(A \times B)`.

.. note:: The returned tensor shares the storage with the input tensor,
          so changing the contents of one will change the contents of the other.

.. warning:: If the tensor has a batch dimension of size 1, then `squeeze(input)`
          will also remove the batch dimension, which can lead to unexpected
          errors.

Args:
    {input}
    dim (int, optional): if given, the input will be squeezed only in
           this dimension

Keyword args:
    {out}

Example::

    >>> x = torch.zeros(2, 1, 2, 1, 2)
    >>> x.size()
    torch.Size([2, 1, 2, 1, 2])
    >>> y = torch.squeeze(x)
    >>> y.size()
    torch.Size([2, 2, 2])
    >>> y = torch.squeeze(x, 0)
    >>> y.size()
    torch.Size([2, 1, 2, 1, 2])
    >>> y = torch.squeeze(x, 1)
    >>> y.size()
    torch.Size([2, 2, 1, 2])
""".format(**common_args))

add_docstr(torch.std, r"""
std(input, dim, unbiased, keepdim=False, *, out=None) -> Tensor

If :attr:`unbiased` is ``True``, Bessel's correction will be used.
Otherwise, the sample deviation is calculated, without any correction.

Args:
    {input}
    {dim}

Keyword args:
    unbiased (bool): whether to use Bessel's correction (:math:`\delta N = 1`).
    {keepdim}
    {out}


.. function:: std(input, unbiased) -> Tensor
   :noindex:

Calculates the standard deviation of all elements in the :attr:`input` tensor.

If :attr:`unbiased` is ``True``, Bessel's correction will be used.
Otherwise, the sample deviation is calculated, without any correction.

Args:
    {input}
    unbiased (bool): whether to use Bessel's correction (:math:`\delta N = 1`).

Example::

    >>> a = torch.tensor([[-0.8166, -1.3802, -0.3560]])
    >>> torch.std(a, unbiased=False)
    tensor(0.4188)
""".format(**multi_dim_common))

add_docstr(torch.std_mean,
           r"""
std_mean(input, dim, unbiased, keepdim=False, *, out=None) -> (Tensor, Tensor)

If :attr:`unbiased` is ``True``, Bessel's correction will be used to calculate
the standard deviation. Otherwise, the sample deviation is calculated, without
any correction.

Args:
    {input}
    {dim}

Keyword args:
    unbiased (bool): whether to use Bessel's correction (:math:`\delta N = 1`).
    {keepdim}
    {out}

Returns:
    A tuple (std, mean) containing the standard deviation and mean.

.. function:: std_mean(input, unbiased) -> (Tensor, Tensor)
   :noindex:

Calculates the standard deviation and mean of all elements in the :attr:`input`
tensor.

If :attr:`unbiased` is ``True``, Bessel's correction will be used.
Otherwise, the sample deviation is calculated, without any correction.

Args:
    {input}
    unbiased (bool): whether to use Bessel's correction (:math:`\delta N = 1`).

Returns:
    A tuple (std, mean) containing the standard deviation and mean.

Example::

    >>> a = torch.tensor([[-0.8166, -1.3802, -0.3560]])
    >>> torch.std_mean(a, unbiased=False)
    (tensor(0.4188), tensor(-0.8509))
""".format(**multi_dim_common))

add_docstr(torch.sub, r"""
sub(input, other, *, alpha=1, out=None) -> Tensor

Subtracts :attr:`other`, scaled by :attr:`alpha`, from :attr:`input`.

.. math::
    \text{{out}}_i = \text{{input}}_i - \text{{alpha}} \times \text{{other}}_i
""" + r"""

Supports :ref:`broadcasting to a common shape <broadcasting-semantics>`,
:ref:`type promotion <type-promotion-doc>`, and integer, float, and complex inputs.

Args:
    {input}
    other (Tensor or Number): the tensor or number to subtract from :attr:`input`.

Keyword args:
    alpha (Number): the multiplier for :attr:`other`.
    {out}

Example::

    >>> a = torch.tensor((1, 2))
    >>> b = torch.tensor((0, 1))
    >>> torch.sub(a, b, alpha=2)
    tensor([1, 0])
""".format(**common_args))

add_docstr(torch.subtract, r"""
subtract(input, other, *, alpha=1, out=None) -> Tensor

Alias for :func:`torch.sub`.
""")

add_docstr(torch.sum,
           r"""
sum(input, *, dtype=None) -> Tensor

Returns the sum of all elements in the :attr:`input` tensor.

Args:
    {input}

Keyword args:
    {dtype}

Example::

    >>> a = torch.randn(1, 3)
    >>> a
    tensor([[ 0.1133, -0.9567,  0.2958]])
    >>> torch.sum(a)
    tensor(-0.5475)

.. function:: sum(input, dim, keepdim=False, *, dtype=None) -> Tensor
   :noindex:

Returns the sum of each row of the :attr:`input` tensor in the given
dimension :attr:`dim`. If :attr:`dim` is a list of dimensions,
reduce over all of them.

{keepdim_details}

Args:
    {input}
    {dim}
    {keepdim}

Keyword args:
    {dtype}

Example::

    >>> a = torch.randn(4, 4)
    >>> a
    tensor([[ 0.0569, -0.2475,  0.0737, -0.3429],
            [-0.2993,  0.9138,  0.9337, -1.6864],
            [ 0.1132,  0.7892, -0.1003,  0.5688],
            [ 0.3637, -0.9906, -0.4752, -1.5197]])
    >>> torch.sum(a, 1)
    tensor([-0.4598, -0.1381,  1.3708, -2.6217])
    >>> b = torch.arange(4 * 5 * 6).view(4, 5, 6)
    >>> torch.sum(b, (2, 1))
    tensor([  435.,  1335.,  2235.,  3135.])
""".format(**multi_dim_common))

add_docstr(torch.nansum,
           r"""
nansum(input, *, dtype=None) -> Tensor

Returns the sum of all elements, treating Not a Numbers (NaNs) as zero.

Args:
    {input}

Keyword args:
    {dtype}

Example::

    >>> a = torch.tensor([1., 2., float('nan'), 4.])
    >>> torch.nansum(a)
    tensor(7.)

.. function:: nansum(input, dim, keepdim=False, *, dtype=None) -> Tensor
   :noindex:

Returns the sum of each row of the :attr:`input` tensor in the given
dimension :attr:`dim`, treating Not a Numbers (NaNs) as zero.
If :attr:`dim` is a list of dimensions, reduce over all of them.

{keepdim_details}

Args:
    {input}
    {dim}
    {keepdim}

Keyword args:
    {dtype}

Example::

    >>> torch.nansum(torch.tensor([1., float("nan")]))
    1.0
    >>> a = torch.tensor([[1, 2], [3., float("nan")]])
    >>> torch.nansum(a)
    tensor(6.)
    >>> torch.nansum(a, dim=0)
    tensor([4., 2.])
    >>> torch.nansum(a, dim=1)
    tensor([3., 3.])
""".format(**multi_dim_common))

add_docstr(torch.svd,
           r"""
svd(input, some=True, compute_uv=True, *, out=None) -> (Tensor, Tensor, Tensor)

Computes the singular value decomposition of either a matrix or batch of
matrices :attr:`input`. The singular value decomposition is represented as a
namedtuple `(U, S, V)`, such that :attr:`input` :math:`= U \text{diag}(S) V^{\text{H}}`.
where :math:`V^{\text{H}}` is the transpose of `V` for real inputs,
and the conjugate transpose of `V` for complex inputs.
If :attr:`input` is a batch of matrices, then `U`, `S`, and `V` are also
batched with the same batch dimensions as :attr:`input`.

If :attr:`some` is `True` (default), the method returns the reduced singular
value decomposition. In this case, if the last two dimensions of :attr:`input` are
`m` and `n`, then the returned `U` and `V` matrices will contain only
`min(n, m)` orthonormal columns.
<<<<<<< HEAD

If :attr:`compute_uv` is `False`, the returned `U` and `V` will be
zero-filled matrices of shape `(m, m)` and `(n, n)`
respectively, and the same device as :attr:`input`. The argument :attr:`some`
has no effect when :attr:`compute_uv` is `False`.

Supports :attr:`input` of float, double, cfloat and cdouble data types.
The dtypes of `U` and `V` are the same as :attr:`input`'s. `S` will
always be real-valued, even if :attr:`input` is complex.

.. warning::

    :func:`torch.svd` is deprecated in favor of :func:`torch.linalg.svd`
    and will be removed in a future PyTorch release.

    ``U, S, V = torch.svd(A, some=some, compute_uv=True)`` (default) should be replaced with

    .. code:: python

        U, S, Vh = torch.linalg.svd(A, full_matrices=not some)
        V = Vh.mH

    ``_, S, _ = torch.svd(A, some=some, compute_uv=False)`` should be replaced with

    .. code:: python

        S = torch.linalg.svdvals(A)

.. note:: Differences with :func:`torch.linalg.svd`:

=======

If :attr:`compute_uv` is `False`, the returned `U` and `V` will be
zero-filled matrices of shape `(m, m)` and `(n, n)`
respectively, and the same device as :attr:`input`. The argument :attr:`some`
has no effect when :attr:`compute_uv` is `False`.

Supports :attr:`input` of float, double, cfloat and cdouble data types.
The dtypes of `U` and `V` are the same as :attr:`input`'s. `S` will
always be real-valued, even if :attr:`input` is complex.

.. warning::

    :func:`torch.svd` is deprecated in favor of :func:`torch.linalg.svd`
    and will be removed in a future PyTorch release.

    ``U, S, V = torch.svd(A, some=some, compute_uv=True)`` (default) should be replaced with

    .. code:: python

        U, S, Vh = torch.linalg.svd(A, full_matrices=not some)
        V = Vh.mH

    ``_, S, _ = torch.svd(A, some=some, compute_uv=False)`` should be replaced with

    .. code:: python

        S = torch.linalg.svdvals(A)

.. note:: Differences with :func:`torch.linalg.svd`:

>>>>>>> 8d93f6b4
             * :attr:`some` is the opposite of
               :func:`torch.linalg.svd`'s :attr:`full_matrices`. Note that
               default value for both is `True`, so the default behavior is
               effectively the opposite.
             * :func:`torch.svd` returns `V`, whereas :func:`torch.linalg.svd` returns
               `Vh`, that is, :math:`V^{\text{H}}`.
             * If :attr:`compute_uv` is `False`, :func:`torch.svd` returns zero-filled
               tensors for `U` and `Vh`, whereas :func:`torch.linalg.svd` returns
               empty tensors.

.. note:: The singular values are returned in descending order. If :attr:`input` is a batch of matrices,
          then the singular values of each matrix in the batch are returned in descending order.
<<<<<<< HEAD

.. note:: The `S` tensor can only be used to compute gradients if :attr:`compute_uv` is `True`.

.. note:: When :attr:`some` is `False`, the gradients on `U[..., :, min(m, n):]`
          and `V[..., :, min(m, n):]` will be ignored in the backward pass, as those vectors
          can be arbitrary bases of the corresponding subspaces.

.. note:: The implementation of :func:`torch.linalg.svd` on CPU uses LAPACK's routine `?gesdd`
          (a divide-and-conquer algorithm) instead of `?gesvd` for speed. Analogously,
          on GPU, it uses cuSOLVER's routines `gesvdj` and `gesvdjBatched` on CUDA 10.1.243
          and later, and MAGMA's routine `gesdd` on earlier versions of CUDA.

.. note:: The returned `U` will not be contiguous. The matrix (or batch of matrices) will
          be represented as a column-major matrix (i.e. Fortran-contiguous).

.. warning:: The gradients with respect to `U` and `V` will only be finite when the input does not
             have zero nor repeated singular values.

=======

.. note:: The `S` tensor can only be used to compute gradients if :attr:`compute_uv` is `True`.

.. note:: When :attr:`some` is `False`, the gradients on `U[..., :, min(m, n):]`
          and `V[..., :, min(m, n):]` will be ignored in the backward pass, as those vectors
          can be arbitrary bases of the corresponding subspaces.

.. note:: The implementation of :func:`torch.linalg.svd` on CPU uses LAPACK's routine `?gesdd`
          (a divide-and-conquer algorithm) instead of `?gesvd` for speed. Analogously,
          on GPU, it uses cuSOLVER's routines `gesvdj` and `gesvdjBatched` on CUDA 10.1.243
          and later, and MAGMA's routine `gesdd` on earlier versions of CUDA.

.. note:: The returned `U` will not be contiguous. The matrix (or batch of matrices) will
          be represented as a column-major matrix (i.e. Fortran-contiguous).

.. warning:: The gradients with respect to `U` and `V` will only be finite when the input does not
             have zero nor repeated singular values.

>>>>>>> 8d93f6b4
.. warning:: If the distance between any two singular values is close to zero, the gradients with respect to
             `U` and `V` will be numerically unstable, as they depends on
             :math:`\frac{1}{\min_{i \neq j} \sigma_i^2 - \sigma_j^2}`. The same happens when the matrix
             has small singular values, as these gradients also depend on `S⁻¹`.

.. warning:: For complex-valued :attr:`input` the singular value decomposition is not unique,
             as `U` and `V` may be multiplied by an arbitrary phase factor :math:`e^{i \phi}` on every column.
             The same happens when :attr:`input` has repeated singular values, where one may multiply
             the columns of the spanning subspace in `U` and `V` by a rotation matrix
             and `the resulting vectors will span the same subspace`_.
             Different platforms, like NumPy, or inputs on different device types,
             may produce different `U` and `V` tensors.

Args:
    input (Tensor): the input tensor of size `(*, m, n)` where `*` is zero or more
                    batch dimensions consisting of `(m, n)` matrices.
    some (bool, optional): controls whether to compute the reduced or full decomposition, and
                           consequently, the shape of returned `U` and `V`. Default: `True`.
    compute_uv (bool, optional): controls whether to compute `U` and `V`. Default: `True`.

Keyword args:
    out (tuple, optional): the output tuple of tensors

Example::

    >>> a = torch.randn(5, 3)
    >>> a
    tensor([[ 0.2364, -0.7752,  0.6372],
            [ 1.7201,  0.7394, -0.0504],
            [-0.3371, -1.0584,  0.5296],
            [ 0.3550, -0.4022,  1.5569],
            [ 0.2445, -0.0158,  1.1414]])
    >>> u, s, v = torch.svd(a)
    >>> u
    tensor([[ 0.4027,  0.0287,  0.5434],
            [-0.1946,  0.8833,  0.3679],
            [ 0.4296, -0.2890,  0.5261],
            [ 0.6604,  0.2717, -0.2618],
            [ 0.4234,  0.2481, -0.4733]])
    >>> s
    tensor([2.3289, 2.0315, 0.7806])
    >>> v
    tensor([[-0.0199,  0.8766,  0.4809],
            [-0.5080,  0.4054, -0.7600],
            [ 0.8611,  0.2594, -0.4373]])
    >>> torch.dist(a, torch.mm(torch.mm(u, torch.diag(s)), v.t()))
    tensor(8.6531e-07)
    >>> a_big = torch.randn(7, 5, 3)
    >>> u, s, v = torch.svd(a_big)
    >>> torch.dist(a_big, torch.matmul(torch.matmul(u, torch.diag_embed(s)), v.mT))
    tensor(2.6503e-06)

.. _the resulting vectors will span the same subspace:
       (https://en.wikipedia.org/wiki/Singular_value_decomposition#Singular_values,_singular_vectors,_and_their_relation_to_the_SVD)
""")

add_docstr(torch.symeig, r"""
symeig(input, eigenvectors=False, upper=True, *, out=None) -> (Tensor, Tensor)

This function returns eigenvalues and eigenvectors
of a real symmetric or complex Hermitian matrix :attr:`input` or a batch thereof,
represented by a namedtuple (eigenvalues, eigenvectors).

This function calculates all eigenvalues (and vectors) of :attr:`input`
such that :math:`\text{input} = V \text{diag}(e) V^T`.

The boolean argument :attr:`eigenvectors` defines computation of
both eigenvectors and eigenvalues or eigenvalues only.

If it is ``False``, only eigenvalues are computed. If it is ``True``,
both eigenvalues and eigenvectors are computed.

Since the input matrix :attr:`input` is supposed to be symmetric or Hermitian,
only the upper triangular portion is used by default.

If :attr:`upper` is ``False``, then lower triangular portion is used.

.. warning::

    :func:`torch.symeig` is deprecated in favor of :func:`torch.linalg.eigh`
    and will be removed in a future PyTorch release. The default behavior has changed
    from using the upper triangular portion of the matrix by default to using the
    lower triangular portion.

    ``L, _ = torch.symeig(A, upper=upper)`` should be replaced with

    .. code :: python

        UPLO = "U" if upper else "L"
        L = torch.linalg.eigvalsh(A, UPLO=UPLO)

    ``L, V = torch.symeig(A, eigenvectors=True, upper=upper)`` should be replaced with

    .. code :: python

        UPLO = "U" if upper else "L"
        L, V = torch.linalg.eigh(A, UPLO=UPLO)

.. note:: The eigenvalues are returned in ascending order. If :attr:`input` is a batch of matrices,
          then the eigenvalues of each matrix in the batch is returned in ascending order.

.. note:: Irrespective of the original strides, the returned matrix `V` will
          be transposed, i.e. with strides `V.contiguous().mT.stride()`.

.. warning:: Extra care needs to be taken when backward through outputs. Such
             operation is only stable when all eigenvalues are distinct and becomes
             less stable the smaller :math:`\min_{i \neq j} |\lambda_i - \lambda_j|` is.

Args:
    input (Tensor): the input tensor of size :math:`(*, n, n)` where `*` is zero or more
                    batch dimensions consisting of symmetric or Hermitian matrices.
    eigenvectors(bool, optional): controls whether eigenvectors have to be computed
    upper(boolean, optional): controls whether to consider upper-triangular or lower-triangular region

Keyword args:
    out (tuple, optional): the output tuple of (Tensor, Tensor)

Returns:
    (Tensor, Tensor): A namedtuple (eigenvalues, eigenvectors) containing

        - **eigenvalues** (*Tensor*): Shape :math:`(*, m)`. The eigenvalues in ascending order.
        - **eigenvectors** (*Tensor*): Shape :math:`(*, m, m)`.
          If ``eigenvectors=False``, it's an empty tensor.
          Otherwise, this tensor contains the orthonormal eigenvectors of the ``input``.

Examples::


    >>> a = torch.randn(5, 5)
    >>> a = a + a.t()  # To make a symmetric
    >>> a
    tensor([[-5.7827,  4.4559, -0.2344, -1.7123, -1.8330],
            [ 4.4559,  1.4250, -2.8636, -3.2100, -0.1798],
            [-0.2344, -2.8636,  1.7112, -5.5785,  7.1988],
            [-1.7123, -3.2100, -5.5785, -2.6227,  3.1036],
            [-1.8330, -0.1798,  7.1988,  3.1036, -5.1453]])
    >>> e, v = torch.symeig(a, eigenvectors=True)
    >>> e
    tensor([-13.7012,  -7.7497,  -2.3163,   5.2477,   8.1050])
    >>> v
    tensor([[ 0.1643,  0.9034, -0.0291,  0.3508,  0.1817],
            [-0.2417, -0.3071, -0.5081,  0.6534,  0.4026],
            [-0.5176,  0.1223, -0.0220,  0.3295, -0.7798],
            [-0.4850,  0.2695, -0.5773, -0.5840,  0.1337],
            [ 0.6415, -0.0447, -0.6381, -0.0193, -0.4230]])
    >>> a_big = torch.randn(5, 2, 2)
    >>> a_big = a_big + a_big.mT  # To make a_big symmetric
    >>> e, v = a_big.symeig(eigenvectors=True)
    >>> torch.allclose(torch.matmul(v, torch.matmul(e.diag_embed(), v.mT)), a_big)
    True
""")

add_docstr(torch.t,
           r"""
t(input) -> Tensor

Expects :attr:`input` to be <= 2-D tensor and transposes dimensions 0
and 1.

0-D and 1-D tensors are returned as is. When input is a 2-D tensor this
is equivalent to ``transpose(input, 0, 1)``.

Args:
    {input}

Example::

    >>> x = torch.randn(())
    >>> x
    tensor(0.1995)
    >>> torch.t(x)
    tensor(0.1995)
    >>> x = torch.randn(3)
    >>> x
    tensor([ 2.4320, -0.4608,  0.7702])
    >>> torch.t(x)
    tensor([ 2.4320, -0.4608,  0.7702])
    >>> x = torch.randn(2, 3)
    >>> x
    tensor([[ 0.4875,  0.9158, -0.5872],
            [ 0.3938, -0.6929,  0.6932]])
    >>> torch.t(x)
    tensor([[ 0.4875,  0.3938],
            [ 0.9158, -0.6929],
            [-0.5872,  0.6932]])

See also :func:`torch.transpose`.
""".format(**common_args))

add_docstr(torch.flip,
           r"""
flip(input, dims) -> Tensor

Reverse the order of a n-D tensor along given axis in dims.

.. note::
    `torch.flip` makes a copy of :attr:`input`'s data. This is different from NumPy's `np.flip`,
    which returns a view in constant time. Since copying a tensor's data is more work than viewing that data,
    `torch.flip` is expected to be slower than `np.flip`.

Args:
    {input}
    dims (a list or tuple): axis to flip on

Example::

    >>> x = torch.arange(8).view(2, 2, 2)
    >>> x
    tensor([[[ 0,  1],
             [ 2,  3]],

            [[ 4,  5],
             [ 6,  7]]])
    >>> torch.flip(x, [0, 1])
    tensor([[[ 6,  7],
             [ 4,  5]],

            [[ 2,  3],
             [ 0,  1]]])
""".format(**common_args))

add_docstr(torch.fliplr,
           r"""
fliplr(input) -> Tensor

Flip tensor in the left/right direction, returning a new tensor.

Flip the entries in each row in the left/right direction.
Columns are preserved, but appear in a different order than before.

Note:
    Requires the tensor to be at least 2-D.

.. note::
    `torch.fliplr` makes a copy of :attr:`input`'s data. This is different from NumPy's `np.fliplr`,
    which returns a view in constant time. Since copying a tensor's data is more work than viewing that data,
    `torch.fliplr` is expected to be slower than `np.fliplr`.

Args:
    input (Tensor): Must be at least 2-dimensional.

Example::

    >>> x = torch.arange(4).view(2, 2)
    >>> x
    tensor([[0, 1],
            [2, 3]])
    >>> torch.fliplr(x)
    tensor([[1, 0],
            [3, 2]])
""".format(**common_args))

add_docstr(torch.flipud,
           r"""
flipud(input) -> Tensor

Flip tensor in the up/down direction, returning a new tensor.

Flip the entries in each column in the up/down direction.
Rows are preserved, but appear in a different order than before.

Note:
    Requires the tensor to be at least 1-D.

.. note::
    `torch.flipud` makes a copy of :attr:`input`'s data. This is different from NumPy's `np.flipud`,
    which returns a view in constant time. Since copying a tensor's data is more work than viewing that data,
    `torch.flipud` is expected to be slower than `np.flipud`.

Args:
    input (Tensor): Must be at least 1-dimensional.

Example::

    >>> x = torch.arange(4).view(2, 2)
    >>> x
    tensor([[0, 1],
            [2, 3]])
    >>> torch.flipud(x)
    tensor([[2, 3],
            [0, 1]])
""".format(**common_args))

add_docstr(torch.roll,
           r"""
roll(input, shifts, dims=None) -> Tensor

Roll the tensor :attr:`input` along the given dimension(s). Elements that are
shifted beyond the last position are re-introduced at the first position. If
:attr:`dims` is `None`, the tensor will be flattened before rolling and then
restored to the original shape.

Args:
    {input}
    shifts (int or tuple of ints): The number of places by which the elements
        of the tensor are shifted. If shifts is a tuple, dims must be a tuple of
        the same size, and each dimension will be rolled by the corresponding
        value
    dims (int or tuple of ints): Axis along which to roll

Example::

    >>> x = torch.tensor([1, 2, 3, 4, 5, 6, 7, 8]).view(4, 2)
    >>> x
    tensor([[1, 2],
            [3, 4],
            [5, 6],
            [7, 8]])
    >>> torch.roll(x, 1)
    tensor([[8, 1],
            [2, 3],
            [4, 5],
            [6, 7]])
    >>> torch.roll(x, 1, 0)
    tensor([[7, 8],
            [1, 2],
            [3, 4],
            [5, 6]])
    >>> torch.roll(x, -1, 0)
    tensor([[3, 4],
            [5, 6],
            [7, 8],
            [1, 2]])
    >>> torch.roll(x, shifts=(2, 1), dims=(0, 1))
    tensor([[6, 5],
            [8, 7],
            [2, 1],
            [4, 3]])
""".format(**common_args))

add_docstr(torch.rot90,
           r"""
rot90(input, k, dims) -> Tensor

Rotate a n-D tensor by 90 degrees in the plane specified by dims axis.
Rotation direction is from the first towards the second axis if k > 0, and from the second towards the first for k < 0.

Args:
    {input}
    k (int): number of times to rotate
    dims (a list or tuple): axis to rotate

Example::

    >>> x = torch.arange(4).view(2, 2)
    >>> x
    tensor([[0, 1],
            [2, 3]])
    >>> torch.rot90(x, 1, [0, 1])
    tensor([[1, 3],
            [0, 2]])

    >>> x = torch.arange(8).view(2, 2, 2)
    >>> x
    tensor([[[0, 1],
             [2, 3]],

            [[4, 5],
             [6, 7]]])
    >>> torch.rot90(x, 1, [1, 2])
    tensor([[[1, 3],
             [0, 2]],

            [[5, 7],
             [4, 6]]])
""".format(**common_args))

add_docstr(torch.take,
           r"""
take(input, index) -> Tensor

Returns a new tensor with the elements of :attr:`input` at the given indices.
The input tensor is treated as if it were viewed as a 1-D tensor. The result
takes the same shape as the indices.

Args:
    {input}
    index (LongTensor): the indices into tensor

Example::

    >>> src = torch.tensor([[4, 3, 5],
    ...                     [6, 7, 8]])
    >>> torch.take(src, torch.tensor([0, 2, 5]))
    tensor([ 4,  5,  8])
""".format(**common_args))

add_docstr(torch.take_along_dim,
           r"""
take_along_dim(input, indices, dim, *, out=None) -> Tensor

Selects values from :attr:`input` at the 1-dimensional indices from :attr:`indices` along the given :attr:`dim`.

Functions that return indices along a dimension, like :func:`torch.argmax` and :func:`torch.argsort`,
are designed to work with this function. See the examples below.

.. note::
    This function is similar to NumPy's `take_along_axis`.
    See also :func:`torch.gather`.

Args:
    {input}
    indices (tensor): the indices into :attr:`input`. Must have long dtype.
    dim (int): dimension to select along.

Keyword args:
    {out}

Example::

    >>> t = torch.tensor([[10, 30, 20], [60, 40, 50]])
    >>> max_idx = torch.argmax(t)
    >>> torch.take_along_dim(t, max_idx)
    tensor([60])
    >>> sorted_idx = torch.argsort(t, dim=1)
    >>> torch.take_along_dim(t, sorted_idx, dim=1)
    tensor([[10, 20, 30],
            [40, 50, 60]])
""".format(**common_args))

add_docstr(torch.tan,
           r"""
tan(input, *, out=None) -> Tensor

Returns a new tensor with the tangent of the elements of :attr:`input`.

.. math::
    \text{out}_{i} = \tan(\text{input}_{i})
""" + r"""
Args:
    {input}

Keyword args:
    {out}

Example::

    >>> a = torch.randn(4)
    >>> a
    tensor([-1.2027, -1.7687,  0.4412, -1.3856])
    >>> torch.tan(a)
    tensor([-2.5930,  4.9859,  0.4722, -5.3366])
""".format(**common_args))

add_docstr(torch.tanh,
           r"""
tanh(input, *, out=None) -> Tensor

Returns a new tensor with the hyperbolic tangent of the elements
of :attr:`input`.

.. math::
    \text{out}_{i} = \tanh(\text{input}_{i})
""" + r"""
Args:
    {input}

Keyword args:
    {out}

Example::

    >>> a = torch.randn(4)
    >>> a
    tensor([ 0.8986, -0.7279,  1.1745,  0.2611])
    >>> torch.tanh(a)
    tensor([ 0.7156, -0.6218,  0.8257,  0.2553])
""".format(**common_args))

add_docstr(torch.topk,
           r"""
topk(input, k, dim=None, largest=True, sorted=True, *, out=None) -> (Tensor, LongTensor)

Returns the :attr:`k` largest elements of the given :attr:`input` tensor along
a given dimension.

If :attr:`dim` is not given, the last dimension of the `input` is chosen.

If :attr:`largest` is ``False`` then the `k` smallest elements are returned.

A namedtuple of `(values, indices)` is returned with the `values` and
`indices` of the largest `k` elements of each row of the `input` tensor in the
given dimension `dim`.

The boolean option :attr:`sorted` if ``True``, will make sure that the returned
`k` elements are themselves sorted

Args:
    {input}
    k (int): the k in "top-k"
    dim (int, optional): the dimension to sort along
    largest (bool, optional): controls whether to return largest or
           smallest elements
    sorted (bool, optional): controls whether to return the elements
           in sorted order

Keyword args:
    out (tuple, optional): the output tuple of (Tensor, LongTensor) that can be
        optionally given to be used as output buffers

Example::

    >>> x = torch.arange(1., 6.)
    >>> x
    tensor([ 1.,  2.,  3.,  4.,  5.])
    >>> torch.topk(x, 3)
    torch.return_types.topk(values=tensor([5., 4., 3.]), indices=tensor([4, 3, 2]))
""".format(**common_args))

add_docstr(torch.trace,
           r"""
trace(input) -> Tensor

Returns the sum of the elements of the diagonal of the input 2-D matrix.

Example::

    >>> x = torch.arange(1., 10.).view(3, 3)
    >>> x
    tensor([[ 1.,  2.,  3.],
            [ 4.,  5.,  6.],
            [ 7.,  8.,  9.]])
    >>> torch.trace(x)
    tensor(15.)
""")

add_docstr(torch.transpose,
           r"""
transpose(input, dim0, dim1) -> Tensor

Returns a tensor that is a transposed version of :attr:`input`.
The given dimensions :attr:`dim0` and :attr:`dim1` are swapped.

If :attr:`input` is a strided tensor then the resulting :attr:`out`
tensor shares its underlying storage with the :attr:`input` tensor, so
changing the content of one would change the content of the other.

If :attr:`input` is a :ref:`sparse tensor <sparse-docs>` then the
resulting :attr:`out` tensor *does not* share the underlying storage
with the :attr:`input` tensor.

Args:
    {input}
    dim0 (int): the first dimension to be transposed
    dim1 (int): the second dimension to be transposed

Example::

    >>> x = torch.randn(2, 3)
    >>> x
    tensor([[ 1.0028, -0.9893,  0.5809],
            [-0.1669,  0.7299,  0.4942]])
    >>> torch.transpose(x, 0, 1)
    tensor([[ 1.0028, -0.1669],
            [-0.9893,  0.7299],
            [ 0.5809,  0.4942]])

See also :func:`torch.t`.
""".format(**common_args))

add_docstr(torch.triangular_solve,
           r"""
triangular_solve(b, A, upper=True, transpose=False, unitriangular=False, *, out=None) -> (Tensor, Tensor)

Solves a system of equations with a square upper or lower triangular invertible matrix :math:`A`
and multiple right-hand sides :math:`b`.

In symbols, it solves :math:`AX = b` and assumes :math:`A` is square upper-triangular
(or lower-triangular if :attr:`upper`\ `= False`) and does not have zeros on the diagonal.

`torch.triangular_solve(b, A)` can take in 2D inputs `b, A` or inputs that are
batches of 2D matrices. If the inputs are batches, then returns
batched outputs `X`

If the diagonal of :attr:`A` contains zeros or elements that are very close to zero and
:attr:`unitriangular`\ `= False` (default) or if the input matrix is badly conditioned,
the result may contain `NaN` s.

Supports input of float, double, cfloat and cdouble data types.

.. warning::

    :func:`torch.triangular_solve` is deprecated in favor of :func:`torch.linalg.solve_triangular`
    and will be removed in a future PyTorch release.
    :func:`torch.linalg.solve_triangular` has its arguments reversed and does not return a
    copy of one of the inputs.

    ``X = torch.triangular_solve(B, A).solution`` should be replaced with

    .. code:: python

        X = torch.linalg.solve_triangular(A, B)

Args:
    b (Tensor): multiple right-hand sides of size :math:`(*, m, k)` where
                :math:`*` is zero of more batch dimensions
    A (Tensor): the input triangular coefficient matrix of size :math:`(*, m, m)`
                where :math:`*` is zero or more batch dimensions
    upper (bool, optional): whether :math:`A` is upper or lower triangular. Default: ``True``.
    transpose (bool, optional): solves `op(A)X = b` where `op(A) = A^T` if this flag is ``True``,
                                and `op(A) = A` if it is ``False``. Default: ``False``.
    unitriangular (bool, optional): whether :math:`A` is unit triangular.
        If True, the diagonal elements of :math:`A` are assumed to be
        1 and not referenced from :math:`A`. Default: ``False``.

Keyword args:
    out ((Tensor, Tensor), optional): tuple of two tensors to write
        the output to. Ignored if `None`. Default: `None`.

Returns:
    A namedtuple `(solution, cloned_coefficient)` where `cloned_coefficient`
    is a clone of :math:`A` and `solution` is the solution :math:`X` to :math:`AX = b`
    (or whatever variant of the system of equations, depending on the keyword arguments.)

Examples::

    >>> A = torch.randn(2, 2).triu()
    >>> A
    tensor([[ 1.1527, -1.0753],
            [ 0.0000,  0.7986]])
    >>> b = torch.randn(2, 3)
    >>> b
    tensor([[-0.0210,  2.3513, -1.5492],
            [ 1.5429,  0.7403, -1.0243]])
    >>> torch.triangular_solve(b, A)
    torch.return_types.triangular_solve(
    solution=tensor([[ 1.7841,  2.9046, -2.5405],
            [ 1.9320,  0.9270, -1.2826]]),
    cloned_coefficient=tensor([[ 1.1527, -1.0753],
            [ 0.0000,  0.7986]]))
""")

add_docstr(torch.tril,
           r"""
tril(input, diagonal=0, *, out=None) -> Tensor

Returns the lower triangular part of the matrix (2-D tensor) or batch of matrices
:attr:`input`, the other elements of the result tensor :attr:`out` are set to 0.

The lower triangular part of the matrix is defined as the elements on and
below the diagonal.

The argument :attr:`diagonal` controls which diagonal to consider. If
:attr:`diagonal` = 0, all elements on and below the main diagonal are
retained. A positive value includes just as many diagonals above the main
diagonal, and similarly a negative value excludes just as many diagonals below
the main diagonal. The main diagonal are the set of indices
:math:`\lbrace (i, i) \rbrace` for :math:`i \in [0, \min\{d_{1}, d_{2}\} - 1]` where
:math:`d_{1}, d_{2}` are the dimensions of the matrix.
""" + r"""
Args:
    {input}
    diagonal (int, optional): the diagonal to consider

Keyword args:
    {out}

Example::

    >>> a = torch.randn(3, 3)
    >>> a
    tensor([[-1.0813, -0.8619,  0.7105],
            [ 0.0935,  0.1380,  2.2112],
            [-0.3409, -0.9828,  0.0289]])
    >>> torch.tril(a)
    tensor([[-1.0813,  0.0000,  0.0000],
            [ 0.0935,  0.1380,  0.0000],
            [-0.3409, -0.9828,  0.0289]])

    >>> b = torch.randn(4, 6)
    >>> b
    tensor([[ 1.2219,  0.5653, -0.2521, -0.2345,  1.2544,  0.3461],
            [ 0.4785, -0.4477,  0.6049,  0.6368,  0.8775,  0.7145],
            [ 1.1502,  3.2716, -1.1243, -0.5413,  0.3615,  0.6864],
            [-0.0614, -0.7344, -1.3164, -0.7648, -1.4024,  0.0978]])
    >>> torch.tril(b, diagonal=1)
    tensor([[ 1.2219,  0.5653,  0.0000,  0.0000,  0.0000,  0.0000],
            [ 0.4785, -0.4477,  0.6049,  0.0000,  0.0000,  0.0000],
            [ 1.1502,  3.2716, -1.1243, -0.5413,  0.0000,  0.0000],
            [-0.0614, -0.7344, -1.3164, -0.7648, -1.4024,  0.0000]])
    >>> torch.tril(b, diagonal=-1)
    tensor([[ 0.0000,  0.0000,  0.0000,  0.0000,  0.0000,  0.0000],
            [ 0.4785,  0.0000,  0.0000,  0.0000,  0.0000,  0.0000],
            [ 1.1502,  3.2716,  0.0000,  0.0000,  0.0000,  0.0000],
            [-0.0614, -0.7344, -1.3164,  0.0000,  0.0000,  0.0000]])
""".format(**common_args))

# docstr is split in two parts to avoid format mis-captureing :math: braces '{}'
# as common args.
add_docstr(torch.tril_indices,
           r"""
tril_indices(row, col, offset=0, *, dtype=torch.long, device='cpu', layout=torch.strided) -> Tensor

Returns the indices of the lower triangular part of a :attr:`row`-by-
:attr:`col` matrix in a 2-by-N Tensor, where the first row contains row
coordinates of all indices and the second row contains column coordinates.
Indices are ordered based on rows and then columns.

The lower triangular part of the matrix is defined as the elements on and
below the diagonal.

The argument :attr:`offset` controls which diagonal to consider. If
:attr:`offset` = 0, all elements on and below the main diagonal are
retained. A positive value includes just as many diagonals above the main
diagonal, and similarly a negative value excludes just as many diagonals below
the main diagonal. The main diagonal are the set of indices
:math:`\lbrace (i, i) \rbrace` for :math:`i \in [0, \min\{d_{1}, d_{2}\} - 1]`
where :math:`d_{1}, d_{2}` are the dimensions of the matrix.

.. note::
    When running on CUDA, ``row * col`` must be less than :math:`2^{59}` to
    prevent overflow during calculation.
""" + r"""
Args:
    row (``int``): number of rows in the 2-D matrix.
    col (``int``): number of columns in the 2-D matrix.
    offset (``int``): diagonal offset from the main diagonal.
        Default: if not provided, 0.

Keyword args:
    dtype (:class:`torch.dtype`, optional): the desired data type of returned tensor.
        Default: if ``None``, ``torch.long``.
    {device}
    layout (:class:`torch.layout`, optional): currently only support ``torch.strided``.

Example::

    >>> a = torch.tril_indices(3, 3)
    >>> a
    tensor([[0, 1, 1, 2, 2, 2],
            [0, 0, 1, 0, 1, 2]])

    >>> a = torch.tril_indices(4, 3, -1)
    >>> a
    tensor([[1, 2, 2, 3, 3, 3],
            [0, 0, 1, 0, 1, 2]])

    >>> a = torch.tril_indices(4, 3, 1)
    >>> a
    tensor([[0, 0, 1, 1, 1, 2, 2, 2, 3, 3, 3],
            [0, 1, 0, 1, 2, 0, 1, 2, 0, 1, 2]])
""".format(**factory_common_args))

add_docstr(torch.triu,
           r"""
triu(input, diagonal=0, *, out=None) -> Tensor

Returns the upper triangular part of a matrix (2-D tensor) or batch of matrices
:attr:`input`, the other elements of the result tensor :attr:`out` are set to 0.

The upper triangular part of the matrix is defined as the elements on and
above the diagonal.

The argument :attr:`diagonal` controls which diagonal to consider. If
:attr:`diagonal` = 0, all elements on and above the main diagonal are
retained. A positive value excludes just as many diagonals above the main
diagonal, and similarly a negative value includes just as many diagonals below
the main diagonal. The main diagonal are the set of indices
:math:`\lbrace (i, i) \rbrace` for :math:`i \in [0, \min\{d_{1}, d_{2}\} - 1]` where
:math:`d_{1}, d_{2}` are the dimensions of the matrix.
""" + r"""
Args:
    {input}
    diagonal (int, optional): the diagonal to consider

Keyword args:
    {out}

Example::

    >>> a = torch.randn(3, 3)
    >>> a
    tensor([[ 0.2309,  0.5207,  2.0049],
            [ 0.2072, -1.0680,  0.6602],
            [ 0.3480, -0.5211, -0.4573]])
    >>> torch.triu(a)
    tensor([[ 0.2309,  0.5207,  2.0049],
            [ 0.0000, -1.0680,  0.6602],
            [ 0.0000,  0.0000, -0.4573]])
    >>> torch.triu(a, diagonal=1)
    tensor([[ 0.0000,  0.5207,  2.0049],
            [ 0.0000,  0.0000,  0.6602],
            [ 0.0000,  0.0000,  0.0000]])
    >>> torch.triu(a, diagonal=-1)
    tensor([[ 0.2309,  0.5207,  2.0049],
            [ 0.2072, -1.0680,  0.6602],
            [ 0.0000, -0.5211, -0.4573]])

    >>> b = torch.randn(4, 6)
    >>> b
    tensor([[ 0.5876, -0.0794, -1.8373,  0.6654,  0.2604,  1.5235],
            [-0.2447,  0.9556, -1.2919,  1.3378, -0.1768, -1.0857],
            [ 0.4333,  0.3146,  0.6576, -1.0432,  0.9348, -0.4410],
            [-0.9888,  1.0679, -1.3337, -1.6556,  0.4798,  0.2830]])
    >>> torch.triu(b, diagonal=1)
    tensor([[ 0.0000, -0.0794, -1.8373,  0.6654,  0.2604,  1.5235],
            [ 0.0000,  0.0000, -1.2919,  1.3378, -0.1768, -1.0857],
            [ 0.0000,  0.0000,  0.0000, -1.0432,  0.9348, -0.4410],
            [ 0.0000,  0.0000,  0.0000,  0.0000,  0.4798,  0.2830]])
    >>> torch.triu(b, diagonal=-1)
    tensor([[ 0.5876, -0.0794, -1.8373,  0.6654,  0.2604,  1.5235],
            [-0.2447,  0.9556, -1.2919,  1.3378, -0.1768, -1.0857],
            [ 0.0000,  0.3146,  0.6576, -1.0432,  0.9348, -0.4410],
            [ 0.0000,  0.0000, -1.3337, -1.6556,  0.4798,  0.2830]])
""".format(**common_args))

# docstr is split in two parts to avoid format mis-capturing :math: braces '{}'
# as common args.
add_docstr(torch.triu_indices,
           r"""
triu_indices(row, col, offset=0, *, dtype=torch.long, device='cpu', layout=torch.strided) -> Tensor

Returns the indices of the upper triangular part of a :attr:`row` by
:attr:`col` matrix in a 2-by-N Tensor, where the first row contains row
coordinates of all indices and the second row contains column coordinates.
Indices are ordered based on rows and then columns.

The upper triangular part of the matrix is defined as the elements on and
above the diagonal.

The argument :attr:`offset` controls which diagonal to consider. If
:attr:`offset` = 0, all elements on and above the main diagonal are
retained. A positive value excludes just as many diagonals above the main
diagonal, and similarly a negative value includes just as many diagonals below
the main diagonal. The main diagonal are the set of indices
:math:`\lbrace (i, i) \rbrace` for :math:`i \in [0, \min\{d_{1}, d_{2}\} - 1]`
where :math:`d_{1}, d_{2}` are the dimensions of the matrix.

.. note::
    When running on CUDA, ``row * col`` must be less than :math:`2^{59}` to
    prevent overflow during calculation.
""" + r"""
Args:
    row (``int``): number of rows in the 2-D matrix.
    col (``int``): number of columns in the 2-D matrix.
    offset (``int``): diagonal offset from the main diagonal.
        Default: if not provided, 0.

Keyword args:
    dtype (:class:`torch.dtype`, optional): the desired data type of returned tensor.
        Default: if ``None``, ``torch.long``.
    {device}
    layout (:class:`torch.layout`, optional): currently only support ``torch.strided``.

Example::

    >>> a = torch.triu_indices(3, 3)
    >>> a
    tensor([[0, 0, 0, 1, 1, 2],
            [0, 1, 2, 1, 2, 2]])

    >>> a = torch.triu_indices(4, 3, -1)
    >>> a
    tensor([[0, 0, 0, 1, 1, 1, 2, 2, 3],
            [0, 1, 2, 0, 1, 2, 1, 2, 2]])

    >>> a = torch.triu_indices(4, 3, 1)
    >>> a
    tensor([[0, 0, 1],
            [1, 2, 2]])
""".format(**factory_common_args))

add_docstr(torch.true_divide, r"""
true_divide(dividend, divisor, *, out) -> Tensor

Alias for :func:`torch.div` with ``rounding_mode=None``.
""")

add_docstr(torch.trunc,
           r"""
trunc(input, *, out=None) -> Tensor

Returns a new tensor with the truncated integer values of
the elements of :attr:`input`.

Args:
    {input}

Keyword args:
    {out}

Example::

    >>> a = torch.randn(4)
    >>> a
    tensor([ 3.4742,  0.5466, -0.8008, -0.9079])
    >>> torch.trunc(a)
    tensor([ 3.,  0., -0., -0.])
""".format(**common_args))

add_docstr(torch.fake_quantize_per_tensor_affine,
<<<<<<< HEAD
=======
           r"""
fake_quantize_per_tensor_affine(input, scale, zero_point, quant_min, quant_max) -> Tensor

Returns a new tensor with the data in :attr:`input` fake quantized using :attr:`scale`,
:attr:`zero_point`, :attr:`quant_min` and :attr:`quant_max`.

.. math::
    \text{output} = min(
        \text{quant\_max},
        max(
            \text{quant\_min},
            \text{std::nearby\_int}(\text{input} / \text{scale}) + \text{zero\_point}
        )
    )

Args:
    input (Tensor): the input value(s), in ``torch.float32``.
    scale (double or Tensor): quantization scale
    zero_point (int64 or Tensor): quantization zero_point
    quant_min (int64): lower bound of the quantized domain
    quant_max (int64): upper bound of the quantized domain

Returns:
    Tensor: A newly fake_quantized tensor

Example::

    >>> x = torch.randn(4)
    >>> x
    tensor([ 0.0552,  0.9730,  0.3973, -1.0780])
    >>> torch.fake_quantize_per_tensor_affine(x, 0.1, 0, 0, 255)
    tensor([0.1000, 1.0000, 0.4000, 0.0000])
    >>> torch.fake_quantize_per_tensor_affine(x, torch.tensor(0.1), torch.tensor(0), 0, 255)
    tensor([0.6000, 0.4000, 0.0000, 0.0000])
""")

add_docstr(torch.fake_quantize_per_channel_affine,
           r"""
fake_quantize_per_channel_affine(input, scale, zero_point, quant_min, quant_max) -> Tensor

Returns a new tensor with the data in :attr:`input` fake quantized per channel using :attr:`scale`,
:attr:`zero_point`, :attr:`quant_min` and :attr:`quant_max`, across the channel specified by :attr:`axis`.

.. math::
    \text{output} = min(
        \text{quant\_max},
        max(
            \text{quant\_min},
            \text{std::nearby\_int}(\text{input} / \text{scale}) + \text{zero\_point}
        )
    )

Args:
    input (Tensor): the input value(s), in ``torch.float32``.
    scale (Tensor): quantization scale, per channel
    zero_point (Tensor): quantization zero_point, per channel
    axis (int32): channel axis
    quant_min (int64): lower bound of the quantized domain
    quant_max (int64): upper bound of the quantized domain

Returns:
    Tensor: A newly fake_quantized per channel tensor

Example::

    >>> x = torch.randn(2, 2, 2)
    >>> x
    tensor([[[-0.2525, -0.0466],
             [ 0.3491, -0.2168]],

            [[-0.5906,  1.6258],
             [ 0.6444, -0.0542]]])
    >>> scales = (torch.randn(2) + 1) * 0.05
    >>> scales
    tensor([0.0475, 0.0486])
    >>> zero_points = torch.zeros(2).to(torch.long)
    >>> zero_points
    tensor([0, 0])
    >>> torch.fake_quantize_per_channel_affine(x, scales, zero_points, 1, 0, 255)
    tensor([[[0.0000, 0.0000],
             [0.3405, 0.0000]],

            [[0.0000, 1.6134],
            [0.6323, 0.0000]]])
""")

add_docstr(torch.fix,
>>>>>>> 8d93f6b4
           r"""
fake_quantize_per_tensor_affine(input, scale, zero_point, quant_min, quant_max) -> Tensor

<<<<<<< HEAD
Returns a new tensor with the data in :attr:`input` fake quantized using :attr:`scale`,
:attr:`zero_point`, :attr:`quant_min` and :attr:`quant_max`.
=======
Alias for :func:`torch.trunc`
""")
>>>>>>> 8d93f6b4

.. math::
    \text{output} = min(
        \text{quant\_max},
        max(
            \text{quant\_min},
            \text{std::nearby\_int}(\text{input} / \text{scale}) + \text{zero\_point}
        )
    )

Args:
    input (Tensor): the input value(s), in ``torch.float32``.
    scale (double or Tensor): quantization scale
    zero_point (int64 or Tensor): quantization zero_point
    quant_min (int64): lower bound of the quantized domain
    quant_max (int64): upper bound of the quantized domain

Returns:
    Tensor: A newly fake_quantized tensor

Example::

    >>> x = torch.randn(4)
    >>> x
    tensor([ 0.0552,  0.9730,  0.3973, -1.0780])
    >>> torch.fake_quantize_per_tensor_affine(x, 0.1, 0, 0, 255)
    tensor([0.1000, 1.0000, 0.4000, 0.0000])
    >>> torch.fake_quantize_per_tensor_affine(x, torch.tensor(0.1), torch.tensor(0), 0, 255)
    tensor([0.6000, 0.4000, 0.0000, 0.0000])
""")

add_docstr(torch.fake_quantize_per_channel_affine,
           r"""
fake_quantize_per_channel_affine(input, scale, zero_point, quant_min, quant_max) -> Tensor

Returns a new tensor with the data in :attr:`input` fake quantized per channel using :attr:`scale`,
:attr:`zero_point`, :attr:`quant_min` and :attr:`quant_max`, across the channel specified by :attr:`axis`.

.. math::
    \text{output} = min(
        \text{quant\_max},
        max(
            \text{quant\_min},
            \text{std::nearby\_int}(\text{input} / \text{scale}) + \text{zero\_point}
        )
    )

Args:
    input (Tensor): the input value(s), in ``torch.float32``.
    scale (Tensor): quantization scale, per channel
    zero_point (Tensor): quantization zero_point, per channel
    axis (int32): channel axis
    quant_min (int64): lower bound of the quantized domain
    quant_max (int64): upper bound of the quantized domain

Returns:
    Tensor: A newly fake_quantized per channel tensor

Example::

    >>> x = torch.randn(2, 2, 2)
    >>> x
    tensor([[[-0.2525, -0.0466],
             [ 0.3491, -0.2168]],

            [[-0.5906,  1.6258],
             [ 0.6444, -0.0542]]])
    >>> scales = (torch.randn(2) + 1) * 0.05
    >>> scales
    tensor([0.0475, 0.0486])
    >>> zero_points = torch.zeros(2).to(torch.long)
    >>> zero_points
    tensor([0, 0])
    >>> torch.fake_quantize_per_channel_affine(x, scales, zero_points, 1, 0, 255)
    tensor([[[0.0000, 0.0000],
             [0.3405, 0.0000]],

            [[0.0000, 1.6134],
            [0.6323, 0.0000]]])
""")

add_docstr(torch.fix,
           r"""
fix(input, *, out=None) -> Tensor

Alias for :func:`torch.trunc`
""")

add_docstr(torch.unsqueeze,
           r"""
unsqueeze(input, dim) -> Tensor

Returns a new tensor with a dimension of size one inserted at the
specified position.

The returned tensor shares the same underlying data with this tensor.

A :attr:`dim` value within the range ``[-input.dim() - 1, input.dim() + 1)``
can be used. Negative :attr:`dim` will correspond to :meth:`unsqueeze`
applied at :attr:`dim` = ``dim + input.dim() + 1``.

Args:
    {input}
    dim (int): the index at which to insert the singleton dimension

Example::

    >>> x = torch.tensor([1, 2, 3, 4])
    >>> torch.unsqueeze(x, 0)
    tensor([[ 1,  2,  3,  4]])
    >>> torch.unsqueeze(x, 1)
    tensor([[ 1],
            [ 2],
            [ 3],
            [ 4]])
""".format(**common_args))

add_docstr(torch.var, r"""
var(input, dim, unbiased, keepdim=False, *, out=None) -> Tensor

If :attr:`unbiased` is ``True``, Bessel's correction will be used.
Otherwise, the sample variance is calculated, without any correction.

Args:
    {input}
    {dim}

Keyword args:
    unbiased (bool): whether to use Bessel's correction (:math:`\delta N = 1`).
    {keepdim}
    {out}

.. function:: var(input, unbiased) -> Tensor
   :noindex:

Calculates the variance of all elements in the :attr:`input` tensor.

If :attr:`unbiased` is ``True``, Bessel's correction will be used.
Otherwise, the sample deviation is calculated, without any correction.

Args:
    {input}
    unbiased (bool): whether to use Bessel's correction (:math:`\delta N = 1`).

Example::

    >>> a = torch.tensor([[-0.8166, -1.3802, -0.3560]])
    >>> torch.var(a, unbiased=False)
    tensor(0.1754)
""".format(**multi_dim_common))

add_docstr(torch.var_mean,
           r"""
var_mean(input, dim, unbiased, keepdim=False, *, out=None) -> (Tensor, Tensor)

If :attr:`unbiased` is ``True``, Bessel's correction will be used to calculate
the variance. Otherwise, the sample variance is calculated, without any
correction.

Args:
    {input}
    {dim}

Keyword args:
    unbiased (bool): whether to use Bessel's correction (:math:`\delta N = 1`).
    {keepdim}
    {out}

Returns:
    A tuple (var, mean) containing the variance and mean.

.. function:: var_mean(input, unbiased) -> (Tensor, Tensor)
   :noindex:

Calculates the variance and mean of all elements in the :attr:`input`
tensor.

If :attr:`unbiased` is ``True``, Bessel's correction will be used.
Otherwise, the sample deviation is calculated, without any correction.

Args:
    {input}
    unbiased (bool): whether to use Bessel's correction (:math:`\delta N = 1`).

Returns:
    A tuple (var, mean) containing the variance and mean.

Example::

    >>> a = torch.tensor([[-0.8166, -1.3802, -0.3560]])
    >>> torch.var_mean(a, unbiased=False)
    (tensor(0.1754), tensor(-0.8509))
""".format(**multi_dim_common))

add_docstr(torch.zeros,
           r"""
zeros(*size, *, out=None, dtype=None, layout=torch.strided, device=None, requires_grad=False) -> Tensor

Returns a tensor filled with the scalar value `0`, with the shape defined
by the variable argument :attr:`size`.

Args:
    size (int...): a sequence of integers defining the shape of the output tensor.
        Can be a variable number of arguments or a collection like a list or tuple.

Keyword args:
    {out}
    {dtype}
    {layout}
    {device}
    {requires_grad}

Example::

    >>> torch.zeros(2, 3)
    tensor([[ 0.,  0.,  0.],
            [ 0.,  0.,  0.]])

    >>> torch.zeros(5)
    tensor([ 0.,  0.,  0.,  0.,  0.])
""".format(**factory_common_args))

add_docstr(torch.zeros_like,
           r"""
zeros_like(input, *, dtype=None, layout=None, device=None, requires_grad=False, memory_format=torch.preserve_format) -> Tensor

Returns a tensor filled with the scalar value `0`, with the same size as
:attr:`input`. ``torch.zeros_like(input)`` is equivalent to
``torch.zeros(input.size(), dtype=input.dtype, layout=input.layout, device=input.device)``.

.. warning::
    As of 0.4, this function does not support an :attr:`out` keyword. As an alternative,
    the old ``torch.zeros_like(input, out=output)`` is equivalent to
    ``torch.zeros(input.size(), out=output)``.

Args:
    {input}

Keyword args:
    {dtype}
    {layout}
    {device}
    {requires_grad}
    {memory_format}

Example::

    >>> input = torch.empty(2, 3)
    >>> torch.zeros_like(input)
    tensor([[ 0.,  0.,  0.],
            [ 0.,  0.,  0.]])
""".format(**factory_like_common_args))

add_docstr(torch.empty,
           """
empty(*size, *, out=None, dtype=None, layout=torch.strided, device=None, requires_grad=False, pin_memory=False, \
memory_format=torch.contiguous_format) -> Tensor

Returns a tensor filled with uninitialized data. The shape of the tensor is
defined by the variable argument :attr:`size`.

Args:
    size (int...): a sequence of integers defining the shape of the output tensor.
        Can be a variable number of arguments or a collection like a list or tuple.

Keyword args:
    {out}
    {dtype}
    {layout}
    {device}
    {requires_grad}
    {pin_memory}
    {memory_format}

Example::

    >>> torch.empty((2,3), dtype=torch.int64)
    tensor([[ 9.4064e+13,  2.8000e+01,  9.3493e+13],
            [ 7.5751e+18,  7.1428e+18,  7.5955e+18]])
""".format(**factory_common_args))

add_docstr(torch.empty_like,
           r"""
empty_like(input, *, dtype=None, layout=None, device=None, requires_grad=False, memory_format=torch.preserve_format) -> Tensor

Returns an uninitialized tensor with the same size as :attr:`input`.
``torch.empty_like(input)`` is equivalent to
``torch.empty(input.size(), dtype=input.dtype, layout=input.layout, device=input.device)``.

Args:
    {input}

Keyword args:
    {dtype}
    {layout}
    {device}
    {requires_grad}
    {memory_format}

Example::

    >>> a=torch.empty((2,3), dtype=torch.int32, device = 'cuda')
    >>> torch.empty_like(a)
    tensor([[0, 0, 0],
            [0, 0, 0]], device='cuda:0', dtype=torch.int32)
""".format(**factory_like_common_args))

add_docstr(torch.empty_strided,
           r"""
empty_strided(size, stride, *, dtype=None, layout=None, device=None, requires_grad=False, pin_memory=False) -> Tensor

Creates a tensor with the specified :attr:`size` and :attr:`stride` and filled with undefined data.

.. warning::
    If the constructed tensor is "overlapped" (with multiple indices referring to the same element
    in memory) its behavior is undefined.

Args:
    size (tuple of ints): the shape of the output tensor
    stride (tuple of ints): the strides of the output tensor

Keyword args:
    {dtype}
    {layout}
    {device}
    {requires_grad}
    {pin_memory}

Example::

    >>> a = torch.empty_strided((2, 3), (1, 2))
    >>> a
    tensor([[8.9683e-44, 4.4842e-44, 5.1239e+07],
            [0.0000e+00, 0.0000e+00, 3.0705e-41]])
    >>> a.stride()
    (1, 2)
    >>> a.size()
    torch.Size([2, 3])
""".format(**factory_common_args))

add_docstr(torch.full, r"""
full(size, fill_value, *, out=None, dtype=None, layout=torch.strided, device=None, requires_grad=False) -> Tensor

Creates a tensor of size :attr:`size` filled with :attr:`fill_value`. The
tensor's dtype is inferred from :attr:`fill_value`.

Args:
    size (int...): a list, tuple, or :class:`torch.Size` of integers defining the
        shape of the output tensor.
    fill_value (Scalar): the value to fill the output tensor with.

Keyword args:
    {out}
    {dtype}
    {layout}
    {device}
    {requires_grad}

Example::

    >>> torch.full((2, 3), 3.141592)
    tensor([[ 3.1416,  3.1416,  3.1416],
            [ 3.1416,  3.1416,  3.1416]])
""".format(**factory_common_args))

add_docstr(torch.full_like,
           """
full_like(input, fill_value, \\*, dtype=None, layout=torch.strided, device=None, requires_grad=False, \
memory_format=torch.preserve_format) -> Tensor

Returns a tensor with the same size as :attr:`input` filled with :attr:`fill_value`.
``torch.full_like(input, fill_value)`` is equivalent to
``torch.full(input.size(), fill_value, dtype=input.dtype, layout=input.layout, device=input.device)``.

Args:
    {input}
    fill_value: the number to fill the output tensor with.

Keyword args:
    {dtype}
    {layout}
    {device}
    {requires_grad}
    {memory_format}
""".format(**factory_like_common_args))

add_docstr(torch.det, r"""
det(input) -> Tensor

Alias for :func:`torch.linalg.det`
""")

add_docstr(torch.where,
           r"""
where(condition, x, y) -> Tensor

Return a tensor of elements selected from either :attr:`x` or :attr:`y`, depending on :attr:`condition`.

The operation is defined as:

.. math::
    \text{out}_i = \begin{cases}
        \text{x}_i & \text{if } \text{condition}_i \\
        \text{y}_i & \text{otherwise} \\
    \end{cases}

.. note::
    The tensors :attr:`condition`, :attr:`x`, :attr:`y` must be :ref:`broadcastable <broadcasting-semantics>`.

Arguments:
    condition (BoolTensor): When True (nonzero), yield x, otherwise yield y
    x (Tensor or Scalar): value (if :attr:`x` is a scalar) or values selected at indices
                          where :attr:`condition` is ``True``
    y (Tensor or Scalar): value (if :attr:`y` is a scalar) or values selected at indices
                          where :attr:`condition` is ``False``

Returns:
    Tensor: A tensor of shape equal to the broadcasted shape of :attr:`condition`, :attr:`x`, :attr:`y`

Example::

    >>> x = torch.randn(3, 2)
    >>> y = torch.ones(3, 2)
    >>> x
    tensor([[-0.4620,  0.3139],
            [ 0.3898, -0.7197],
            [ 0.0478, -0.1657]])
    >>> torch.where(x > 0, x, y)
    tensor([[ 1.0000,  0.3139],
            [ 0.3898,  1.0000],
            [ 0.0478,  1.0000]])
    >>> x = torch.randn(2, 2, dtype=torch.double)
    >>> x
    tensor([[ 1.0779,  0.0383],
            [-0.8785, -1.1089]], dtype=torch.float64)
    >>> torch.where(x > 0, x, 0.)
    tensor([[1.0779, 0.0383],
            [0.0000, 0.0000]], dtype=torch.float64)

.. function:: where(condition) -> tuple of LongTensor
   :noindex:

``torch.where(condition)`` is identical to
``torch.nonzero(condition, as_tuple=True)``.

.. note::
    See also :func:`torch.nonzero`.
""")

add_docstr(torch.logdet,
           r"""
logdet(input) -> Tensor

Calculates log determinant of a square matrix or batches of square matrices.

.. note::
    Result is ``-inf`` if :attr:`input` has zero log determinant, and is ``nan`` if
    :attr:`input` has negative determinant.

.. note::
    Backward through :meth:`logdet` internally uses SVD results when :attr:`input`
    is not invertible. In this case, double backward through :meth:`logdet` will
    be unstable in when :attr:`input` doesn't have distinct singular values. See
    :func:`torch.linalg.svd` for details.

Arguments:
    input (Tensor): the input tensor of size ``(*, n, n)`` where ``*`` is zero or more
                batch dimensions.

Example::

    >>> A = torch.randn(3, 3)
    >>> torch.det(A)
    tensor(0.2611)
    >>> torch.logdet(A)
    tensor(-1.3430)
    >>> A
    tensor([[[ 0.9254, -0.6213],
             [-0.5787,  1.6843]],

            [[ 0.3242, -0.9665],
             [ 0.4539, -0.0887]],

            [[ 1.1336, -0.4025],
             [-0.7089,  0.9032]]])
    >>> A.det()
    tensor([1.1990, 0.4099, 0.7386])
    >>> A.det().log()
    tensor([ 0.1815, -0.8917, -0.3031])
""")

add_docstr(torch.slogdet, r"""
slogdet(input) -> (Tensor, Tensor)

Alias for :func:`torch.linalg.slogdet`
""")

add_docstr(torch.pinverse, r"""
pinverse(input, rcond=1e-15) -> Tensor

Alias for :func:`torch.linalg.pinv`
""")

add_docstr(torch.hann_window,
           """
hann_window(window_length, periodic=True, *, dtype=None, \
layout=torch.strided, device=None, requires_grad=False) -> Tensor
""" + r"""
Hann window function.

.. math::
    w[n] = \frac{1}{2}\ \left[1 - \cos \left( \frac{2 \pi n}{N - 1} \right)\right] =
            \sin^2 \left( \frac{\pi n}{N - 1} \right),

where :math:`N` is the full window size.

The input :attr:`window_length` is a positive integer controlling the
returned window size. :attr:`periodic` flag determines whether the returned
window trims off the last duplicate value from the symmetric window and is
ready to be used as a periodic window with functions like
:meth:`torch.stft`. Therefore, if :attr:`periodic` is true, the :math:`N` in
above formula is in fact :math:`\text{window\_length} + 1`. Also, we always have
``torch.hann_window(L, periodic=True)`` equal to
``torch.hann_window(L + 1, periodic=False)[:-1])``.

.. note::
    If :attr:`window_length` :math:`=1`, the returned window contains a single value 1.
""" + r"""
Arguments:
    window_length (int): the size of returned window
    periodic (bool, optional): If True, returns a window to be used as periodic
        function. If False, return a symmetric window.

Keyword args:
    {dtype} Only floating point types are supported.
    layout (:class:`torch.layout`, optional): the desired layout of returned window tensor. Only
          ``torch.strided`` (dense layout) is supported.
    {device}
    {requires_grad}

Returns:
    Tensor: A 1-D tensor of size :math:`(\text{{window\_length}},)` containing the window

""".format(**factory_common_args))


add_docstr(torch.hamming_window,
           """
hamming_window(window_length, periodic=True, alpha=0.54, beta=0.46, *, dtype=None, \
layout=torch.strided, device=None, requires_grad=False) -> Tensor
""" + r"""
Hamming window function.

.. math::
    w[n] = \alpha - \beta\ \cos \left( \frac{2 \pi n}{N - 1} \right),

where :math:`N` is the full window size.

The input :attr:`window_length` is a positive integer controlling the
returned window size. :attr:`periodic` flag determines whether the returned
window trims off the last duplicate value from the symmetric window and is
ready to be used as a periodic window with functions like
:meth:`torch.stft`. Therefore, if :attr:`periodic` is true, the :math:`N` in
above formula is in fact :math:`\text{window\_length} + 1`. Also, we always have
``torch.hamming_window(L, periodic=True)`` equal to
``torch.hamming_window(L + 1, periodic=False)[:-1])``.

.. note::
    If :attr:`window_length` :math:`=1`, the returned window contains a single value 1.

.. note::
    This is a generalized version of :meth:`torch.hann_window`.
""" + r"""
Arguments:
    window_length (int): the size of returned window
    periodic (bool, optional): If True, returns a window to be used as periodic
        function. If False, return a symmetric window.
    alpha (float, optional): The coefficient :math:`\alpha` in the equation above
    beta (float, optional): The coefficient :math:`\beta` in the equation above

Keyword args:
    {dtype} Only floating point types are supported.
    layout (:class:`torch.layout`, optional): the desired layout of returned window tensor. Only
          ``torch.strided`` (dense layout) is supported.
    {device}
    {requires_grad}

Returns:
    Tensor: A 1-D tensor of size :math:`(\text{{window\_length}},)` containing the window

""".format(**factory_common_args))


add_docstr(torch.bartlett_window,
           """
bartlett_window(window_length, periodic=True, *, dtype=None, \
layout=torch.strided, device=None, requires_grad=False) -> Tensor
""" + r"""
Bartlett window function.

.. math::
    w[n] = 1 - \left| \frac{2n}{N-1} - 1 \right| = \begin{cases}
        \frac{2n}{N - 1} & \text{if } 0 \leq n \leq \frac{N - 1}{2} \\
        2 - \frac{2n}{N - 1} & \text{if } \frac{N - 1}{2} < n < N \\
    \end{cases},

where :math:`N` is the full window size.

The input :attr:`window_length` is a positive integer controlling the
returned window size. :attr:`periodic` flag determines whether the returned
window trims off the last duplicate value from the symmetric window and is
ready to be used as a periodic window with functions like
:meth:`torch.stft`. Therefore, if :attr:`periodic` is true, the :math:`N` in
above formula is in fact :math:`\text{window\_length} + 1`. Also, we always have
``torch.bartlett_window(L, periodic=True)`` equal to
``torch.bartlett_window(L + 1, periodic=False)[:-1])``.

.. note::
    If :attr:`window_length` :math:`=1`, the returned window contains a single value 1.
""" + r"""
Arguments:
    window_length (int): the size of returned window
    periodic (bool, optional): If True, returns a window to be used as periodic
        function. If False, return a symmetric window.

Keyword args:
    {dtype} Only floating point types are supported.
    layout (:class:`torch.layout`, optional): the desired layout of returned window tensor. Only
          ``torch.strided`` (dense layout) is supported.
    {device}
    {requires_grad}

Returns:
    Tensor: A 1-D tensor of size :math:`(\text{{window\_length}},)` containing the window

""".format(**factory_common_args))


add_docstr(torch.blackman_window,
           """
blackman_window(window_length, periodic=True, *, dtype=None, \
layout=torch.strided, device=None, requires_grad=False) -> Tensor
""" + r"""
Blackman window function.

.. math::
    w[n] = 0.42 - 0.5 \cos \left( \frac{2 \pi n}{N - 1} \right) + 0.08 \cos \left( \frac{4 \pi n}{N - 1} \right)

where :math:`N` is the full window size.

The input :attr:`window_length` is a positive integer controlling the
returned window size. :attr:`periodic` flag determines whether the returned
window trims off the last duplicate value from the symmetric window and is
ready to be used as a periodic window with functions like
:meth:`torch.stft`. Therefore, if :attr:`periodic` is true, the :math:`N` in
above formula is in fact :math:`\text{window\_length} + 1`. Also, we always have
``torch.blackman_window(L, periodic=True)`` equal to
``torch.blackman_window(L + 1, periodic=False)[:-1])``.

.. note::
    If :attr:`window_length` :math:`=1`, the returned window contains a single value 1.
""" + r"""
Arguments:
    window_length (int): the size of returned window
    periodic (bool, optional): If True, returns a window to be used as periodic
        function. If False, return a symmetric window.

Keyword args:
    {dtype} Only floating point types are supported.
    layout (:class:`torch.layout`, optional): the desired layout of returned window tensor. Only
          ``torch.strided`` (dense layout) is supported.
    {device}
    {requires_grad}

Returns:
    Tensor: A 1-D tensor of size :math:`(\text{{window\_length}},)` containing the window

""".format(**factory_common_args))


add_docstr(torch.kaiser_window, """
kaiser_window(window_length, periodic=True, beta=12.0, *, dtype=None, \
layout=torch.strided, device=None, requires_grad=False) -> Tensor
""" + r"""
Computes the Kaiser window with window length :attr:`window_length` and shape parameter :attr:`beta`.

Let I_0 be the zeroth order modified Bessel function of the first kind (see :func:`torch.i0`) and
``N = L - 1`` if :attr:`periodic` is False and ``L`` if :attr:`periodic` is True,
where ``L`` is the :attr:`window_length`. This function computes:

.. math::
    out_i = I_0 \left( \beta \sqrt{1 - \left( {\frac{i - N/2}{N/2}} \right) ^2 } \right) / I_0( \beta )

Calling ``torch.kaiser_window(L, B, periodic=True)`` is equivalent to calling
``torch.kaiser_window(L + 1, B, periodic=False)[:-1])``.
The :attr:`periodic` argument is intended as a helpful shorthand
to produce a periodic window as input to functions like :func:`torch.stft`.

.. note::
    If :attr:`window_length` is one, then the returned window is a single element tensor containing a one.

""" + r"""
Args:
    window_length (int): length of the window.
    periodic (bool, optional): If True, returns a periodic window suitable for use in spectral analysis.
        If False, returns a symmetric window suitable for use in filter design.
    beta (float, optional): shape parameter for the window.

Keyword args:
    {dtype}
    layout (:class:`torch.layout`, optional): the desired layout of returned window tensor. Only
          ``torch.strided`` (dense layout) is supported.
    {device}
    {requires_grad}

""".format(**factory_common_args))


add_docstr(torch.vander,
           """
vander(x, N=None, increasing=False) -> Tensor
""" + r"""
Generates a Vandermonde matrix.

The columns of the output matrix are elementwise powers of the input vector :math:`x^{{(N-1)}}, x^{{(N-2)}}, ..., x^0`.
If increasing is True, the order of the columns is reversed :math:`x^0, x^1, ..., x^{{(N-1)}}`. Such a
matrix with a geometric progression in each row is named for Alexandre-Theophile Vandermonde.

Arguments:
    x (Tensor): 1-D input tensor.
    N (int, optional): Number of columns in the output. If N is not specified,
        a square array is returned :math:`(N = len(x))`.
    increasing (bool, optional): Order of the powers of the columns. If True,
        the powers increase from left to right, if False (the default) they are reversed.

Returns:
    Tensor: Vandermonde matrix. If increasing is False, the first column is :math:`x^{{(N-1)}}`,
    the second :math:`x^{{(N-2)}}` and so forth. If increasing is True, the columns
    are :math:`x^0, x^1, ..., x^{{(N-1)}}`.

Example::

    >>> x = torch.tensor([1, 2, 3, 5])
    >>> torch.vander(x)
    tensor([[  1,   1,   1,   1],
            [  8,   4,   2,   1],
            [ 27,   9,   3,   1],
            [125,  25,   5,   1]])
    >>> torch.vander(x, N=3)
    tensor([[ 1,  1,  1],
            [ 4,  2,  1],
            [ 9,  3,  1],
            [25,  5,  1]])
    >>> torch.vander(x, N=3, increasing=True)
    tensor([[ 1,  1,  1],
            [ 1,  2,  4],
            [ 1,  3,  9],
            [ 1,  5, 25]])

""".format(**factory_common_args))


add_docstr(torch.unbind,
           r"""
unbind(input, dim=0) -> seq

Removes a tensor dimension.

Returns a tuple of all slices along a given dimension, already without it.

Arguments:
    input (Tensor): the tensor to unbind
    dim (int): dimension to remove

Example::

    >>> torch.unbind(torch.tensor([[1, 2, 3],
    >>>                            [4, 5, 6],
    >>>                            [7, 8, 9]]))
    (tensor([1, 2, 3]), tensor([4, 5, 6]), tensor([7, 8, 9]))
""")


add_docstr(torch.combinations,
           r"""
combinations(input, r=2, with_replacement=False) -> seq

Compute combinations of length :math:`r` of the given tensor. The behavior is similar to
python's `itertools.combinations` when `with_replacement` is set to `False`, and
`itertools.combinations_with_replacement` when `with_replacement` is set to `True`.

Arguments:
    input (Tensor): 1D vector.
    r (int, optional): number of elements to combine
    with_replacement (boolean, optional): whether to allow duplication in combination

Returns:
    Tensor: A tensor equivalent to converting all the input tensors into lists, do
    `itertools.combinations` or `itertools.combinations_with_replacement` on these
    lists, and finally convert the resulting list into tensor.

Example::

    >>> a = [1, 2, 3]
    >>> list(itertools.combinations(a, r=2))
    [(1, 2), (1, 3), (2, 3)]
    >>> list(itertools.combinations(a, r=3))
    [(1, 2, 3)]
    >>> list(itertools.combinations_with_replacement(a, r=2))
    [(1, 1), (1, 2), (1, 3), (2, 2), (2, 3), (3, 3)]
    >>> tensor_a = torch.tensor(a)
    >>> torch.combinations(tensor_a)
    tensor([[1, 2],
            [1, 3],
            [2, 3]])
    >>> torch.combinations(tensor_a, r=3)
    tensor([[1, 2, 3]])
    >>> torch.combinations(tensor_a, with_replacement=True)
    tensor([[1, 1],
            [1, 2],
            [1, 3],
            [2, 2],
            [2, 3],
            [3, 3]])

""")

add_docstr(torch.trapezoid,
           r"""
trapezoid(y, x=None, *, dx=None, dim=-1) -> Tensor

Computes the `trapezoidal rule <https://en.wikipedia.org/wiki/Trapezoidal_rule>`_ along
:attr:`dim`. By default the spacing between elements is assumed to be 1, but
:attr:`dx` can be used to specify a different constant spacing, and :attr:`x` can be
used to specify arbitrary spacing along :attr:`dim`.


Assuming :attr:`y` is a one-dimensional tensor with elements :math:`{y_0, y_1, ..., y_n}`,
the default computation is

.. math::
    \begin{aligned}
        \sum_{i = 1}^{n-1} \frac{1}{2} (y_i + y_{i-1})
    \end{aligned}

When :attr:`dx` is specified the computation becomes

.. math::
    \begin{aligned}
        \sum_{i = 1}^{n-1} \frac{\Delta x}{2} (y_i + y_{i-1})
    \end{aligned}

effectively multiplying the result by :attr:`dx`. When :attr:`x` is specified,
assuming :attr:`x` is also a one-dimensional tensor with
elements :math:`{x_0, x_1, ..., x_n}`, the computation becomes

.. math::
    \begin{aligned}
        \sum_{i = 1}^{n-1} \frac{(x_i - x_{i-1})}{2} (y_i + y_{i-1})
    \end{aligned}

When :attr:`x` and :attr:`y` have the same size, the computation is as described above and no broadcasting is needed.
The broadcasting behavior of this function is as follows when their sizes are different. For both :attr:`x`
and :attr:`y`, the function computes the difference between consecutive elements along
dimension :attr:`dim`. This effectively creates two tensors, `x_diff` and `y_diff`, that have
the same shape as the original tensors except their lengths along the dimension :attr:`dim` is reduced by 1.
After that, those two tensors are broadcast together to compute final output as part of the trapezoidal rule.
See the examples below for details.

.. note::
    The trapezoidal rule is a technique for approximating the definite integral of a function
    by averaging its left and right Riemann sums. The approximation becomes more accurate as
    the resolution of the partition increases.

Arguments:
    y (Tensor): Values to use when computing the trapezoidal rule.
    x (Tensor): If specified, defines spacing between values as specified above.

Keyword arguments:
    dx (float): constant spacing between values. If neither :attr:`x` or :attr:`dx`
        are specified then this defaults to 1. Effectively multiplies the result by its value.
    dim (int): The dimension along which to compute the trapezoidal rule.
        The last (inner-most) dimension by default.

Examples::

    >>> # Computes the trapezoidal rule in 1D, spacing is implicitly 1
    >>> y = torch.tensor([1, 5, 10])
    >>> torch.trapezoid(y)
    tensor(10.5)

    >>> # Computes the same trapezoidal rule directly to verify
    >>> (1 + 10 + 10) / 2
    10.5

    >>> # Computes the trapezoidal rule in 1D with constant spacing of 2
    >>> # NOTE: the result is the same as before, but multiplied by 2
    >>> torch.trapezoid(y, dx=2)
    21.0

    >>> # Computes the trapezoidal rule in 1D with arbitrary spacing
    >>> x = torch.tensor([1, 3, 6])
    >>> torch.trapezoid(y, x)
    28.5

    >>> # Computes the same trapezoidal rule directly to verify
    >>> ((3 - 1) * (1 + 5) + (6 - 3) * (5 + 10)) / 2
    28.5

    >>> # Computes the trapezoidal rule for each row of a 3x3 matrix
    >>> y = torch.arange(9).reshape(3, 3)
    tensor([[0, 1, 2],
            [3, 4, 5],
            [6, 7, 8]])
    >>> torch.trapezoid(y)
    tensor([ 2., 8., 14.])

    >>> # Computes the trapezoidal rule for each column of the matrix
    >>> torch.trapezoid(y, dim=0)
    tensor([ 6., 8., 10.])

    >>> # Computes the trapezoidal rule for each row of a 3x3 ones matrix
    >>> #   with the same arbitrary spacing
    >>> y = torch.ones(3, 3)
    >>> x = torch.tensor([1, 3, 6])
    >>> torch.trapezoid(y, x)
    array([5., 5., 5.])

    >>> # Computes the trapezoidal rule for each row of a 3x3 ones matrix
    >>> #   with different arbitrary spacing per row
    >>> y = torch.ones(3, 3)
    >>> x = torch.tensor([[1, 2, 3], [1, 3, 5], [1, 4, 7]])
    >>> torch.trapezoid(y, x)
    array([2., 4., 6.])
""")

add_docstr(torch.trapz,
           r"""
trapz(y, x, *, dim=-1) -> Tensor

Alias for :func:`torch.trapezoid`.
""")

add_docstr(torch.cumulative_trapezoid,
           r"""
cumulative_trapezoid(y, x=None, *, dx=None, dim=-1) -> Tensor

Cumulatively computes the `trapezoidal rule <https://en.wikipedia.org/wiki/Trapezoidal_rule>`_
along :attr:`dim`. By default the spacing between elements is assumed to be 1, but
:attr:`dx` can be used to specify a different constant spacing, and :attr:`x` can be
used to specify arbitrary spacing along :attr:`dim`.

For more details, please read :func:`torch.trapezoid`. The difference between :func:`torch.trapezoid`
and this function is that, :func:`torch.trapezoid` returns a value for each integration,
where as this function returns a cumulative value for every spacing within the integration. This
is analogous to how `.sum` returns a value and `.cumsum` returns a cumulative sum.

Arguments:
    y (Tensor): Values to use when computing the trapezoidal rule.
    x (Tensor): If specified, defines spacing between values as specified above.

Keyword arguments:
    dx (float): constant spacing between values. If neither :attr:`x` or :attr:`dx`
        are specified then this defaults to 1. Effectively multiplies the result by its value.
    dim (int): The dimension along which to compute the trapezoidal rule.
        The last (inner-most) dimension by default.

Examples::

    >>> # Cumulatively computes the trapezoidal rule in 1D, spacing is implicitly 1.
    >>> y = torch.tensor([1, 5, 10])
    >>> torch.cumulative_trapezoid(y)
    tensor([3., 10.5])

    >>> # Computes the same trapezoidal rule directly up to each element to verify
    >>> (1 + 5) / 2
    3.0
    >>> (1 + 10 + 10) / 2
    10.5

    >>> # Cumulatively computes the trapezoidal rule in 1D with constant spacing of 2
    >>> # NOTE: the result is the same as before, but multiplied by 2
    >>> torch.cumulative_trapezoid(y, dx=2)
    tensor([6., 21.])

    >>> # Cumulatively computes the trapezoidal rule in 1D with arbitrary spacing
    >>> x = torch.tensor([1, 3, 6])
    >>> torch.cumulative_trapezoid(y, x)
    tensor([6., 28.5])

    >>> # Computes the same trapezoidal rule directly up to each element to verify
    >>> ((3 - 1) * (1 + 5)) / 2
    6.0
    >>> ((3 - 1) * (1 + 5) + (6 - 3) * (5 + 10)) / 2
    28.5

    >>> # Cumulatively computes the trapezoidal rule for each row of a 3x3 matrix
    >>> y = torch.arange(9).reshape(3, 3)
    tensor([[0, 1, 2],
            [3, 4, 5],
            [6, 7, 8]])
    >>> torch.cumulative_trapezoid(y)
    tensor([[ 0.5,  2.],
            [ 3.5,  8.],
            [ 6.5, 14.]])

    >>> # Cumulatively computes the trapezoidal rule for each column of the matrix
    >>> torch.cumulative_trapezoid(y, dim=0)
    tensor([[ 1.5,  2.5,  3.5],
            [ 6.0,  8.0, 10.0]])

    >>> # Cumulatively computes the trapezoidal rule for each row of a 3x3 ones matrix
    >>> #   with the same arbitrary spacing
    >>> y = torch.ones(3, 3)
    >>> x = torch.tensor([1, 3, 6])
    >>> torch.cumulative_trapezoid(y, x)
    tensor([[2., 5.],
            [2., 5.],
            [2., 5.]])

    >>> # Cumulatively computes the trapezoidal rule for each row of a 3x3 ones matrix
    >>> #   with different arbitrary spacing per row
    >>> y = torch.ones(3, 3)
    >>> x = torch.tensor([[1, 2, 3], [1, 3, 5], [1, 4, 7]])
    >>> torch.cumulative_trapezoid(y, x)
    tensor([[1., 2.],
            [2., 4.],
            [3., 6.]])
""")

add_docstr(torch.repeat_interleave,
           r"""
repeat_interleave(input, repeats, dim=None, *, output_size=None) -> Tensor

Repeat elements of a tensor.

.. warning::

    This is different from :meth:`torch.Tensor.repeat` but similar to ``numpy.repeat``.

Args:
    {input}
    repeats (Tensor or int): The number of repetitions for each element.
        repeats is broadcasted to fit the shape of the given axis.
    dim (int, optional): The dimension along which to repeat values.
        By default, use the flattened input array, and return a flat output
        array.

Keyword args:
    output_size (int, optional): Total output size for the given axis
        ( e.g. sum of repeats). If given, it will avoid stream syncronization
        needed to calculate output shape of the tensor.

Returns:
    Tensor: Repeated tensor which has the same shape as input, except along the given axis.

Example::

    >>> x = torch.tensor([1, 2, 3])
    >>> x.repeat_interleave(2)
    tensor([1, 1, 2, 2, 3, 3])
    >>> y = torch.tensor([[1, 2], [3, 4]])
    >>> torch.repeat_interleave(y, 2)
    tensor([1, 1, 2, 2, 3, 3, 4, 4])
    >>> torch.repeat_interleave(y, 3, dim=1)
    tensor([[1, 1, 1, 2, 2, 2],
            [3, 3, 3, 4, 4, 4]])
    >>> torch.repeat_interleave(y, torch.tensor([1, 2]), dim=0)
    tensor([[1, 2],
            [3, 4],
            [3, 4]])
    >>> torch.repeat_interleave(y, torch.tensor([1, 2]), dim=0, output_size=3)
    tensor([[1, 2],
            [3, 4],
            [3, 4]])

.. function:: repeat_interleave(repeats, *, output_size=None) -> Tensor
   :noindex:

If the `repeats` is `tensor([n1, n2, n3, ...])`, then the output will be
`tensor([0, 0, ..., 1, 1, ..., 2, 2, ..., ...])` where `0` appears `n1` times,
`1` appears `n2` times, `2` appears `n3` times, etc.
""".format(**common_args))

add_docstr(torch.tile, r"""
tile(input, dims) -> Tensor

Constructs a tensor by repeating the elements of :attr:`input`.
The :attr:`dims` argument specifies the number of repetitions
in each dimension.

If :attr:`dims` specifies fewer dimensions than :attr:`input` has, then
ones are prepended to :attr:`dims` until all dimensions are specified.
For example, if :attr:`input` has shape (8, 6, 4, 2) and :attr:`dims`
is (2, 2), then :attr:`dims` is treated as (1, 1, 2, 2).

Analogously, if :attr:`input` has fewer dimensions than :attr:`dims`
specifies, then :attr:`input` is treated as if it were unsqueezed at
dimension zero until it has as many dimensions as :attr:`dims` specifies.
For example, if :attr:`input` has shape (4, 2) and :attr:`dims`
is (3, 3, 2, 2), then :attr:`input` is treated as if it had the
shape (1, 1, 4, 2).

.. note::

    This function is similar to NumPy's tile function.

Args:
    input (Tensor): the tensor whose elements to repeat.
    dims (tuple): the number of repetitions per dimension.

Example::

    >>> x = torch.tensor([1, 2, 3])
    >>> x.tile((2,))
    tensor([1, 2, 3, 1, 2, 3])
    >>> y = torch.tensor([[1, 2], [3, 4]])
    >>> torch.tile(y, (2, 2))
    tensor([[1, 2, 1, 2],
            [3, 4, 3, 4],
            [1, 2, 1, 2],
            [3, 4, 3, 4]])
""")

add_docstr(torch.quantize_per_tensor,
           r"""
quantize_per_tensor(input, scale, zero_point, dtype) -> Tensor

Converts a float tensor to a quantized tensor with given scale and zero point.

Arguments:
    input (Tensor): float tensor or list of tensors to quantize
    scale (float or Tensor): scale to apply in quantization formula
    zero_point (int or Tensor): offset in integer value that maps to float zero
    dtype (:class:`torch.dtype`): the desired data type of returned tensor.
        Has to be one of the quantized dtypes: ``torch.quint8``, ``torch.qint8``, ``torch.qint32``

Returns:
    Tensor: A newly quantized tensor or list of quantized tensors.

Example::

    >>> torch.quantize_per_tensor(torch.tensor([-1.0, 0.0, 1.0, 2.0]), 0.1, 10, torch.quint8)
    tensor([-1.,  0.,  1.,  2.], size=(4,), dtype=torch.quint8,
           quantization_scheme=torch.per_tensor_affine, scale=0.1, zero_point=10)
    >>> torch.quantize_per_tensor(torch.tensor([-1.0, 0.0, 1.0, 2.0]), 0.1, 10, torch.quint8).int_repr()
    tensor([ 0, 10, 20, 30], dtype=torch.uint8)
    >>> torch.quantize_per_tensor([torch.tensor([-1.0, 0.0]), torch.tensor([-2.0, 2.0])],
    >>> torch.tensor([0.1, 0.2]), torch.tensor([10, 20]), torch.quint8)
    (tensor([-1.,  0.], size=(2,), dtype=torch.quint8,
        quantization_scheme=torch.per_tensor_affine, scale=0.1, zero_point=10),
        tensor([-2.,  2.], size=(2,), dtype=torch.quint8,
        quantization_scheme=torch.per_tensor_affine, scale=0.2, zero_point=20))
    >>> torch.quantize_per_tensor(torch.tensor([-1.0, 0.0, 1.0, 2.0]), torch.tensor(0.1), torch.tensor(10), torch.quint8)
    tensor([-1.,  0.,  1.,  2.], size=(4,), dtype=torch.quint8,
       quantization_scheme=torch.per_tensor_affine, scale=0.10, zero_point=10)
""")

add_docstr(torch.quantize_per_tensor_dynamic,
           r"""
quantize_per_tensor_dynamic(input, dtype, reduce_range) -> Tensor

Converts a float tensor to a quantized tensor with scale and zero_point calculated
dynamically based on the input.

Arguments:
    input (Tensor): float tensor or list of tensors to quantize
    dtype (:class:`torch.dtype`): the desired data type of returned tensor.
        Has to be one of the quantized dtypes: ``torch.quint8``, ``torch.qint8``
    reduce_range (bool): a flag to indicate whether to reduce the range of quantized
    data by 1 bit, it's required to avoid instruction overflow for some hardwares

Returns:
    Tensor: A newly (dynamically) quantized tensor

Example::

    >>> t = torch.quantize_per_tensor_dynamic(torch.tensor([-1.0, 0.0, 1.0, 2.0]), torch.quint8, False)
    >>> print(t)
    tensor([-1.,  0.,  1.,  2.], size=(4,), dtype=torch.quint8,
           quantization_scheme=torch.per_tensor_affine, scale=0.011764705882352941,
           zero_point=85)
    >>> t.int_repr()
    tensor([  0,  85, 170, 255], dtype=torch.uint8)
""")

add_docstr(torch.quantize_per_channel,
           r"""
quantize_per_channel(input, scales, zero_points, axis, dtype) -> Tensor

Converts a float tensor to a per-channel quantized tensor with given scales and zero points.

Arguments:
    input (Tensor): float tensor to quantize
    scales (Tensor): float 1D tensor of scales to use, size should match ``input.size(axis)``
    zero_points (int): integer 1D tensor of offset to use, size should match ``input.size(axis)``
    axis (int): dimension on which apply per-channel quantization
    dtype (:class:`torch.dtype`): the desired data type of returned tensor.
        Has to be one of the quantized dtypes: ``torch.quint8``, ``torch.qint8``, ``torch.qint32``

Returns:
    Tensor: A newly quantized tensor

Example::

    >>> x = torch.tensor([[-1.0, 0.0], [1.0, 2.0]])
    >>> torch.quantize_per_channel(x, torch.tensor([0.1, 0.01]), torch.tensor([10, 0]), 0, torch.quint8)
    tensor([[-1.,  0.],
            [ 1.,  2.]], size=(2, 2), dtype=torch.quint8,
           quantization_scheme=torch.per_channel_affine,
           scale=tensor([0.1000, 0.0100], dtype=torch.float64),
           zero_point=tensor([10,  0]), axis=0)
    >>> torch.quantize_per_channel(x, torch.tensor([0.1, 0.01]), torch.tensor([10, 0]), 0, torch.quint8).int_repr()
    tensor([[  0,  10],
            [100, 200]], dtype=torch.uint8)
""")


add_docstr(torch.quantized_batch_norm,
           r"""
quantized_batch_norm(input, weight=None, bias=None, mean, var, eps, output_scale, output_zero_point) -> Tensor

Applies batch normalization on a 4D (NCHW) quantized tensor.

.. math::

        y = \frac{x - \mathrm{E}[x]}{\sqrt{\mathrm{Var}[x] + \epsilon}} * \gamma + \beta

Arguments:
    input (Tensor): quantized tensor
    weight (Tensor): float tensor that corresponds to the gamma, size C
    bias (Tensor):  float tensor that corresponds to the beta, size C
    mean (Tensor): float mean value in batch normalization, size C
    var (Tensor): float tensor for variance, size C
    eps (float): a value added to the denominator for numerical stability.
    output_scale (float): output quantized tensor scale
    output_zero_point (int): output quantized tensor zero_point

Returns:
    Tensor: A quantized tensor with batch normalization applied.

Example::

    >>> qx = torch.quantize_per_tensor(torch.rand(2, 2, 2, 2), 1.5, 3, torch.quint8)
    >>> torch.quantized_batch_norm(qx, torch.ones(2), torch.zeros(2), torch.rand(2), torch.rand(2), 0.00001, 0.2, 2)
    tensor([[[[-0.2000, -0.2000],
          [ 1.6000, -0.2000]],

         [[-0.4000, -0.4000],
          [-0.4000,  0.6000]]],


        [[[-0.2000, -0.2000],
          [-0.2000, -0.2000]],

         [[ 0.6000, -0.4000],
          [ 0.6000, -0.4000]]]], size=(2, 2, 2, 2), dtype=torch.quint8,
       quantization_scheme=torch.per_tensor_affine, scale=0.2, zero_point=2)
""")


add_docstr(torch.quantized_max_pool1d,
           r"""
quantized_max_pool1d(input, kernel_size, stride=[], padding=0, dilation=1, ceil_mode=False) -> Tensor

Applies a 1D max pooling over an input quantized tensor composed of several input planes.

Arguments:
    input (Tensor): quantized tensor
    kernel_size (list of int): the size of the sliding window
    stride (``list of int``, optional): the stride of the sliding window
    padding (``list of int``, opttional): padding to be added on both sides, must be >= 0 and <= kernel_size / 2
    dilation (``list of int``, optional): The stride between elements within a sliding window, must be > 0. Default 1
    ceil_mode (bool, optional):  If True, will use ceil instead of floor to compute the output shape.
        Defaults to False.


Returns:
    Tensor: A quantized tensor with max_pool1d applied.

Example::

    >>> qx = torch.quantize_per_tensor(torch.rand(2, 2), 1.5, 3, torch.quint8)
    >>> torch.quantized_max_pool1d(qx, [2])
    tensor([[0.0000],
            [1.5000]], size=(2, 1), dtype=torch.quint8,
        quantization_scheme=torch.per_tensor_affine, scale=1.5, zero_point=3)
""")


add_docstr(torch.quantized_max_pool2d,
           r"""
quantized_max_pool2d(input, kernel_size, stride=[], padding=0, dilation=1, ceil_mode=False) -> Tensor

Applies a 2D max pooling over an input quantized tensor composed of several input planes.

Arguments:
    input (Tensor): quantized tensor
    kernel_size (``list of int``): the size of the sliding window
    stride (``list of int``, optional): the stride of the sliding window
    padding (``list of int``, optional): padding to be added on both sides, must be >= 0 and <= kernel_size / 2
    dilation (``list of int``, optional): The stride between elements within a sliding window, must be > 0. Default 1
    ceil_mode (bool, optional):  If True, will use ceil instead of floor to compute the output shape.
        Defaults to False.


Returns:
    Tensor: A quantized tensor with max_pool2d applied.

Example::

    >>> qx = torch.quantize_per_tensor(torch.rand(2, 2, 2, 2), 1.5, 3, torch.quint8)
    >>> torch.quantized_max_pool2d(qx, [2,2])
    tensor([[[[1.5000]],

            [[1.5000]]],


            [[[0.0000]],

            [[0.0000]]]], size=(2, 2, 1, 1), dtype=torch.quint8,
        quantization_scheme=torch.per_tensor_affine, scale=1.5, zero_point=3)
""")


add_docstr(torch.Generator,
           r"""
Generator(device='cpu') -> Generator

Creates and returns a generator object that manages the state of the algorithm which
produces pseudo random numbers. Used as a keyword argument in many :ref:`inplace-random-sampling`
functions.

Arguments:
    device (:class:`torch.device`, optional): the desired device for the generator.

Returns:
    Generator: An torch.Generator object.

Example::

    >>> g_cpu = torch.Generator()
    >>> g_cuda = torch.Generator(device='cuda')
""")


add_docstr(torch.Generator.set_state,
           r"""
Generator.set_state(new_state) -> void

Sets the Generator state.

Arguments:
    new_state (torch.ByteTensor): The desired state.

Example::

    >>> g_cpu = torch.Generator()
    >>> g_cpu_other = torch.Generator()
    >>> g_cpu.set_state(g_cpu_other.get_state())
""")


add_docstr(torch.Generator.get_state,
           r"""
Generator.get_state() -> Tensor

Returns the Generator state as a ``torch.ByteTensor``.

Returns:
    Tensor: A ``torch.ByteTensor`` which contains all the necessary bits
    to restore a Generator to a specific point in time.

Example::

    >>> g_cpu = torch.Generator()
    >>> g_cpu.get_state()
""")


add_docstr(torch.Generator.manual_seed,
           r"""
Generator.manual_seed(seed) -> Generator

Sets the seed for generating random numbers. Returns a `torch.Generator` object.
It is recommended to set a large seed, i.e. a number that has a good balance of 0
and 1 bits. Avoid having many 0 bits in the seed.

Arguments:
    seed (int): The desired seed. Value must be within the inclusive range
        `[-0x8000_0000_0000_0000, 0xffff_ffff_ffff_ffff]`. Otherwise, a RuntimeError
        is raised. Negative inputs are remapped to positive values with the formula
        `0xffff_ffff_ffff_ffff + seed`.

Returns:
    Generator: An torch.Generator object.

Example::

    >>> g_cpu = torch.Generator()
    >>> g_cpu.manual_seed(2147483647)
""")


add_docstr(torch.Generator.initial_seed,
           r"""
Generator.initial_seed() -> int

Returns the initial seed for generating random numbers.

Example::

    >>> g_cpu = torch.Generator()
    >>> g_cpu.initial_seed()
    2147483647
""")


add_docstr(torch.Generator.seed,
           r"""
Generator.seed() -> int

Gets a non-deterministic random number from std::random_device or the current
time and uses it to seed a Generator.

Example::

    >>> g_cpu = torch.Generator()
    >>> g_cpu.seed()
    1516516984916
""")


add_docstr(torch.Generator.device,
           r"""
Generator.device -> device

Gets the current device of the generator.

Example::

    >>> g_cpu = torch.Generator()
    >>> g_cpu.device
    device(type='cpu')
""")

add_docstr(torch._assert_async,
           r"""
_assert_async(tensor) -> void

Asynchronously assert that the contents of tensor are nonzero.  For CPU tensors,
this is equivalent to ``assert tensor`` or ``assert tensor.is_nonzero()``; for
CUDA tensors, we DO NOT synchronize and you may only find out the assertion
failed at a later CUDA kernel launch.  Asynchronous assertion can be helpful for
testing invariants in CUDA tensors without giving up performance.  This function
is NOT intended to be used for regular error checking, as it will trash your CUDA
context if the assert fails (forcing you to restart your PyTorch process.)

Args:
    tensor (Tensor): a one element tensor to test to see if it is nonzero.  Zero
        elements (including False for boolean tensors) cause an assertion failure
        to be raised.
""")

add_docstr(torch.searchsorted,
           r"""
searchsorted(sorted_sequence, values, *, out_int32=False, right=False, side='left', out=None, sorter=None) -> Tensor

Find the indices from the *innermost* dimension of :attr:`sorted_sequence` such that, if the
corresponding values in :attr:`values` were inserted before the indices, when sorted, the order
of the corresponding *innermost* dimension within :attr:`sorted_sequence` would be preserved.
Return a new tensor with the same size as :attr:`values`. If :attr:`right` is False or side is
'left (default), then the left boundary of :attr:`sorted_sequence` is closed. More formally,
the returned index satisfies the following rules:

.. list-table::
   :widths: 12 10 78
   :header-rows: 1

   * - :attr:`sorted_sequence`
     - :attr:`right`
     - *returned index satisfies*
   * - 1-D
     - False
     - ``sorted_sequence[i-1] < values[m][n]...[l][x] <= sorted_sequence[i]``
   * - 1-D
     - True
     - ``sorted_sequence[i-1] <= values[m][n]...[l][x] < sorted_sequence[i]``
   * - N-D
     - False
     - ``sorted_sequence[m][n]...[l][i-1] < values[m][n]...[l][x] <= sorted_sequence[m][n]...[l][i]``
   * - N-D
     - True
     - ``sorted_sequence[m][n]...[l][i-1] <= values[m][n]...[l][x] < sorted_sequence[m][n]...[l][i]``

Args:
    sorted_sequence (Tensor): N-D or 1-D tensor, containing monotonically increasing sequence on the *innermost*
                              dimension unless :attr:`sorter` is provided, in which case the sequence does not
                              need to be sorted
    values (Tensor or Scalar): N-D tensor or a Scalar containing the search value(s).

Keyword args:
    out_int32 (bool, optional): indicate the output data type. torch.int32 if True, torch.int64 otherwise.
                                Default value is False, i.e. default output data type is torch.int64.
    right (bool, optional): if False, return the first suitable location that is found. If True, return the
                            last such index. If no suitable index found, return 0 for non-numerical value
                            (eg. nan, inf) or the size of *innermost* dimension within :attr:`sorted_sequence`
                            (one pass the last index of the *innermost* dimension). In other words, if False,
                            gets the lower bound index for each value in :attr:`values` on the corresponding
                            *innermost* dimension of the :attr:`sorted_sequence`. If True, gets the upper
                            bound index instead. Default value is False. :attr:`side` does the same and is
                            preferred. It will error if :attr:`side` is set to "left" while this is True.
    side (str, optional): the same as :attr:`right` but preferred. "left" corresponds to False for :attr:`right`
                            and "right" corresponds to True for :attr:`right`. It will error if this is set to
                            "left" while :attr:`right` is True.
    out (Tensor, optional): the output tensor, must be the same size as :attr:`values` if provided.
    sorter (LongTensor, optional): if provided, a tensor matching the shape of the unsorted
                            :attr:`sorted_sequence` containing a sequence of indices that sort it in the
                            ascending order on the innermost dimension


Example::

    >>> sorted_sequence = torch.tensor([[1, 3, 5, 7, 9], [2, 4, 6, 8, 10]])
    >>> sorted_sequence
    tensor([[ 1,  3,  5,  7,  9],
            [ 2,  4,  6,  8, 10]])
    >>> values = torch.tensor([[3, 6, 9], [3, 6, 9]])
    >>> values
    tensor([[3, 6, 9],
            [3, 6, 9]])
    >>> torch.searchsorted(sorted_sequence, values)
    tensor([[1, 3, 4],
            [1, 2, 4]])
    >>> torch.searchsorted(sorted_sequence, values, side='right')
    tensor([[2, 3, 5],
            [1, 3, 4]])

    >>> sorted_sequence_1d = torch.tensor([1, 3, 5, 7, 9])
    >>> sorted_sequence_1d
    tensor([1, 3, 5, 7, 9])
    >>> torch.searchsorted(sorted_sequence_1d, values)
    tensor([[1, 3, 4],
            [1, 3, 4]])
""")

add_docstr(torch.bucketize,
           r"""
bucketize(input, boundaries, *, out_int32=False, right=False, out=None) -> Tensor

Returns the indices of the buckets to which each value in the :attr:`input` belongs, where the
boundaries of the buckets are set by :attr:`boundaries`. Return a new tensor with the same size
as :attr:`input`. If :attr:`right` is False (default), then the left boundary is closed. More
formally, the returned index satisfies the following rules:

.. list-table::
   :widths: 15 85
   :header-rows: 1

   * - :attr:`right`
     - *returned index satisfies*
   * - False
     - ``boundaries[i-1] < input[m][n]...[l][x] <= boundaries[i]``
   * - True
     - ``boundaries[i-1] <= input[m][n]...[l][x] < boundaries[i]``

Args:
    input (Tensor or Scalar): N-D tensor or a Scalar containing the search value(s).
    boundaries (Tensor): 1-D tensor, must contain a monotonically increasing sequence.

Keyword args:
    out_int32 (bool, optional): indicate the output data type. torch.int32 if True, torch.int64 otherwise.
                                Default value is False, i.e. default output data type is torch.int64.
    right (bool, optional): if False, return the first suitable location that is found. If True, return the
                            last such index. If no suitable index found, return 0 for non-numerical value
                            (eg. nan, inf) or the size of :attr:`boundaries` (one pass the last index).
                            In other words, if False, gets the lower bound index for each value in :attr:`input`
                            from :attr:`boundaries`. If True, gets the upper bound index instead.
                            Default value is False.
    out (Tensor, optional): the output tensor, must be the same size as :attr:`input` if provided.


Example::

    >>> boundaries = torch.tensor([1, 3, 5, 7, 9])
    >>> boundaries
    tensor([1, 3, 5, 7, 9])
    >>> v = torch.tensor([[3, 6, 9], [3, 6, 9]])
    >>> v
    tensor([[3, 6, 9],
            [3, 6, 9]])
    >>> torch.bucketize(v, boundaries)
    tensor([[1, 3, 4],
            [1, 3, 4]])
    >>> torch.bucketize(v, boundaries, right=True)
    tensor([[2, 3, 5],
            [2, 3, 5]])
""")

add_docstr(torch.view_as_real_copy,
           r"""
Performs the same operation as :func:`torch.view_as_real`, but all output tensors
are freshly created instead of aliasing the input.
""")

add_docstr(torch.view_as_complex_copy,
           r"""
Performs the same operation as :func:`torch.view_as_complex`, but all output tensors
are freshly created instead of aliasing the input.
""")

add_docstr(torch.as_strided_copy,
           r"""
Performs the same operation as :func:`torch.as_strided`, but all output tensors
are freshly created instead of aliasing the input.
""")

add_docstr(torch.diagonal_copy,
           r"""
Performs the same operation as :func:`torch.diagonal`, but all output tensors
are freshly created instead of aliasing the input.
""")

add_docstr(torch.expand_copy,
           r"""
Performs the same operation as :func:`torch.expand`, but all output tensors
are freshly created instead of aliasing the input.
""")

add_docstr(torch.permute_copy,
           r"""
Performs the same operation as :func:`torch.permute`, but all output tensors
are freshly created instead of aliasing the input.
""")

add_docstr(torch.select_copy,
           r"""
Performs the same operation as :func:`torch.select`, but all output tensors
are freshly created instead of aliasing the input.
""")

add_docstr(torch.detach_copy,
           r"""
Performs the same operation as :func:`torch.detach`, but all output tensors
are freshly created instead of aliasing the input.
""")

add_docstr(torch.slice_copy,
           r"""
Performs the same operation as :func:`torch.slice`, but all output tensors
are freshly created instead of aliasing the input.
""")

add_docstr(torch.split_copy,
           r"""
Performs the same operation as :func:`torch.split`, but all output tensors
are freshly created instead of aliasing the input.
""")

add_docstr(torch.split_with_sizes_copy,
           r"""
Performs the same operation as :func:`torch.split_with_sizes`, but all output tensors
are freshly created instead of aliasing the input.
""")

add_docstr(torch.squeeze_copy,
           r"""
Performs the same operation as :func:`torch.squeeze`, but all output tensors
are freshly created instead of aliasing the input.
""")

add_docstr(torch.t_copy,
           r"""
Performs the same operation as :func:`torch.t`, but all output tensors
are freshly created instead of aliasing the input.
""")

add_docstr(torch.transpose_copy,
           r"""
Performs the same operation as :func:`torch.transpose`, but all output tensors
are freshly created instead of aliasing the input.
""")

add_docstr(torch.unsqueeze_copy,
           r"""
Performs the same operation as :func:`torch.unsqueeze`, but all output tensors
are freshly created instead of aliasing the input.
""")

add_docstr(torch.indices_copy,
           r"""
Performs the same operation as :func:`torch.indices`, but all output tensors
are freshly created instead of aliasing the input.
""")

add_docstr(torch.values_copy,
           r"""
Performs the same operation as :func:`torch.values`, but all output tensors
are freshly created instead of aliasing the input.
""")

add_docstr(torch.crow_indices_copy,
           r"""
Performs the same operation as :func:`torch.crow_indices`, but all output tensors
are freshly created instead of aliasing the input.
""")

add_docstr(torch.col_indices_copy,
           r"""
Performs the same operation as :func:`torch.col_indices`, but all output tensors
are freshly created instead of aliasing the input.
""")

add_docstr(torch.unbind_copy,
           r"""
Performs the same operation as :func:`torch.unbind`, but all output tensors
are freshly created instead of aliasing the input.
""")

add_docstr(torch.view_copy,
           r"""
Performs the same operation as :func:`torch.view`, but all output tensors
are freshly created instead of aliasing the input.
""")

add_docstr(torch.unfold_copy,
           r"""
Performs the same operation as :func:`torch.unfold`, but all output tensors
are freshly created instead of aliasing the input.
""")

add_docstr(torch.alias_copy,
           r"""
Performs the same operation as :func:`torch.alias`, but all output tensors
are freshly created instead of aliasing the input.
""")<|MERGE_RESOLUTION|>--- conflicted
+++ resolved
@@ -3291,50 +3291,6 @@
             [0., 0., 0.]])
 """.format(**common_args))
 
-<<<<<<< HEAD
-add_docstr(torch.as_strided_scatter,
-           r"""
-as_strided_scatter(input, src, size, stride, storage_offset=0) -> Tensor
-
-Embeds the values of the :attr:`src` tensor into :attr:`input` along
-the elements corresponding to the result of calling
-input.as_strided(size, stride, storage_offset).
-
-This function returns a tensor with fresh storage; it does not
-return a view.
-
-Args:
-    {input}
-    size (tuple or ints): the shape of the output tensor
-    stride (tuple or ints): the stride of the output tensor
-    storage_offset (int, optional): the offset in the underlying storage of the output tensor
-
-.. note::
-
-    :attr:`src` must be of the proper size in order to be embedded
-    into :attr:`input`. Specifically, it should have the same shape as
-    `torch.as_strided(input, size, stride, storage_offset)`
-
-Example::
-
-    >>> a = torch.arange(4).reshape(2, 2) + 1
-    >>> a
-    tensor([[1, 2],
-            [3, 4]])
-    >>> b = torch.zeros(3, 3)
-    >>> b
-    tensor([[0., 0., 0.],
-            [0., 0., 0.],
-            [0., 0., 0.]])
-    >>> torch.as_strided_scatter(b, a, (2, 2), (1, 2))
-    tensor([[1., 3., 2.],
-            [4., 0., 0.],
-            [0., 0., 0.]])
-
-""".format(**common_args))
-
-=======
->>>>>>> 8d93f6b4
 add_docstr(torch.diff, r"""
 diff(input, n=1, dim=-1, prepend=None, append=None) -> Tensor
 
@@ -3828,21 +3784,12 @@
     When the divisor is zero, returns ``NaN`` for floating point dtypes
     on both CPU and GPU; raises ``RuntimeError`` for integer division by
     zero on CPU; Integer division by zero on GPU may return any value.
-<<<<<<< HEAD
 
 .. note::
 
    Complex inputs are not supported. In some cases, it is not mathematically
    possible to satisfy the definition of a modulo operation with complex numbers.
 
-=======
-
-.. note::
-
-   Complex inputs are not supported. In some cases, it is not mathematically
-   possible to satisfy the definition of a modulo operation with complex numbers.
-
->>>>>>> 8d93f6b4
 .. seealso::
 
     :func:`torch.remainder` which implements Python's modulus operator.
@@ -4488,7 +4435,6 @@
 """.format(**common_args))
 
 add_docstr(torch.histogram,
-<<<<<<< HEAD
            r"""
 histogram(input, bins, *, range=None, weight=None, density=False, out=None) -> (Tensor, Tensor)
 
@@ -4624,161 +4570,6 @@
 torch.histogramdd.__module__ = "torch"
 
 add_docstr(torch.hypot,
-=======
->>>>>>> 8d93f6b4
-           r"""
-histogram(input, bins, *, range=None, weight=None, density=False, out=None) -> (Tensor, Tensor)
-
-Computes a histogram of the values in a tensor.
-
-:attr:`bins` can be an integer or a 1D tensor.
-
-If :attr:`bins` is an int, it specifies the number of equal-width bins.
-By default, the lower and upper range of the bins is determined by the
-minimum and maximum elements of the input tensor. The :attr:`range`
-argument can be provided to specify a range for the bins.
-
-If :attr:`bins` is a 1D tensor, it specifies the sequence of bin edges
-including the rightmost edge. It should contain at least 2 elements
-and its elements should be increasing.
-
-Args:
-    {input}
-    bins: int or 1D Tensor. If int, defines the number of equal-width bins. If tensor,
-          defines the sequence of bin edges including the rightmost edge.
-
-Keyword args:
-    range (tuple of float): Defines the range of the bins.
-    weight (Tensor): If provided, weight should have the same shape as input. Each value in
-                     input contributes its associated weight towards its bin's result.
-    density (bool): If False, the result will contain the count (or total weight) in each bin.
-                    If True, the result is the value of the probability density function over the bins,
-                    normalized such that the integral over the range of the bins is 1.
-    {out} (tuple, optional): The result tuple of two output tensors (hist, bin_edges).
-
-Returns:
-    hist (Tensor): 1D Tensor containing the values of the histogram.
-    bin_edges(Tensor): 1D Tensor containing the edges of the histogram bins.
-
-Example::
-
-    >>> torch.histogram(torch.tensor([1., 2, 1]), bins=4, range=(0., 3.), weight=torch.tensor([1., 2., 4.]))
-    (tensor([ 0.,  5.,  2.,  0.]), tensor([0., 0.75, 1.5, 2.25, 3.]))
-    >>> torch.histogram(torch.tensor([1., 2, 1]), bins=4, range=(0., 3.), weight=torch.tensor([1., 2., 4.]), density=True)
-    (tensor([ 0.,  0.9524,  0.3810,  0.]), tensor([0., 0.75, 1.5, 2.25, 3.]))
-""".format(**common_args))
-
-add_docstr(torch.histogramdd,
-           r"""
-histogramdd(input, bins, *, range=None, weight=None, density=False, out=None) -> (Tensor, Tensor[])
-
-<<<<<<< HEAD
-Alias for :func:`torch.special.i0`.
-""")
-
-add_docstr(torch.igamma,
-           r"""
-igamma(input, other, *, out=None) -> Tensor
-
-Alias for :func:`torch.special.gammainc`.
-""")
-
-add_docstr(torch.igammac,
-           r"""
-igammac(input, other, *, out=None) -> Tensor
-
-Alias for :func:`torch.special.gammaincc`.
-""")
-=======
-Computes a multi-dimensional histogram of the values in a tensor.
-
-Interprets the elements of an input tensor whose innermost dimension has size N
-as a collection of N-dimensional points. Maps each of the points into a set of
-N-dimensional bins and returns the number of points (or total weight) in each bin.
-
-:attr:`input` must be a tensor with at least 2 dimensions.
-If input has shape (M, N), each of its M rows defines a point in N-dimensional space.
-If input has three or more dimensions, all but the last dimension are flattened.
-
-Each dimension is independently associated with its own strictly increasing sequence
-of bin edges. Bin edges may be specified explicitly by passing a sequence of 1D
-tensors. Alternatively, bin edges may be constructed automatically by passing a
-sequence of integers specifying the number of equal-width bins in each dimension.
-
-For each N-dimensional point in input:
-    - Each of its coordinates is binned independently among the bin edges
-        corresponding to its dimension
-    - Binning results are combined to identify the N-dimensional bin (if any)
-        into which the point falls
-    - If the point falls into a bin, the bin's count (or total weight) is incremented
-    - Points which do not fall into any bin do not contribute to the output
-
-:attr:`bins` can be a sequence of N 1D tensors, a sequence of N ints, or a single int.
-
-If :attr:`bins` is a sequence of N 1D tensors, it explicitly specifies the N sequences
-of bin edges. Each 1D tensor should contain a strictly increasing sequence with at
-least one element. A sequence of K bin edges defines K-1 bins, explicitly specifying
-the left and right edges of all bins. Every bin is exclusive of its left edge. Only
-the rightmost bin is inclusive of its right edge.
-
-If :attr:`bins` is a sequence of N ints, it specifies the number of equal-width bins
-in each dimension. By default, the leftmost and rightmost bin edges in each dimension
-are determined by the minimum and maximum elements of the input tensor in the
-corresponding dimension. The :attr:`range` argument can be provided to manually
-specify the leftmost and rightmost bin edges in each dimension.
-
-If :attr:`bins` is an int, it specifies the number of equal-width bins for all dimensions.
-
-.. note::
-    See also :func:`torch.histogram`, which specifically computes 1D histograms.
-    While :func:`torch.histogramdd` infers the dimensionality of its bins and
-    binned values from the shape of :attr:`input`, :func:`torch.histogram`
-    accepts and flattens :attr:`input` of any shape.
-
-Args:
-    {input}
-    bins: Tensor[], int[], or int.
-            If Tensor[], defines the sequences of bin edges.
-            If int[], defines the number of equal-width bins in each dimension.
-            If int, defines the number of equal-width bins for all dimensions.
-Keyword args:
-    range (sequence of float): Defines the leftmost and rightmost bin edges
-                                in each dimension.
-    weight (Tensor): By default, each value in the input has weight 1. If a weight
-                        tensor is passed, each N-dimensional coordinate in input
-                        contributes its associated weight towards its bin's result.
-                        The weight tensor should have the same shape as the :attr:`input`
-                        tensor excluding its innermost dimension N.
-    density (bool): If False (default), the result will contain the count (or total weight)
-                    in each bin. If True, each count (weight) is divided by the total count
-                    (total weight), then divided by the volume of its associated bin.
-Returns:
-    hist (Tensor): N-dimensional Tensor containing the values of the histogram.
-    bin_edges(Tensor[]): sequence of N 1D Tensors containing the bin edges.
-
-Example::
-    >>> torch.histogramdd(torch.tensor([[0., 1.], [1., 0.], [2., 0.], [2., 2.]]), bins=[3, 3],
-    ...                   weight=torch.tensor([1., 2., 4., 8.]))
-        torch.return_types.histogramdd(
-            hist=tensor([[0., 1., 0.],
-                         [2., 0., 0.],
-                         [4., 0., 8.]]),
-            bin_edges=(tensor([0.0000, 0.6667, 1.3333, 2.0000]),
-                       tensor([0.0000, 0.6667, 1.3333, 2.0000])))
-
-    >>> torch.histogramdd(torch.tensor([[0., 0.], [1., 1.], [2., 2.]]), bins=[2, 2],
-    ...                   range=[0., 1., 0., 1.], density=True)
-        torch.return_types.histogramdd(
-           hist=tensor([[2., 0.],
-                        [0., 2.]]),
-           bin_edges=(tensor([0.0000, 0.5000, 1.0000]),
-                      tensor([0.0000, 0.5000, 1.0000])))
-
-""")
-# TODO: Fix via https://github.com/pytorch/pytorch/issues/75798
-torch.histogramdd.__module__ = "torch"
-
-add_docstr(torch.hypot,
            r"""
 hypot(input, other, *, out=None) -> Tensor
 
@@ -4803,7 +4594,6 @@
     tensor([5.0000, 5.6569, 6.4031])
 
 """.format(**common_args))
->>>>>>> 8d93f6b4
 
 add_docstr(torch.i0,
            r"""
@@ -6570,7 +6360,6 @@
 quantile(input, q, dim=None, keepdim=False, *, interpolation='linear', out=None) -> Tensor
 
 Computes the q-th quantiles of each row of the :attr:`input` tensor along the dimension :attr:`dim`.
-<<<<<<< HEAD
 
 To compute the quantile, we map q in [0, 1] to the range of indices [0, n] to find the location
 of the quantile in the sorted input. If the quantile lies between two data points ``a < b`` with
@@ -6586,23 +6375,6 @@
 If :attr:`q` is a 1D tensor, the first dimension of the output represents the quantiles and has size
 equal to the size of :attr:`q`, the remaining dimensions are what remains from the reduction.
 
-=======
-
-To compute the quantile, we map q in [0, 1] to the range of indices [0, n] to find the location
-of the quantile in the sorted input. If the quantile lies between two data points ``a < b`` with
-indices ``i`` and ``j`` in the sorted order, result is computed according to the given
-:attr:`interpolation` method as follows:
-
-- ``linear``: ``a + (b - a) * fraction``, where ``fraction`` is the fractional part of the computed quantile index.
-- ``lower``: ``a``.
-- ``higher``: ``b``.
-- ``nearest``: ``a`` or ``b``, whichever's index is closer to the computed quantile index (rounding down for .5 fractions).
-- ``midpoint``: ``(a + b) / 2``.
-
-If :attr:`q` is a 1D tensor, the first dimension of the output represents the quantiles and has size
-equal to the size of :attr:`q`, the remaining dimensions are what remains from the reduction.
-
->>>>>>> 8d93f6b4
 .. note::
     By default :attr:`dim` is ``None`` resulting in the :attr:`input` tensor being flattened before computation.
 
@@ -6891,7 +6663,6 @@
     torch.return_types.aminmax(
     min=tensor(nan),
     max=tensor(nan))
-<<<<<<< HEAD
 
     >>> t = torch.arange(10).view(2, 5)
     >>> t
@@ -6903,19 +6674,6 @@
     max=tensor([[5, 6, 7, 8, 9]]))
 """)
 
-=======
-
-    >>> t = torch.arange(10).view(2, 5)
-    >>> t
-    tensor([[0, 1, 2, 3, 4],
-            [5, 6, 7, 8, 9]])
-    >>> t.aminmax(dim=0, keepdim=True)
-    torch.return_types.aminmax(
-    min=tensor([[0, 1, 2, 3, 4]]),
-    max=tensor([[5, 6, 7, 8, 9]]))
-""")
-
->>>>>>> 8d93f6b4
 add_docstr(torch.argmin,
            r"""
 argmin(input, dim=None, keepdim=False) -> LongTensor
@@ -8616,38 +8374,12 @@
 `Python's modulus operation <https://docs.python.org/3/reference/expressions.html#binary-arithmetic-operations>`_
 entrywise.  The result has the same sign as the divisor :attr:`other` and its absolute value
 is less than that of :attr:`other`.
-<<<<<<< HEAD
 
 It may also be defined in terms of :func:`torch.div` as
 
 .. code:: python
 
     torch.remainder(a, b) == a - a.div(b, rounding_mode="floor") * b
-
-Supports :ref:`broadcasting to a common shape <broadcasting-semantics>`,
-:ref:`type promotion <type-promotion-doc>`, and integer and float inputs.
-
-.. note::
-    Complex inputs are not supported. In some cases, it is not mathematically
-    possible to satisfy the definition of a modulo operation with complex numbers.
-    See :func:`torch.fmod` for how division by zero is handled.
-
-.. seealso::
-
-    :func:`torch.fmod` which implements C++'s `std::fmod <https://en.cppreference.com/w/cpp/numeric/math/fmod>`_.
-    This one is defined in terms of division rounding towards zero.
-
-Args:
-    input (Tensor or Scalar): the dividend
-    other (Tensor or Scalar): the divisor
-=======
-
-It may also be defined in terms of :func:`torch.div` as
-
-.. code:: python
-
-    torch.remainder(a, b) == a - a.div(b, rounding_mode="floor") * b
->>>>>>> 8d93f6b4
 
 Supports :ref:`broadcasting to a common shape <broadcasting-semantics>`,
 :ref:`type promotion <type-promotion-doc>`, and integer and float inputs.
@@ -8780,7 +8512,6 @@
     This function implements the "round half to even" to
     break ties when a number is equidistant from two
     integers (e.g. `round(2.5)` is 2).
-<<<<<<< HEAD
 
     When the :attr:\`decimals\` argument is specified the
     algorithm used is similar to NumPy's `around`. This
@@ -8788,15 +8519,6 @@
     overflow for low precision dtypes.
     Eg. `round(tensor([10000], dtype=torch.float16), decimals=3)` is `inf`.
 
-=======
-
-    When the :attr:\`decimals\` argument is specified the
-    algorithm used is similar to NumPy's `around`. This
-    algorithm is fast but inexact and it can easily
-    overflow for low precision dtypes.
-    Eg. `round(tensor([10000], dtype=torch.float16), decimals=3)` is `inf`.
-
->>>>>>> 8d93f6b4
 .. seealso::
     :func:`torch.ceil`, which rounds up.
     :func:`torch.floor`, which rounds down.
@@ -9964,7 +9686,6 @@
 value decomposition. In this case, if the last two dimensions of :attr:`input` are
 `m` and `n`, then the returned `U` and `V` matrices will contain only
 `min(n, m)` orthonormal columns.
-<<<<<<< HEAD
 
 If :attr:`compute_uv` is `False`, the returned `U` and `V` will be
 zero-filled matrices of shape `(m, m)` and `(n, n)`
@@ -9995,38 +9716,6 @@
 
 .. note:: Differences with :func:`torch.linalg.svd`:
 
-=======
-
-If :attr:`compute_uv` is `False`, the returned `U` and `V` will be
-zero-filled matrices of shape `(m, m)` and `(n, n)`
-respectively, and the same device as :attr:`input`. The argument :attr:`some`
-has no effect when :attr:`compute_uv` is `False`.
-
-Supports :attr:`input` of float, double, cfloat and cdouble data types.
-The dtypes of `U` and `V` are the same as :attr:`input`'s. `S` will
-always be real-valued, even if :attr:`input` is complex.
-
-.. warning::
-
-    :func:`torch.svd` is deprecated in favor of :func:`torch.linalg.svd`
-    and will be removed in a future PyTorch release.
-
-    ``U, S, V = torch.svd(A, some=some, compute_uv=True)`` (default) should be replaced with
-
-    .. code:: python
-
-        U, S, Vh = torch.linalg.svd(A, full_matrices=not some)
-        V = Vh.mH
-
-    ``_, S, _ = torch.svd(A, some=some, compute_uv=False)`` should be replaced with
-
-    .. code:: python
-
-        S = torch.linalg.svdvals(A)
-
-.. note:: Differences with :func:`torch.linalg.svd`:
-
->>>>>>> 8d93f6b4
              * :attr:`some` is the opposite of
                :func:`torch.linalg.svd`'s :attr:`full_matrices`. Note that
                default value for both is `True`, so the default behavior is
@@ -10039,7 +9728,6 @@
 
 .. note:: The singular values are returned in descending order. If :attr:`input` is a batch of matrices,
           then the singular values of each matrix in the batch are returned in descending order.
-<<<<<<< HEAD
 
 .. note:: The `S` tensor can only be used to compute gradients if :attr:`compute_uv` is `True`.
 
@@ -10058,26 +9746,6 @@
 .. warning:: The gradients with respect to `U` and `V` will only be finite when the input does not
              have zero nor repeated singular values.
 
-=======
-
-.. note:: The `S` tensor can only be used to compute gradients if :attr:`compute_uv` is `True`.
-
-.. note:: When :attr:`some` is `False`, the gradients on `U[..., :, min(m, n):]`
-          and `V[..., :, min(m, n):]` will be ignored in the backward pass, as those vectors
-          can be arbitrary bases of the corresponding subspaces.
-
-.. note:: The implementation of :func:`torch.linalg.svd` on CPU uses LAPACK's routine `?gesdd`
-          (a divide-and-conquer algorithm) instead of `?gesvd` for speed. Analogously,
-          on GPU, it uses cuSOLVER's routines `gesvdj` and `gesvdjBatched` on CUDA 10.1.243
-          and later, and MAGMA's routine `gesdd` on earlier versions of CUDA.
-
-.. note:: The returned `U` will not be contiguous. The matrix (or batch of matrices) will
-          be represented as a column-major matrix (i.e. Fortran-contiguous).
-
-.. warning:: The gradients with respect to `U` and `V` will only be finite when the input does not
-             have zero nor repeated singular values.
-
->>>>>>> 8d93f6b4
 .. warning:: If the distance between any two singular values is close to zero, the gradients with respect to
              `U` and `V` will be numerically unstable, as they depends on
              :math:`\frac{1}{\min_{i \neq j} \sigma_i^2 - \sigma_j^2}`. The same happens when the matrix
@@ -10969,106 +10637,11 @@
 """.format(**common_args))
 
 add_docstr(torch.fake_quantize_per_tensor_affine,
-<<<<<<< HEAD
-=======
            r"""
 fake_quantize_per_tensor_affine(input, scale, zero_point, quant_min, quant_max) -> Tensor
 
 Returns a new tensor with the data in :attr:`input` fake quantized using :attr:`scale`,
 :attr:`zero_point`, :attr:`quant_min` and :attr:`quant_max`.
-
-.. math::
-    \text{output} = min(
-        \text{quant\_max},
-        max(
-            \text{quant\_min},
-            \text{std::nearby\_int}(\text{input} / \text{scale}) + \text{zero\_point}
-        )
-    )
-
-Args:
-    input (Tensor): the input value(s), in ``torch.float32``.
-    scale (double or Tensor): quantization scale
-    zero_point (int64 or Tensor): quantization zero_point
-    quant_min (int64): lower bound of the quantized domain
-    quant_max (int64): upper bound of the quantized domain
-
-Returns:
-    Tensor: A newly fake_quantized tensor
-
-Example::
-
-    >>> x = torch.randn(4)
-    >>> x
-    tensor([ 0.0552,  0.9730,  0.3973, -1.0780])
-    >>> torch.fake_quantize_per_tensor_affine(x, 0.1, 0, 0, 255)
-    tensor([0.1000, 1.0000, 0.4000, 0.0000])
-    >>> torch.fake_quantize_per_tensor_affine(x, torch.tensor(0.1), torch.tensor(0), 0, 255)
-    tensor([0.6000, 0.4000, 0.0000, 0.0000])
-""")
-
-add_docstr(torch.fake_quantize_per_channel_affine,
-           r"""
-fake_quantize_per_channel_affine(input, scale, zero_point, quant_min, quant_max) -> Tensor
-
-Returns a new tensor with the data in :attr:`input` fake quantized per channel using :attr:`scale`,
-:attr:`zero_point`, :attr:`quant_min` and :attr:`quant_max`, across the channel specified by :attr:`axis`.
-
-.. math::
-    \text{output} = min(
-        \text{quant\_max},
-        max(
-            \text{quant\_min},
-            \text{std::nearby\_int}(\text{input} / \text{scale}) + \text{zero\_point}
-        )
-    )
-
-Args:
-    input (Tensor): the input value(s), in ``torch.float32``.
-    scale (Tensor): quantization scale, per channel
-    zero_point (Tensor): quantization zero_point, per channel
-    axis (int32): channel axis
-    quant_min (int64): lower bound of the quantized domain
-    quant_max (int64): upper bound of the quantized domain
-
-Returns:
-    Tensor: A newly fake_quantized per channel tensor
-
-Example::
-
-    >>> x = torch.randn(2, 2, 2)
-    >>> x
-    tensor([[[-0.2525, -0.0466],
-             [ 0.3491, -0.2168]],
-
-            [[-0.5906,  1.6258],
-             [ 0.6444, -0.0542]]])
-    >>> scales = (torch.randn(2) + 1) * 0.05
-    >>> scales
-    tensor([0.0475, 0.0486])
-    >>> zero_points = torch.zeros(2).to(torch.long)
-    >>> zero_points
-    tensor([0, 0])
-    >>> torch.fake_quantize_per_channel_affine(x, scales, zero_points, 1, 0, 255)
-    tensor([[[0.0000, 0.0000],
-             [0.3405, 0.0000]],
-
-            [[0.0000, 1.6134],
-            [0.6323, 0.0000]]])
-""")
-
-add_docstr(torch.fix,
->>>>>>> 8d93f6b4
-           r"""
-fake_quantize_per_tensor_affine(input, scale, zero_point, quant_min, quant_max) -> Tensor
-
-<<<<<<< HEAD
-Returns a new tensor with the data in :attr:`input` fake quantized using :attr:`scale`,
-:attr:`zero_point`, :attr:`quant_min` and :attr:`quant_max`.
-=======
-Alias for :func:`torch.trunc`
-""")
->>>>>>> 8d93f6b4
 
 .. math::
     \text{output} = min(
