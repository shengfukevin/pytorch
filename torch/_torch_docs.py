--- conflicted
+++ resolved
@@ -10678,7 +10678,6 @@
     torch.std,
     r"""
 std(input, dim=None, *, correction=1, keepdim=False, out=None) -> Tensor
-<<<<<<< HEAD
 
 Calculates the standard deviation over the dimensions specified by :attr:`dim`.
 :attr:`dim` can be a single dimension, list of dimensions, or ``None`` to
@@ -10686,15 +10685,6 @@
 
 The standard deviation (:math:`\sigma`) is calculated as
 
-=======
-
-Calculates the standard deviation over the dimensions specified by :attr:`dim`.
-:attr:`dim` can be a single dimension, list of dimensions, or ``None`` to
-reduce over all dimensions.
-
-The standard deviation (:math:`\sigma`) is calculated as
-
->>>>>>> 824641b0
 .. math:: \sigma = \sqrt{\frac{1}{N - \delta N}\sum_{i=0}^{N-1}(x_i-\bar{x})^2}
 
 where :math:`x` is the sample set of elements, :math:`\bar{x}` is the
@@ -10715,12 +10705,8 @@
     .. versionchanged:: 1.14
         Previously this argument was called ``unbiased`` and was a boolean with
         ``True`` corresponding to ``correction=1`` and ``False`` being ``correction=0``.
-<<<<<<< HEAD
     .. deprecated:: 1.14
         The default correction value is deprecated. Pass ``correction=1`` explicitly instead.
-=======
-
->>>>>>> 824641b0
     {keepdim}
     {out}
 
@@ -10748,19 +10734,11 @@
     torch.std_mean,
     r"""
 std_mean(input, dim=None, *, correction=1, keepdim=False, out=None) -> (Tensor, Tensor)
-<<<<<<< HEAD
 
 Calculates the standard deviation and mean over the dimensions specified by
 :attr:`dim`. :attr:`dim` can be a single dimension, list of dimensions, or
 ``None`` to reduce over all dimensions.
 
-=======
-
-Calculates the standard deviation and mean over the dimensions specified by
-:attr:`dim`. :attr:`dim` can be a single dimension, list of dimensions, or
-``None`` to reduce over all dimensions.
-
->>>>>>> 824641b0
 The standard deviation (:math:`\sigma`) is calculated as
 
 .. math:: \sigma = \sqrt{\frac{1}{N - \delta N}\sum_{i=0}^{N-1}(x_i-\bar{x})^2}
@@ -10784,11 +10762,8 @@
     .. versionchanged:: 1.14
         Previously this argument was called ``unbiased`` and was a boolean with
         ``True`` corresponding to ``correction=1`` and ``False`` being ``correction=0``.
-<<<<<<< HEAD
     .. deprecated:: 1.14
         The default correction value is deprecated. Pass ``correction=1`` explicitly instead.
-=======
->>>>>>> 824641b0
     {keepdim}
     {out}
 
@@ -12197,11 +12172,8 @@
     .. versionchanged:: 1.14
         Previously this argument was called ``unbiased`` and was a boolean with
         ``True`` corresponding to ``correction=1`` and ``False`` being ``correction=0``.
-<<<<<<< HEAD
     .. deprecated:: 1.14
         The default correction value is deprecated. Pass ``correction=1`` explicitly instead.
-=======
->>>>>>> 824641b0
     {keepdim}
     {out}
 
@@ -12256,11 +12228,8 @@
     .. versionchanged:: 1.14
         Previously this argument was called ``unbiased`` and was a boolean with
         ``True`` corresponding to ``correction=1`` and ``False`` being ``correction=0``.
-<<<<<<< HEAD
     .. deprecated:: 1.14
         The default correction value is deprecated. Pass ``correction=1`` explicitly instead.
-=======
->>>>>>> 824641b0
     {keepdim}
     {out}
 
