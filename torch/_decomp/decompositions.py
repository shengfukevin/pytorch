--- conflicted
+++ resolved
@@ -301,8 +301,8 @@
 def rrelu_with_noise(
     self: Tensor,
     noise: Tensor,
-    lower: float,
-    upper: float,
+    lower: float = 0.125,
+    upper: float = 0.3333333333333333,
     training: bool = False,
     generator: Optional[torch.Generator] = None,
 ) -> Tensor:
@@ -2333,6 +2333,7 @@
     # Treat scalars as elements of \R^1
     zero_dim = x.ndim == 0
     x1 = x.unsqueeze(0) if zero_dim else x
+    index = index.unsqueeze(0) if index.ndim == 0 else index
     idx = (None,) * dim + (index,)
     index_put = aten.index_put_ if inplace else aten.index_put
     out = index_put(x1, idx, tensor)
@@ -4288,25 +4289,25 @@
 # it calls _scaled_dot_product_attention_math and
 # _scaled_dot_product_attention_math only has a CompositeImplicitAutograd
 # kernel. As a result it's decomposed into ops with finer granularity.
-# However recent PRs (#103826 #105131) added new logic in
+# However recent PRs (#103826 #105131 #115913) added new logic in
 # scaled_dot_product_attention and now it calls
-# _scaled_dot_product_flash_attention which contains a CPU kernel. This results
-# in _scaled_dot_product_flash_attention showing up in torch.export().
+# _scaled_dot_product_flash_attention_for_cpu in export path. This results
+# in _scaled_dot_product_flash_attention_for_cpu showing up in export result.
 # This decomposition ensures scaled_dot_product_attention is still decomposed
 # the same way as before, i.e., going through
 # _scaled_dot_product_attention_math. Notice that this decomp rule should be
 # excluded by inductor.
-@register_decomposition(aten._scaled_dot_product_flash_attention.default)
-def scaled_dot_product_flash_attention(
+@register_decomposition(aten._scaled_dot_product_flash_attention_for_cpu.default)
+def scaled_dot_product_flash_attention_for_cpu(
     query: Tensor,
     key: Tensor,
     value: Tensor,
     dropout_p: float = 0.0,
     is_causal: bool = False,
-    return_debug_mask: bool = False,
     *,
+    attn_mask: Optional[Tensor] = None,
     scale: Optional[float] = None,
-) -> Tuple[Tensor, Tensor, Tensor, Tensor, int, int, Tensor, Tensor, Tensor]:
+) -> Tuple[Tensor, Tensor]:
     dtype = query.dtype
     batchSize, num_head, qSize, headSize = (
         query.shape[0],
@@ -4330,28 +4331,7 @@
         query.shape[3] == value.shape[3] and key.shape[3] == value.shape[3],
         lambda: "q, k, v should have the same head size",
     )
-    torch._check(
-        return_debug_mask is False, lambda: "return_debug_mask is not supported."
-    )
-
-<<<<<<< HEAD
-    logsumexp = torch.empty([batchSize, qSize, num_head, headSize], dtype=torch.float)
-    cum_seq_q, cum_seq_k = torch.empty([], dtype=torch.long), torch.empty(
-        [], dtype=torch.long
-    )
-    max_q, max_k = 0, 0
-    philox_seed, philox_offset = torch.empty([], dtype=torch.long), torch.empty(
-        [], dtype=torch.long
-    )
-    debug_attn_mask = torch.empty(
-        [],
-        dtype=query.dtype,
-        device=query.device,
-        requires_grad=query.requires_grad,
-    )
-    output, _ = aten._scaled_dot_product_attention_math.default(
-        query, key, value, None, dropout_p, is_causal, None, scale=scale
-=======
+
     output, attn = aten._scaled_dot_product_attention_math.default(
         query,
         key,
@@ -4361,7 +4341,6 @@
         is_causal=is_causal,
         dropout_mask=None,
         scale=scale,
->>>>>>> 9768f73c
     )
     # Why this change?
     # In pre-dispatch export scaled_dot_product_attention is executed via
@@ -4397,17 +4376,7 @@
     # pre-dispatch op-output and its decomposed representation must
     # return tensor with same view and dims
     output = output.transpose(1, 2).contiguous(memory_format=torch.contiguous_format)
-    return (
-        output.transpose(1, 2),
-        logsumexp,
-        cum_seq_q,
-        cum_seq_k,
-        max_q,
-        max_k,
-        philox_seed,
-        philox_offset,
-        debug_attn_mask,
-    )
+    return (output.transpose(1, 2), attn)
 
 
 def register_inplace(aten_op, outplace_op):
@@ -4440,6 +4409,11 @@
 @out_wrapper()
 def floor_divide(self, other):
     return torch.div(self, other, rounding_mode="floor")
+
+
+@register_decomposition(aten.sym_numel)
+def sym_numel(t):
+    return functools.reduce(operator.mul, t.shape, 1)
 
 
 @register_decomposition([aten.sum.default, aten.sum.out])
