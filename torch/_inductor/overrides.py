import copy
import itertools
import logging
import operator
import random
import weakref

import torch
import torch.nn as nn
from torch import _prims
from torch.fx.experimental.optimization import (
    matches_module_pattern,
    replace_node_module,
)
from torch.fx.experimental.proxy_tensor import ProxyTorchDispatchMode
from torch.nn import functional as F
from torch.nn.modules.utils import _pair
from torch.overrides import TorchFunctionMode

log = logging.getLogger(__name__)


class AutogradMonkeypatch(TorchFunctionMode):
    def __torch_function__(self, func, types, args=(), kwargs=None):
        if not kwargs:
            kwargs = {}
        if func is replacements:
            return replacements[func](*args, **kwargs)
        return func(*args, **kwargs)


patch_functions = AutogradMonkeypatch


def replace_fx(gm: torch.fx.GraphModule):
    # Sometimes patch_functions() misses things already in the graph
    for node in reversed(list(gm.graph.nodes)):
        if node.op == "call_function" and node.target in replacements:
            with gm.graph.inserting_before(node):
                node.replace_all_uses_with(
                    gm.graph.call_function(
                        replacements[node.target], node.args, node.kwargs
                    )
                )
            gm.graph.erase_node(node)
    gm.recompile()
    return gm


class UnaryAttr(object):
    def __init__(self, op_name: str, scalars_attr=None, algorithm_attr=None):
        self.op_name = op_name
        self.scalars_attr = scalars_attr if scalars_attr else []
        self.algorithm_attr = algorithm_attr if algorithm_attr else ""
        super(UnaryAttr, self).__init__()

    def __call__(self, unary_module: nn.Module):
        assert all(hasattr(unary_module, item) for item in self.scalars_attr)
        scalars = [getattr(unary_module, item) for item in self.scalars_attr]

        algorithm = ""
        if self.algorithm_attr:
            assert hasattr(unary_module, self.algorithm_attr)
            algorithm = getattr(unary_module, self.algorithm_attr)

        return self.op_name, scalars, algorithm


class ConvUnary2d(nn.Conv2d):
    def __init__(
        self,
        conv: nn.Module,
        unary: nn.Module,
    ):
        super(ConvUnary2d, self).__init__(
            conv.in_channels,
            conv.out_channels,
            conv.kernel_size,
            conv.stride,
            conv.padding,
            conv.dilation,
            conv.groups,
            conv.bias is not None,
            conv.padding_mode,
            conv.weight.device,
            conv.weight.dtype,
        )
        self._update_module_params(conv, unary)

    def _update_module_params(self, conv, unary):
        self.__dict__ = copy.deepcopy(conv.__dict__)
        self.attr, self.scalars, self.algorithm = unary_modules_map[unary.__class__](
            unary
        )

    def _conv_forward(self, input, weight, bias):
        if self.padding_mode != "zeros":
            return torch.ops.mkldnn._convolution_pointwise(
                F.pad(
                    input, self._reversed_padding_repeated_twice, mode=self.padding_mode
                ),
                weight,
                bias,
                _pair(0),
                self.stride,
                self.dilation,
                self.groups,
                self.attr,
                self.scalars,
                self.algorithm,
            )
        return torch.ops.mkldnn._convolution_pointwise(
            input,
            weight,
            bias,
            self.padding,
            self.stride,
            self.dilation,
            self.groups,
            self.attr,
            self.scalars,
            self.algorithm,
        )

    def forward(self, input):
        return self._conv_forward(input, self.weight, self.bias)


class ConvBinary2d(nn.Conv2d):
    def __init__(
        self,
        conv: nn.Module,
        binary_op_name: str,
    ):
        super(ConvBinary2d, self).__init__(
            conv.in_channels,
            conv.out_channels,
            conv.kernel_size,
            conv.stride,
            conv.padding,
            conv.dilation,
            conv.groups,
            conv.bias is not None,
            conv.padding_mode,
            conv.weight.device,
            conv.weight.dtype,
        )
        self._update_module_params(conv, binary_op_name)

    def _update_module_params(self, conv, binary_op_name):
        self.__dict__ = copy.deepcopy(conv.__dict__)
        self.attr = binary_op_name

    def _conv_forward(self, input, other, weight, bias):
        if self.padding_mode != "zeros":
            return torch.ops.mkldnn._convolution_pointwise(
                F.pad(
                    input, self._reversed_padding_repeated_twice, mode=self.padding_mode
                ),
                other,
                weight,
                bias,
                _pair(0),
                self.stride,
                self.dilation,
                self.groups,
                self.attr,
            )
        return torch.ops.mkldnn._convolution_pointwise(
            input,
            other,
            weight,
            bias,
            self.padding,
            self.stride,
            self.dilation,
            self.groups,
            self.attr,
        )

    def forward(self, input, other):
        return self._conv_forward(input, other, self.weight, self.bias)


class LinearUnary(nn.Linear):
    def __init__(
        self,
        linear: nn.Module,
        unary: nn.Module,
    ):
        super(LinearUnary, self).__init__(
            linear.in_features,
            linear.out_features,
            linear.bias is not None,
            linear.weight.device,
            linear.weight.dtype,
        )
        self._update_module_params(linear, unary)

    def _update_module_params(self, linear, unary):
        self.__dict__ = copy.deepcopy(linear.__dict__)
        self.attr, self.scalars, self.algorithm = unary_modules_map[unary.__class__](
            unary
        )

    def forward(self, input):
        y = torch.ops.mkldnn._linear_pointwise(
            input, self.weight, self.bias, self.attr, self.scalars, self.algorithm
        )
        return y


<<<<<<< HEAD
class LinearBinary(nn.Linear):
    def __init__(self, linear, in_features, out_features, bias, device, dtype, attr):
        super(LinearBinary, self).__init__(
            in_features, out_features, bias=bias, device=device, dtype=dtype
        )
        self._update_module_params(linear, attr)

    def _update_module_params(self, linear, attr):
        self.__dict__ = copy.deepcopy(linear.__dict__)

        self.attr = attr

    def forward(self, input, other):
        y = torch.ops.mkldnn._linear_pointwise(
            input, other, self.weight, self.bias, self.attr
        )
        return y


def fuse_conv_unary_eval(conv, unary, op_name, op_info):
=======
def fuse_conv_unary_eval(conv: nn.Module, unary: nn.Module):
>>>>>>> 80684053
    assert not (conv.training), "Fusion only for eval!"
    return ConvUnary2d(
        conv,
        unary,
    )


def fuse_conv_binary_eval(conv: nn.Module, binary_op_name: str):
    assert not (conv.training), "Fusion only for eval!"
    return ConvBinary2d(
        conv,
        binary_op_name,
    )


def is_bfloat16_module(m):
    weight_is_bf16 = m.weight.dtype == torch.bfloat16
    bias_is_bf16 = m.bias is None or m.bias.dtype == torch.bfloat16
    return weight_is_bf16 and bias_is_bf16


def bf16_only_node(m):
    if type(m) in [nn.Linear]:
        return True
    else:
        return False


def fuse_linear_unary_eval(linear: nn.Module, unary: nn.Module):
    return LinearUnary(
        linear,
        unary,
    )


def fuse_linear_binary_eval(linear, attr):
    assert not (linear.training), "Fusion only for eval!"
    linear_binary = LinearBinary(
        linear,
        linear.in_features,
        linear.out_features,
        linear.bias is not None,
        linear.weight.device,
        linear.weight.dtype,
        attr,
    )
    return linear_binary


def check_node_kind(current_node, modules, node_kind):
    if not isinstance(current_node, torch.fx.Node):
        return False
    if current_node.op != "call_module":
        return False
    if not isinstance(current_node.target, str):
        return False
    if current_node.target not in modules:
        return False
    if type(modules[current_node.target]) is not node_kind:
        return False
    return True


def check_node_is_binary(node):
    if (
        (node.op == "call_function" and node.target in [torch.add, torch.sub])
        or (node.op == "call_function" and node.target in [operator.add, operator.sub])
        or (
            node.op == "call_method"
            and node.target in [torch.Tensor.add, torch.Tensor.sub]
        )
    ):
        return True
    return False


def fuse_fx(gm: torch.fx.GraphModule, example_inputs):
    if not (torch.backends.mkldnn.enabled and torch.backends.mkldnn.is_available()):
        return gm
    gm = fuse_unary(gm, example_inputs)
    gm = fuse_binary(gm)

    return gm


def fuse_unary(gm: torch.fx.GraphModule, example_inputs):
    is_cpu = all(
        example_input.device == torch.device("cpu") for example_input in example_inputs
    )
    if not is_cpu:
        return gm
    modules = dict(gm.named_modules())

    for (unary_module, _), (
        computation_module,
        fuse_func,
    ) in itertools.product(unary_modules_map.items(), computation_modules_map.items()):
        pattern = (computation_module, unary_module)
        for node in gm.graph.nodes:
            if matches_module_pattern(pattern, node, modules):
                if (
                    len(node.args[0].users) > 1
                ):  # Output of convolution is used by other nodes
                    continue
                computation_node = modules[node.args[0].target]
                unary = modules[node.target]
                eval_mode = all(not n.training for n in [computation_node, unary])
                if not eval_mode:
                    continue

                # only fuse for linear when the dtype is bf16
                if bf16_only_node(computation_node) and not is_bfloat16_module(
                    computation_node
                ):
                    continue
                fused_module = fuse_func(computation_node, unary)
                replace_node_module(node.args[0], modules, fused_module)

                node.replace_all_uses_with(node.args[0])
                gm.graph.erase_node(node)
                gm.graph.lint()
    gm.recompile()
    return gm


def _philox_rand_like_meta(input, seed, offset):
    return _prims.TensorMeta(input)


def _philox_rand_like(input, seed, offset):
    # placeholder only used in tracing
    return torch.rand_like(input)


def replace_and_fuse_for_binary(
    computation_node, node, fuse_func, attr, modules, index_node, index_pointwise
):
    fused_module = fuse_func(computation_node, attr)
    replace_node_module(node.args[index_node], modules, fused_module)
    node.args[index_node].args = node.args[index_node].args + (
        node.args[index_pointwise],
    )
    node.replace_all_uses_with(node.args[index_node])


def fuse_binary(gm: torch.fx.GraphModule):
    modules = dict(gm.named_modules())
    for node in gm.graph.nodes:
        if check_node_is_binary(node) and (
            len(node.kwargs) != 2 or node.kwargs["alpha"] == 1.0
        ):
            for node_kind, fuse_func in computation_op_binary_op_fusion_map.items():
                if not isinstance(node.args[0], torch.fx.Node) or not isinstance(
                    node.args[1], torch.fx.Node
                ):
                    continue
                tensor0_meta = node.args[0].meta.get("tensor_meta")
                tensor1_meta = node.args[1].meta.get("tensor_meta")
                if not tensor0_meta or not tensor1_meta:
                    continue
                if (
                    tensor0_meta.shape != tensor1_meta.shape
                    or tensor0_meta.stride != tensor1_meta.stride
                    or tensor0_meta.dtype != tensor1_meta.dtype
                ):
                    continue
                attr = binary_attr[node.target]
                index_list = supported_index_list[attr]
                for index_dict in index_list:
                    index_node = index_dict["index_computation"]
                    index_pointwise = index_dict["index_pointwise"]
                    if check_node_kind(node.args[index_node], modules, node_kind):
                        if len(node.args[index_node].users) > 1:
                            continue
                        computation_node = modules[node.args[index_node].target]
                        # only fuse for linear when the dtype is bf16
                        if bf16_only_node(computation_node) and not is_bfloat16_module(
                            computation_node
                        ):
                            continue
                        replace_and_fuse_for_binary(
                            computation_node,
                            node,
                            fuse_func,
                            attr,
                            modules,
                            index_node,
                            index_pointwise,
                        )
                        # Make sure the fused node is post node of node's inputs nodes.
                        node.append(node.args[index_node])
                        gm.graph.erase_node(node)
                        gm.graph.lint()
                        break

    gm.recompile()
    return gm


philox_rand_like = _prims._make_prim(
    schema="philox_rand_like(Tensor input, Tensor seed, int offset) -> Tensor",
    return_type=_prims.RETURN_TYPE.NEW,
    meta=_philox_rand_like_meta,
    impl_aten=_philox_rand_like,
    doc="",
)


def _philox_seed_like_meta(x):
    return _prims.TensorMeta(_philox_seed_like(x))


def _philox_seed_like(x):
    # we need a tensor input here so AOT autograd properly captures this
    # with just a device input, this becomes a constant
    return torch.tensor(random.randrange(2**31), device=x.device, dtype=torch.int32)


philox_seed_like = _prims._make_prim(
    schema="philox_seed_like(Tensor other) -> Tensor",
    return_type=_prims.RETURN_TYPE.NEW,
    meta=_philox_seed_like_meta,
    impl_aten=_philox_seed_like,
    doc="",
)


def null_ref():
    return None


class PhiloxRandomState:
    next_offset = 0
    seed = {}
    last_tracer_ref = null_ref

    @classmethod
    def reset(cls, tracer=None):
        cls.next_offset = 0
        cls.seed = {}
        cls.last_tracer_ref = weakref.ref(tracer) if tracer is not None else null_ref

    @classmethod
    def get_seed_offset(cls, x):
        modes = torch.fx.experimental.proxy_tensor.get_torch_dispatch_modes()
        proxy_modes = [m for m in modes if isinstance(m, ProxyTorchDispatchMode)]
        if proxy_modes:
            tracer = proxy_modes[0].tracer
            if cls.last_tracer_ref() is not tracer:
                # tracer changed, need to reset state
                cls.reset(tracer)
        else:
            # no tracer, need to reset state
            cls.reset()

        device = x.device
        if device not in cls.seed:
            # Compute the seed just once per trace so that we pass fewer
            # things from forward to backward
            cls.seed[device] = philox_seed_like(x)

        seed = cls.seed[device]
        offset = cls.next_offset
        cls.next_offset += x.numel()
        return seed, offset


class LowmemDropout(torch.autograd.Function):
    @staticmethod
    def forward(ctx, x, p):
        ctx.p = p
        scale = float(1.0 / (1.0 - p))
        seed, offset = PhiloxRandomState.get_seed_offset(x)
        ctx.save_for_backward(seed)
        ctx.offset = offset
        bool_mask = philox_rand_like(x, seed, offset) > p
        return bool_mask.to(x.dtype) * x * scale

    @staticmethod
    def backward(ctx, grad_output):
        p = ctx.p
        scale = float(1.0 / (1.0 - p))
        (seed,) = ctx.saved_tensors
        bool_mask = philox_rand_like(grad_output, seed, ctx.offset) > p
        return bool_mask.to(grad_output.dtype) * grad_output * scale, None


@torch.fx.wrap
def lowmem_dropout(input, p, training=True, inplace=False):
    if isinstance(input, torch.fx.Proxy):
        # double check we don't FX trace this
        return input.tracer.create_proxy(
            "call_function",
            lowmem_dropout,
            (input, p, training),
            {},
        )
    if not training or p == 0:
        return input
    result = LowmemDropout.apply(input, p)
    if inplace:
        input.copy_(result)
    return result


@torch.fx.wrap
def rand_like(x, **kwargs):
    if isinstance(x, torch.fx.Proxy):
        # double check we don't FX trace this
        return x.tracer.create_proxy("call_function", rand_like, (x), kwargs)
    assert kwargs.get("device", x.device) == x.device
    seed, offset = PhiloxRandomState.get_seed_offset(x)
    return philox_rand_like(x, seed, offset).to(kwargs.get("dtype", torch.float32))


replacements = {torch.nn.functional.dropout: lowmem_dropout, torch.rand_like: rand_like}


computation_modules_map = {
    nn.Conv2d: fuse_conv_unary_eval,
    nn.Linear: fuse_linear_unary_eval,
}


unary_modules_map = {
    nn.ReLU: UnaryAttr("relu"),
    nn.Sigmoid: UnaryAttr("sigmoid"),
    nn.Tanh: UnaryAttr("tanh"),
    nn.Hardswish: UnaryAttr("hardswish"),
    nn.LeakyReLU: UnaryAttr("leaky_relu", scalars_attr=["negative_slope"]),
    nn.Hardtanh: UnaryAttr("hardtanh", scalars_attr=["min_val", "max_val"]),
    nn.GELU: UnaryAttr("gelu", algorithm_attr="approximate"),
}


binary_attr = {
    torch.add: "add",
    torch.Tensor.add: "add",
    operator.add: "add",
    torch.sub: "sub",
    torch.Tensor.sub: "sub",
    operator.sub: "sub",
}


computation_op_binary_op_fusion_map = {
    nn.Conv2d: fuse_conv_binary_eval,
    nn.Linear: fuse_linear_binary_eval,
}


# For add: we support conv/linear + other and other + conv
# For sub, we only support conv/linear - sub
supported_index_list = {
    "add": [
        {"index_computation": 0, "index_pointwise": 1},
        {"index_computation": 1, "index_pointwise": 0},
    ],
    "sub": [{"index_computation": 0, "index_pointwise": 1}],
}<|MERGE_RESOLUTION|>--- conflicted
+++ resolved
@@ -210,18 +210,21 @@
         return y
 
 
-<<<<<<< HEAD
 class LinearBinary(nn.Linear):
-    def __init__(self, linear, in_features, out_features, bias, device, dtype, attr):
+    def __init__(self, linear: nn.Module, binary_op_name: str):
         super(LinearBinary, self).__init__(
-            in_features, out_features, bias=bias, device=device, dtype=dtype
-        )
-        self._update_module_params(linear, attr)
-
-    def _update_module_params(self, linear, attr):
+            linear.in_features,
+            linear.out_features,
+            linear.bias is not None,
+            linear.weight.device,
+            linear.weight.dtype,
+        )
+        self._update_module_params(linear, binary_op_name)
+
+    def _update_module_params(self, linear, binary_op_name):
         self.__dict__ = copy.deepcopy(linear.__dict__)
 
-        self.attr = attr
+        self.attr = binary_op_name
 
     def forward(self, input, other):
         y = torch.ops.mkldnn._linear_pointwise(
@@ -230,10 +233,7 @@
         return y
 
 
-def fuse_conv_unary_eval(conv, unary, op_name, op_info):
-=======
 def fuse_conv_unary_eval(conv: nn.Module, unary: nn.Module):
->>>>>>> 80684053
     assert not (conv.training), "Fusion only for eval!"
     return ConvUnary2d(
         conv,
@@ -269,15 +269,10 @@
     )
 
 
-def fuse_linear_binary_eval(linear, attr):
+def fuse_linear_binary_eval(linear: nn.Module, attr: str):
     assert not (linear.training), "Fusion only for eval!"
     linear_binary = LinearBinary(
         linear,
-        linear.in_features,
-        linear.out_features,
-        linear.bias is not None,
-        linear.weight.device,
-        linear.weight.dtype,
         attr,
     )
     return linear_binary
