--- conflicted
+++ resolved
@@ -21,10 +21,7 @@
 from torch._ops import OpOverload
 from torch._subclasses.fake_tensor import FakeTensor
 from torch.fx.passes.fake_tensor_prop import FakeTensorProp
-<<<<<<< HEAD
-=======
 from torch.utils._mode_utils import no_dispatch
->>>>>>> 2b38bd5b
 
 from .._dynamo.backends.common import aot_autograd
 from ..fx.graph import _PyTreeCodeGen
@@ -189,11 +186,7 @@
 
     shape_env = _shape_env_from_inputs(example_inputs)
 
-<<<<<<< HEAD
-    fake_mode = fake_mode_from_tensors(example_inputs)
-=======
     fake_mode = detect_fake_mode(example_inputs)
->>>>>>> 2b38bd5b
     if not fake_mode:
         fake_mode = torch._subclasses.FakeTensorMode(allow_non_fake_inputs=True)
         FakeTensorProp(gm, mode=fake_mode).propagate(*example_inputs)
