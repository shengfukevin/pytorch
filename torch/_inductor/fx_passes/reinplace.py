--- conflicted
+++ resolved
@@ -1,36 +1,31 @@
 import operator
-from collections import defaultdict, namedtuple
-<<<<<<< HEAD
+from collections import defaultdict
 from dataclasses import dataclass
-from typing import Any, Dict, List, Tuple
+from typing import Any, Callable, Dict, List, Tuple
 
 import torch
-import torch.utils._pytree as pytree
-=======
-from typing import Any, Dict, List, Tuple
-
-import torch
->>>>>>> 40fe857d
 from torch._higher_order_ops.triton_kernel_wrap import triton_kernel_wrapper_functional
 from torch._inductor import inductor_prims
 from torch._inductor.fx_utils import get_node_storage
 from torch._inductor.lowering import (
+    fallbacks,
     inplaceable_foreach_ops as inplaceable_foreach_ops_lowerings,
+    needs_realized_inputs,
 )
-<<<<<<< HEAD
 from torch._inductor.virtualized import V
 from torch.fx.immutable_collections import immutable_dict
-=======
-from torch.fx.immutable_collections import immutable_dict
 from torch.fx.passes.reinplace import _is_view_op
->>>>>>> 40fe857d
-
+from torch.utils import _pytree as pytree
 
 aten = torch.ops.aten
-inductor_prims
-InplaceableOp = namedtuple("InplaceableOp", ["inplace_op", "mutated_arg"])
-<<<<<<< HEAD
-InplaceOpHandler = namedtuple("InplaceOpHandler", ["handler", "mutated_arg"])
+
+
+@dataclass(frozen=True)
+class InplaceableOp:
+    inplace_op: Callable[..., Any]
+    mutated_arg: int
+    extra_check: Callable[[torch.fx.Node], bool] = lambda node: True
+
 
 _SCATTER_OP_TO_VIEW = {
     torch.ops.aten.diagonal_scatter.default: torch.ops.aten.diagonal.default,
@@ -38,19 +33,10 @@
     torch.ops.aten.slice_scatter.default: torch.ops.aten.slice.Tensor,
     torch.ops.aten.as_strided_scatter.default: torch.ops.aten.as_strided.default,
 }
-
-
-def _is_view_op(tgt):
-    if tgt is None or not isinstance(tgt, torch._ops.OpOverload):
-        return None
-    schema = tgt._schema
-    if len(schema.arguments) > 0:
-        first_arg = schema.arguments[0]
-        # check if op is a view
-        return first_arg.alias_info is not None and not first_arg.alias_info.is_write
-
-
-def graph_call_function(graph, fn, *args, **kwargs):
+_VIEW_OP_TO_SCATTER = {v: k for k, v in _SCATTER_OP_TO_VIEW.items()}
+
+
+def graph_call_function(graph: torch.fx.Graph, fn, *args, **kwargs):
     fake_args, fake_kwargs = pytree.tree_map(
         lambda node: node.meta["val"] if isinstance(node, torch.fx.Node) else node,
         (args, kwargs),
@@ -70,7 +56,9 @@
     kwargs: Dict[str, Any]
 
 
-def _inplace_generalized_scatter(inp, src, view_ops):
+def _inplace_generalized_scatter(
+    inp: torch.Tensor, src: torch.Tensor, view_ops: List[ViewOp]
+) -> torch.Tensor:
     tmp = inp
     for view in view_ops:
         fake_args, fake_kwargs = pytree.tree_map(
@@ -82,12 +70,71 @@
     return inp
 
 
-def _generalized_scatter(inp, src, view_ops):
+def _generalized_scatter(
+    inp: torch.Tensor, src: torch.Tensor, view_ops: List[ViewOp]
+) -> torch.Tensor:
     out = inp.clone()
     return _inplace_generalized_scatter(out, src, view_ops)
 
 
-def _decompose_generalized_scatter(graph, node):
+def _decompose_scatter_functional_helper(
+    graph: torch.fx.Graph,
+    inp: torch.Tensor,
+    src: torch.Tensor,
+    view_ops: List[ViewOp],
+) -> torch.fx.Node:
+    view_op, view_ops_tail = view_ops[0], view_ops[1:]
+
+    if view_ops_tail:
+        view = graph_call_function(
+            graph, view_op.target, inp, *view_op.args, view_op.kwargs
+        )
+        src = _decompose_scatter_functional_helper(graph, view, src, view_ops[1:])
+
+    return graph_call_function(
+        graph,
+        _VIEW_OP_TO_SCATTER[view_op.target],
+        inp,
+        src,
+        *view_op.args,
+        **view_op.kwargs,
+    )
+
+
+def _decompose_scatter_functional(
+    graph: torch.fx.Graph, node: torch.fx.Node
+) -> torch.fx.Node:
+    """Decompose _generalized_scatter to a sequence of view_scatter operations
+
+    e.g. _generalized_scatter(inp, src, [(aten.slice, 0, 0, 10), (aten.slice, 1, 10, -10)])
+
+    will become
+
+    view = aten.slice(inp, 0, 0, 10)
+    view_updated = aten.slice_scatter(view, src, 1, 10, -10)
+    inp_updated = aten.slice_scatter(inp, view_updated, 0, 0, 10)
+    """
+    assert node.target is _generalized_scatter
+    inp, src, view_ops = node.args
+    return _decompose_scatter_functional_helper(graph, *node.args)
+
+
+def _decompose_scatter_mutating(
+    graph: torch.fx.Graph, node: torch.fx.Node
+) -> torch.fx.Node:
+    """Decompose _generalized_scatter using mutations
+
+    e.g. _generalized_scatter(inp, src, [(aten.slice, 0, 0, 10), (aten.slice, 1, 10, -10)])
+
+    will become
+
+    inp_updated = aten.clone(inp)
+    slice1 = aten.slice(inp_updated, 0, 0, 10)
+    slice2 = aten.slice(slice1, 1, 10, -10)
+    slice2.copy_(src)
+
+    """
+    assert node.target in (_generalized_scatter, _inplace_generalized_scatter)
     inp, src, view_ops = node.args
     assert not node.kwargs
 
@@ -102,20 +149,74 @@
     return inp
 
 
-def decompose_generalized_scatter(graph):
+# View ops whose view_scatter op is lowered into mutations anyway,
+# so is never a pessimisation to decompose.
+_ALWAYS_MUTATING_SCATTER_OPS = {
+    aten.as_strided.default,
+    aten.diagonal.default,
+}
+
+
+def should_reinplace_scatter(node: torch.fx.Node) -> bool:
+    """Choose between mutating and functional scatter decompositions
+
+    Reinplacing view scatter ops can be pessimising as it blocks fusion with the
+    input or output tensor computations. However, it is still profitable if the
+    input and output would have been realized anyway.
+
+    """
+    inp, src, view_ops = node.args
+
+    # Mutating scatter ops unconditionally realize input and output
+    if any(view.target in _ALWAYS_MUTATING_SCATTER_OPS for view in view_ops):
+        return True
+
+    # Check if input is always a buffer, and output is always realized by users.
+
+    def is_buffer(node):
+        return node.op == "placeholder" or node.target in fallbacks
+
+    def realizes_inputs(node):
+        return node.op == "output" or node.target in needs_realized_inputs
+
+    if is_buffer(inp) and any(realizes_inputs(user) for user in node.users):
+        return True
+
+    # If the output is copied back into the input, this forces both to be
+    # realized as the output is a user of the input
+    if any(
+        user.target is aten.copy_.default and user.args[0] is inp for user in node.users
+    ):
+        return True
+
+    # Otherwise, assume fusions will make functional variants profitable
+    return False
+
+
+def decompose_generalized_scatter(graph: torch.fx.Graph) -> None:
+    """Replace _generalized_scatter with normal aten ops"""
     for node in graph.nodes:
         if node.target not in (_generalized_scatter, _inplace_generalized_scatter):
             continue
 
+        use_mutation = (
+            node.target is _inplace_generalized_scatter
+            or should_reinplace_scatter(node)
+        )
+
         with graph.inserting_before(node):
-            new_node = _decompose_generalized_scatter(graph, node)
+            if use_mutation:
+                new_node = _decompose_scatter_mutating(graph, node)
+            else:
+                new_node = _decompose_scatter_functional(graph, node)
+
         node.replace_all_uses_with(new_node)
         graph.erase_node(node)
 
 
-def canonicalize_view_scatter_ops(graph):
-    """
-    This canonicalizes view scatter ops into the generalized form, defined as:
+def canonicalize_view_scatter_ops(graph: torch.fx.Graph) -> None:
+    """
+    This canonicalizes view scatter ops into a generalized form, defined as:
       def scatter(inp, src, views):
         tmp = inp.clone()
         for view in views:
@@ -133,10 +234,10 @@
     easier to reinplace since there is only one use of `self`
     """
 
-    node_to_view_base = {}
+    node_to_view_base: Dict[torch.fx.Node, torch.fx.Node] = {}
     node_to_view_op: Dict[torch.fx.Node, List[ViewOp]] = defaultdict(list)
 
-    def handle_views(node):
+    def handle_views(node: torch.fx.Node):
         inp = node.args[0]
         node_to_view_base[node] = node_to_view_base.get(inp, inp)
         node_to_view_op[node] = [
@@ -148,7 +249,7 @@
             ),
         ]
 
-    def handle_view_scatter(node):
+    def handle_view_scatter(node: torch.fx.Node):
         assert len(node.args) >= 2
         inp, src = node.args[:2]
 
@@ -212,16 +313,15 @@
         elif node.target in _SCATTER_OP_TO_VIEW:
             handle_view_scatter(node)
 
-=======
->>>>>>> 40fe857d
 
 inplaceable_ops = {
     aten.index_put.default: InplaceableOp(aten.index_put_.default, 0),
     aten._unsafe_index_put.default: InplaceableOp(inductor_prims._unsafe_index_put_, 0),
-<<<<<<< HEAD
-    _generalized_scatter: InplaceableOp(_inplace_generalized_scatter, 0),
-=======
->>>>>>> 40fe857d
+    _generalized_scatter: InplaceableOp(
+        _inplace_generalized_scatter,
+        0,
+        extra_check=should_reinplace_scatter,
+    ),
 }
 
 try:
@@ -248,9 +348,6 @@
 inplaceable_triton_ops = {triton_kernel_wrapper_functional}
 
 
-<<<<<<< HEAD
-def reinplace_inplaceable_ops_core(graph):
-=======
 # Operators that don't depend on the tensor data
 META_ONLY_OPS = {
     aten.sym_size.int,
@@ -260,8 +357,7 @@
 }
 
 
-def reinplace_inplaceable_ops(graph):
->>>>>>> 40fe857d
+def reinplace_inplaceable_ops_core(graph: torch.fx.Graph) -> None:
     """
     Reinplaces in-placeable operations.
     If there are no uses of a view of the mutated arg after the current node,
@@ -356,7 +452,7 @@
     for node in graph.nodes:
         if (inplaceable_op := inplaceable_ops.get(node.target, None)) is not None:
             mutated_arg = node.args[inplaceable_op.mutated_arg]
-            if can_inplace(node, mutated_arg):
+            if can_inplace(node, mutated_arg) and inplaceable_op.extra_check(node):
                 # TODO(yifu): this doesn't properly remove copy epilogues for
                 # ops that mutate multiple inputs. Need to revise the copy
                 # node tracking logic to support the case.
@@ -404,7 +500,7 @@
         graph.erase_node(node)
 
 
-def reinplace_inplaceable_ops(graph):
+def reinplace_inplaceable_ops(graph: torch.fx.Graph) -> None:
     canonicalize_view_scatter_ops(graph)
     reinplace_inplaceable_ops_core(graph)
     decompose_generalized_scatter(graph)