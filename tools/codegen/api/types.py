--- conflicted
+++ resolved
@@ -17,9 +17,9 @@
 _T = TypeVar("_T")
 
 TENSOR_LIST_LIKE_CTYPES = [
-    'at::TensorList',
-    'const c10::List<c10::optional<at::Tensor>> &',
-    'const at::ITensorListRef &',
+    "at::TensorList",
+    "const c10::List<c10::optional<at::Tensor>> &",
+    "const at::ITensorListRef &",
 ]
 
 # An ArgName is just the str name of the argument in schema;
@@ -444,17 +444,12 @@
     # related to each other.
     def arguments(self) -> Sequence[Binding]:
         return cpp.arguments(
-<<<<<<< HEAD
-            self.func.arguments, faithful=self.faithful,
-            method=self.method, cpp_no_default_args=self.cpp_no_default_args,
-            structured_type_override=self.structured_type_override)
-=======
             self.func.arguments,
             faithful=self.faithful,
             method=self.method,
             cpp_no_default_args=self.cpp_no_default_args,
-        )
->>>>>>> 8711aaa8
+            structured_type_override=self.structured_type_override,
+        )
 
     def name(self) -> str:
         n = cpp.name(self.func, faithful_name_for_out_overloads=self.faithful)
@@ -536,10 +531,7 @@
                 method=method,
                 fallback_binding=fallback_binding,
                 cpp_no_default_args=f.cpp_no_default_args,
-<<<<<<< HEAD
-                structured_type_override=f.part_of_structured_group
-=======
->>>>>>> 8711aaa8
+                structured_type_override=f.part_of_structured_group,
             )
         else:
             faithful_signature = None
@@ -549,10 +541,7 @@
             method=method,
             fallback_binding=fallback_binding,
             cpp_no_default_args=f.cpp_no_default_args,
-<<<<<<< HEAD
-            structured_type_override=f.part_of_structured_group
-=======
->>>>>>> 8711aaa8
+            structured_type_override=f.part_of_structured_group,
         )
         return CppSignatureGroup(
             func=func,
@@ -576,7 +565,9 @@
     prefix: str = ""
 
     def arguments(self) -> List[Binding]:
-        return dispatcher.arguments(self.func, structured_type_override=self.structured_type_override)
+        return dispatcher.arguments(
+            self.func, structured_type_override=self.structured_type_override
+        )
 
     def name(self) -> str:
         return self.prefix + dispatcher.name(self.func)
@@ -614,13 +605,10 @@
         return f"{self.returns_type().cpp_type()} ({dispatcher_args_types_str})"
 
     @staticmethod
-<<<<<<< HEAD
-    def from_schema(func: FunctionSchema, *, structured_type_override: bool, prefix: str = '') -> 'DispatcherSignature':
+    def from_schema(
+        func: FunctionSchema, *, structured_type_override: bool, prefix: str = ""
+    ) -> "DispatcherSignature":
         return DispatcherSignature(func, structured_type_override, prefix)
-=======
-    def from_schema(func: FunctionSchema, *, prefix: str = "") -> "DispatcherSignature":
-        return DispatcherSignature(func, prefix)
->>>>>>> 8711aaa8
 
 
 @dataclass(frozen=True)
@@ -655,22 +643,20 @@
         return f"{native.returns_type(self.func.returns).cpp_type()} (*)({args_str})"
 
     def arguments(self) -> List[Binding]:
-        return native.arguments(self.func, structured_type_override=self.structured_type_override)
+        return native.arguments(
+            self.func, structured_type_override=self.structured_type_override
+        )
 
     def returns_type(self) -> CType:
         return native.returns_type(self.func.returns)
 
     def dispatcher_exprs(self) -> List[Expr]:
-<<<<<<< HEAD
         args = self.arguments()
-        dispatcher_args = dispatcher.arguments(self.func, structured_type_override=self.structured_type_override)
+        dispatcher_args = dispatcher.arguments(
+            self.func, structured_type_override=self.structured_type_override
+        )
         return translate.translate(args, dispatcher_args, method=False)
-=======
-        return translate.translate(
-            self.arguments(), dispatcher.arguments(self.func), method=False
-        )
-
->>>>>>> 8711aaa8
+
 
 @dataclass(frozen=True)
 class ViewInverseSignature:
@@ -683,16 +669,12 @@
     def decl(self) -> str:
         assert self.g.view_copy is not None
         return_type = functionalization.returns_type(self.g.view_copy.func)
-<<<<<<< HEAD
-        decls = [a.decl() for a in functionalization.inner_arguments(self.g.view_copy, is_reverse=True)]
-=======
         decls = [
             a.decl()
             for a in functionalization.inner_arguments(
-                self.g.view_copy.func, is_reverse=True
+                self.g.view_copy, is_reverse=True
             )
         ]
->>>>>>> 8711aaa8
         return f"static {return_type.cpp_type()} {self.name()}({', '.join(decls)});"
 
 
@@ -707,18 +689,13 @@
         # The lambda lives inside of a kernel following the dispatcher API, so its outer context is the dispatcher arguments
         # We also need to read the "reapply views" TLS at the time that the functionalization kernel was executed,
         # and plumb it into the lambda.
-<<<<<<< HEAD
-        outer_ctx = dispatcher.arguments(self.g.view.func, structured_type_override=self.g.view.part_of_structured_group) + \
-            [functionalization.reapply_views_binding]
-        capture_bindings = functionalization.capture_arguments(self.g.view, is_reverse=self.is_reverse)
-=======
-        outer_ctx = dispatcher.arguments(self.g.view.func) + [
-            functionalization.reapply_views_binding
-        ]
+        outer_ctx = dispatcher.arguments(
+            self.g.view.func,
+            structured_type_override=self.g.view.part_of_structured_group,
+        ) + [functionalization.reapply_views_binding]
         capture_bindings = functionalization.capture_arguments(
-            self.g.view.func, is_reverse=self.is_reverse
-        )
->>>>>>> 8711aaa8
+            self.g.view, is_reverse=self.is_reverse
+        )
         # allow_expensive_conversions is set because we want to convert
         # some reference types (IntArrayRef) to value types (vector<int64_t>).
         capture_exprs = translate.translate(
@@ -746,23 +723,15 @@
         )
 
         arg_ctx = functionalization.outer_arguments(is_reverse=self.is_reverse)
-<<<<<<< HEAD
-        capture_ctx = functionalization.capture_arguments(self.g.view, is_reverse=self.is_reverse)
-        full_ctx = arg_ctx + capture_ctx
-
-        assert self.g.view_copy is not None
-        call_bindings = functionalization.inner_arguments(self.g.view_copy, is_reverse=self.is_reverse)
-=======
         capture_ctx = functionalization.capture_arguments(
-            self.g.view.func, is_reverse=self.is_reverse
+            self.g.view, is_reverse=self.is_reverse
         )
         full_ctx = arg_ctx + capture_ctx
 
         assert self.g.view_copy is not None
         call_bindings = functionalization.inner_arguments(
-            self.g.view_copy.func, is_reverse=self.is_reverse
-        )
->>>>>>> 8711aaa8
+            self.g.view_copy, is_reverse=self.is_reverse
+        )
         maybe_index = functionalization.inner_call_index(self.g.view_copy.func)
         call_exprs = [
             e.expr for e in translate.translate(full_ctx, call_bindings, method=False)
@@ -808,9 +777,13 @@
     # With external backends, we'd like to enforce that they write their kernels with schemas
     # that match the Dispatcher API directly, if they can.
     if backend_index.external:
-        return DispatcherSignature.from_schema(f.func, structured_type_override=f.part_of_structured_group, prefix=prefix)
+        return DispatcherSignature.from_schema(
+            f.func, structured_type_override=f.part_of_structured_group, prefix=prefix
+        )
     else:
-        return NativeSignature(f.func, structured_type_override=f.part_of_structured_group, prefix=prefix)
+        return NativeSignature(
+            f.func, structured_type_override=f.part_of_structured_group, prefix=prefix
+        )
 
 
 # Functions only, no types
