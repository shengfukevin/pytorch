--- conflicted
+++ resolved
@@ -24,22 +24,6 @@
 //    H_out = hidden_size (# of features in the hidden state h)
 //
 std::tuple<Tensor, Tensor> gru_input(
-<<<<<<< HEAD
-  const Tensor & input_vk,  // input sequence (vulkan)
-  const Tensor & hx_vk,     // initial hidden state (vulkan)
-  TensorList params_cpu,    // weights/biases (cpu)
-  bool has_biases,
-  int64_t num_layers,
-  double dropout,
-  bool train,
-  bool bidirectional,
-  bool batch_first) {
-  TORCH_CHECK(static_cast<int64_t>(params_cpu.size()) == 4 * num_layers,
-              "Vulkan gru expects 'params_cpu' size to be 4 * 'num_layers'.");
-  TORCH_INTERNAL_ASSERT(input_vk.sizes().size() == 3, "Vulkan gru expects 'input_vk' dims to be 3.");
-  TORCH_INTERNAL_ASSERT(hx_vk.sizes().size() == 3, "Vulkan gru expects 'hx_vk' dims to be 3.");
-  TORCH_INTERNAL_ASSERT(has_biases, "Vulkan gru expects 'has_biases' to be true.");
-=======
     const Tensor& input_vk, // input sequence (vulkan)
     const Tensor& hx_vk, // initial hidden state (vulkan)
     TensorList params_cpu, // weights/biases (cpu)
@@ -59,7 +43,6 @@
       hx_vk.sizes().size() == 3, "Vulkan gru expects 'hx_vk' dims to be 3.");
   TORCH_INTERNAL_ASSERT(
       has_biases, "Vulkan gru expects 'has_biases' to be true.");
->>>>>>> 64094d81
   TORCH_INTERNAL_ASSERT(!train, "Vulkan gru expects 'train' to be false.");
   TORCH_INTERNAL_ASSERT(
       !bidirectional, "Vulkan gru expects 'bidirectional' to be false.");
@@ -134,16 +117,10 @@
 std::vector<c10::intrusive_ptr<VulkanOpContext>> pack_linear_op_contexts(
     const std::vector<Tensor>& params_cpu,
     int64_t num_layers) {
-<<<<<<< HEAD
-  TORCH_CHECK(static_cast<int64_t>(params_cpu.size()) == 4 * num_layers,
-              "Vulkan gru expects 'params_cpu' size to be 4 * 'num_layers'.");
-  std::vector<LinearOpContext> linear_op_contexts;
-=======
   TORCH_CHECK(
       static_cast<int64_t>(params_cpu.size()) == 4 * num_layers,
       "Vulkan gru expects 'params_cpu' size to be 4 * 'num_layers'.");
   std::vector<c10::intrusive_ptr<VulkanOpContext>> linear_op_contexts;
->>>>>>> 64094d81
   for (int64_t i = 0; i < num_layers; ++i) {
     const auto& w_ih = params_cpu.at(i * 4);
     const auto& w_hh = params_cpu.at(i * 4 + 1);
