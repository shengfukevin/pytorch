name,accuracy,graph_breaks



torchrec_dlrm,pass,7



BERT_pytorch,pass,7



Background_Matting,pass_due_to_skip,0



DALLE2_pytorch,eager_fail_to_run,0



LearningToPaint,pass,7



Super_SloMo,pass,6



alexnet,pass,7



basic_gnn_edgecnn,pass,21



basic_gnn_gcn,pass,12



basic_gnn_gin,pass,6



basic_gnn_sage,pass,6



cm3leon_generate,eager_fail_to_run,0



dcgan,pass,7



demucs,pass,10



densenet121,pass,7



detectron2_fcos_r_50_fpn,model_fail_to_load,0



detectron2_maskrcnn_r_50_c4,eager_fail_to_run,0



dlrm,pass,7



doctr_det_predictor,eager_fail_to_run,0



doctr_reco_predictor,eager_fail_to_run,0



drq,pass,5



fastNLP_Bert,pass,11



functorch_dp_cifar10,pass,6



functorch_maml_omniglot,pass,6



hf_Albert,pass,5



hf_Bart,pass,5



hf_BigBird,pass,5



hf_DistilBert,pass,5



hf_GPT2,pass,5



hf_GPT2_large,pass_due_to_skip,0



hf_Reformer,pass,25



hf_T5_base,pass,6



hf_T5_generate,eager_fail_to_run,0



hf_T5_large,pass_due_to_skip,0



hf_Whisper,pass,5



hf_clip,eager_fail_to_run,0



hf_distil_whisper,model_fail_to_load,0



lennard_jones,pass,6



maml_omniglot,pass,6



mnasnet1_0,pass,6



mobilenet_v2,pass,7



mobilenet_v2_quantized_qat,eager_fail_to_run,0



mobilenet_v3_large,pass,6



moco,pass,18



nanogpt,pass,6



nvidia_deeprecommender,pass,6



opacus_cifar10,eager_fail_to_run,0



phlippe_densenet,pass,7



phlippe_resnet,pass,7



pytorch_CycleGAN_and_pix2pix,pass,7



pytorch_stargan,pass,7



pytorch_unet,pass,6



resnet152,pass,6



resnet18,pass,7



resnet50,pass,7



resnet50_quantized_qat,eager_fail_to_run,0



resnext50_32x4d,pass,6



sam,eager_fail_to_run,0



shufflenet_v2_x1_0,pass,7



soft_actor_critic,pass,5



speech_transformer,pass,17



squeezenet1_1,pass,7



stable_diffusion_text_encoder,pass,6



stable_diffusion_unet,pass_due_to_skip,0



timm_efficientnet,pass,6



timm_regnet,pass,7



timm_resnest,pass,6



timm_vision_transformer,pass,7



timm_vision_transformer_large,pass_due_to_skip,0



timm_vovnet,pass,7



torch_multimodal_clip,pass,6



tts_angular,pass,8



vgg16,pass,7



<<<<<<< HEAD
vision_maskrcnn,pass,35
=======
vision_maskrcnn,pass,33
>>>>>>> 3baade44



yolov3,pass,8<|MERGE_RESOLUTION|>--- conflicted
+++ resolved
@@ -2,11 +2,11 @@
 
 
 
-torchrec_dlrm,pass,7
-
-
-
-BERT_pytorch,pass,7
+torchrec_dlrm,pass,6
+
+
+
+BERT_pytorch,pass,6
 
 
 
@@ -18,7 +18,7 @@
 
 
 
-LearningToPaint,pass,7
+LearningToPaint,pass,6
 
 
 
@@ -26,7 +26,7 @@
 
 
 
-alexnet,pass,7
+alexnet,pass,6
 
 
 
@@ -50,15 +50,15 @@
 
 
 
-dcgan,pass,7
-
-
-
-demucs,pass,10
-
-
-
-densenet121,pass,7
+dcgan,pass,6
+
+
+
+demucs,pass,9
+
+
+
+densenet121,pass,6
 
 
 
@@ -70,7 +70,7 @@
 
 
 
-dlrm,pass,7
+dlrm,pass,6
 
 
 
@@ -86,7 +86,7 @@
 
 
 
-fastNLP_Bert,pass,11
+fastNLP_Bert,pass,10
 
 
 
@@ -126,7 +126,7 @@
 
 
 
-hf_T5_base,pass,6
+hf_T5_base,eager_2nd_run_OOM,0
 
 
 
@@ -162,7 +162,7 @@
 
 
 
-mobilenet_v2,pass,7
+mobilenet_v2,pass,6
 
 
 
@@ -174,7 +174,7 @@
 
 
 
-moco,pass,18
+moco,pass,17
 
 
 
@@ -190,19 +190,19 @@
 
 
 
-phlippe_densenet,pass,7
-
-
-
-phlippe_resnet,pass,7
-
-
-
-pytorch_CycleGAN_and_pix2pix,pass,7
-
-
-
-pytorch_stargan,pass,7
+phlippe_densenet,pass,6
+
+
+
+phlippe_resnet,pass,6
+
+
+
+pytorch_CycleGAN_and_pix2pix,pass,6
+
+
+
+pytorch_stargan,pass,6
 
 
 
@@ -214,11 +214,11 @@
 
 
 
-resnet18,pass,7
-
-
-
-resnet50,pass,7
+resnet18,pass,6
+
+
+
+resnet50,pass,6
 
 
 
@@ -234,7 +234,7 @@
 
 
 
-shufflenet_v2_x1_0,pass,7
+shufflenet_v2_x1_0,pass,6
 
 
 
@@ -242,15 +242,15 @@
 
 
 
-speech_transformer,pass,17
-
-
-
-squeezenet1_1,pass,7
-
-
-
-stable_diffusion_text_encoder,pass,6
+speech_transformer,pass,16
+
+
+
+squeezenet1_1,pass,6
+
+
+
+stable_diffusion_text_encoder,pass,5
 
 
 
@@ -262,7 +262,7 @@
 
 
 
-timm_regnet,pass,7
+timm_regnet,pass,6
 
 
 
@@ -270,7 +270,7 @@
 
 
 
-timm_vision_transformer,pass,7
+timm_vision_transformer,pass,6
 
 
 
@@ -278,7 +278,7 @@
 
 
 
-timm_vovnet,pass,7
+timm_vovnet,pass,6
 
 
 
@@ -290,15 +290,11 @@
 
 
 
-vgg16,pass,7
-
-
-
-<<<<<<< HEAD
-vision_maskrcnn,pass,35
-=======
+vgg16,pass,6
+
+
+
 vision_maskrcnn,pass,33
->>>>>>> 3baade44
 
 
 
