--- conflicted
+++ resolved
@@ -1824,11 +1824,7 @@
     "test_dynamic_cat": fail_minimal_arrayref_interface(),
     "test_dynamic_scalar": fail_stack_allocation(is_skip=True),
     "test_dynamic_smem_above_default_limit": fail_with_and_without_stack_allocation(),
-<<<<<<< HEAD
     "test_fft_c2c": fail_stack_allocation(is_skip=True),
-    "test_foreach_multiple_dynamic": fail_with_and_without_stack_allocation(),
-=======
->>>>>>> fcf22a85
     # TODO: test_freezing_abi_compatible_cpu somehow fails on CI but not locally,
     #   NotImplementedError: Cannot access storage of OpaqueTensorImpl
     "test_freezing": fail_with_and_without_stack_allocation(is_skip=True),
