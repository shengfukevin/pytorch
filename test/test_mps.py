# Owner(s): ["module: mps"]

import io
import platform
import sys
import math
import random
import unittest
import warnings
import subprocess
import tempfile
import os
import copy
import gc
import threading
import torch
import torch.nn as nn
import torch.nn.functional as F
import itertools
from collections import defaultdict
from torch import inf
from torch.nn import Parameter
from torch.testing._internal import opinfo
from torch.testing._internal.common_utils import \
    (gradcheck, gradgradcheck, run_tests, TestCase, download_file, IS_CI, NoTest,
     skipIfSlowGradcheckEnv, suppress_warnings)
from torch.testing import make_tensor
from torch.testing._internal.common_dtype import get_all_dtypes, integral_types
import torch.backends.mps
from torch.distributions import Uniform, Exponential
from functools import partial

from torch.testing._internal.common_methods_invocations import (
    op_db,
    DecorateInfo,
    UnaryUfuncInfo,
    ReductionOpInfo,
    SpectralFuncInfo,
    BinaryUfuncInfo,
)
from torch.testing._internal.common_device_type import ops, dtypes, instantiate_device_type_tests, OpDTypes
from torch.testing._internal.common_nn import NNTestCase
import numpy as np
import torch
import torch.utils._pytree as pytree
from itertools import product
import operator

test_consistency_op_db = copy.deepcopy(op_db)
test_error_inputs_op_db = copy.deepcopy(op_db)

# Copied from `test_ops.py` for the purposes of duplicating `test_numpy_ref`
_ref_test_ops = tuple(
    filter(
        lambda op: not isinstance(
            op, (UnaryUfuncInfo, ReductionOpInfo, SpectralFuncInfo, BinaryUfuncInfo)
        )
        and op.ref is not None,
        op_db,
    )
)

def mps_ops_grad_modifier(ops):
    XFAILLIST_GRAD = {

        # precision issues
        'digamma': [torch.float32],
        'special.polygammaspecial_polygamma_n_0': [torch.float16],
        'polygammapolygamma_n_0': [torch.float16],

        # Unimplemented ops
        '__getitem__': [torch.float16],
        '_segment_reduce': [torch.float16, torch.float32],
        'unfold_copy': [torch.float16, torch.float32],  # unfold_backward is not implemented
        'unfold': [torch.float16, torch.float32],
        'sparse.mmreduce': [torch.float32],  # csr not supported
        'unique_consecutive': [torch.float16, torch.float32],
        'special_modified_bessel_i0': [torch.float16, torch.float32],
        'scalar_tensor': [torch.float16, torch.float32],
        'cdist': [torch.float32],
        'masked.scatter': [torch.float16, torch.float32],
        'index_fill': [torch.float16, torch.float32],  # missing `aten::_unique`.
        'aminmax': [torch.float32, torch.float16],
        'polar': [torch.float32],

        # Correctness issues
        'atanh': [torch.float32],

        # Random output
        'exponential': [torch.float16, torch.float32],

        # CPU errors
        # derivative for aten::nextafter is not implemented on CPU
        'nextafter': None,
        # derivative for aten::floor_divide is not implemented on CPU
        'floor_divide': [torch.float16, torch.float32],
        # derivative for aten::narrow_copy is not implemented on CPU
        'narrow_copy': [torch.float16, torch.float32],
        # derivative for aten::_histogramdd_from_bin_cts is not implemented on CPU
        'histogramdd': [torch.float16, torch.float32],
        # derivative for aten::histogram is not implemented
        'histogram': [torch.float16, torch.float32],
        # 'bool' object is not iterable
        'allclose': [torch.float16, torch.float32],
        'equal': [torch.float16, torch.float32],
        # 'float' object is not iterable
        'item': [torch.float16, torch.float32],
        # "mse_backward_cpu_out" not implemented for 'Half'
        'nn.functional.mse_loss': [torch.float16],
        # "smooth_l1_backward_cpu_out" not implemented for 'Half'
        'nn.functional.smooth_l1_loss': [torch.float16],
        # cpu error: grad requires non-empty inputs
        'randn': [torch.float16, torch.float32],
        'signal.windows.bartlett': [torch.float32],
        'signal.windows.blackman': [torch.float32],
        'signal.windows.cosine': [torch.float32],
        'signal.windows.exponential': [torch.float32],
        'signal.windows.gaussian': [torch.float32],
        'signal.windows.general_cosine': [torch.float32],
        'signal.windows.general_hamming': [torch.float32],
        'signal.windows.hamming': [torch.float32],
        'signal.windows.hann': [torch.float32],
        'signal.windows.kaiser': [torch.float32],
        'signal.windows.nuttall': [torch.float32],
        'eye': [torch.float16, torch.float32],

        # trunc_tensor not working properly for float16
        'divtrunc_rounding': [torch.float16],
        'fmod': [torch.float16],

        # round not working properly for float16
        'round': [torch.float16],
    }

    MACOS_12_3_XFAILLIST_GRAD = {
        # Unsupported Border padding mode, forward pass success as fallback to cpu
        'grid_sampler_2d': [torch.float32],
        # Unimplemented
        'logaddexp2': [torch.float32],

        # The result of pow(9 , 8) is showing 43046716, whereas it should've been 43046721.
        # fixed in macOS 13. We are not raising error.
        '__rpow__': [torch.float32],
        'pow': [torch.float32],
    }

    MACOS_BEFORE_13_3_XFAILLIST_GRAD = {
        # Failures due to precision issues (due to fast-math). These has been fixed in MacOS 13.3+
        'masked.softmin': [torch.float32, torch.float16],
        'masked.softmax': [torch.float32, torch.float16],
        'masked.log_softmax': [torch.float32, torch.float16],

        # Unsupported Border padding mode, forward pass success as fallback to cpu
        'grid_sampler_2d': [torch.float32],

        # Same issue as `argsort` and `sort` with duplicate elements (undefined behaviour).
        # Forward pass is passing since `msort` doesn't return the indices, just the values, which match the CPU.
        # On the backward pass for `sort` both are used (values and indices), thus resulting in a issmatch between CPU and MPS.
        # Running `msort` with stable `sort` passes.
        'msort': [torch.float16],

        # The result of pow(9 , 8) is showing 43046716, whereas it should've been 43046721.
        # fixed in macOS 13. We are not raising error.
        'pow': [torch.float32],
        '__rpow__': [torch.float32],

        # See https://github.com/pytorch/pytorch/issues/106112 for more information
        'cumprod': [torch.float32, torch.float16],
        # See https://github.com/pytorch/pytorch/issues/109166 for more information
        'masked.cumprod': [torch.float16],
    }

    SKIPLIST_GRAD = {
        'nn.functional.pairwise_distance': [torch.float16],
        # failed assertion `destination datatype must be fp32'
        'nn.functional.conv1d': [torch.float16],
        'nn.functional.conv2d': [torch.float16],
        'nn.functional.conv3d': [torch.float16],
        'nn.functional.conv_transpose1d': [torch.float16],
        'nn.functional.conv_transpose2d': [torch.float16],
        'nn.functional.conv_transpose3d': [torch.float16],
    }

    MACOS_13_3_XFAILLIST_GRAD = {
        # Same issue as `argsort` and `sort` with duplicate elements (undefined behaviour).
        # Forward pass is passing since `msort` doesn't return the indices, just the values, which match the CPU.
        # On the backward pass for `sort` both are used (values and indices), thus resulting in a issmatch between CPU and MPS.
        # Running `msort` with stable `sort` passes.
        'msort': [torch.float16],
    }

    def addDecorator(op, d) -> None:
        op.decorators = list(op.decorators) if op.decorators is not None else []
        op.decorators.append(d)

    for op in ops:
        key = op.name + op.variant_test_name
        if key in XFAILLIST_GRAD:
            addDecorator(op, DecorateInfo(
                         unittest.expectedFailure,
                         dtypes=XFAILLIST_GRAD[key]))

        if key in SKIPLIST_GRAD:
            addDecorator(op, DecorateInfo(
                         unittest.skip,
                         dtypes=SKIPLIST_GRAD[key]))

        if key in MACOS_12_3_XFAILLIST_GRAD and (not torch.backends.mps.is_macos13_or_newer()):
            addDecorator(op, DecorateInfo(
                         unittest.expectedFailure,
                         dtypes=MACOS_12_3_XFAILLIST_GRAD[key]))

        if key in MACOS_BEFORE_13_3_XFAILLIST_GRAD and (torch.backends.mps.is_macos13_or_newer() and product_version < 13.3):
            addDecorator(op, DecorateInfo(
                         unittest.expectedFailure,
                         dtypes=MACOS_BEFORE_13_3_XFAILLIST_GRAD[key]))

        if key in MACOS_13_3_XFAILLIST_GRAD and (product_version >= 13.3):
            addDecorator(op, DecorateInfo(
                         unittest.expectedFailure,
                         dtypes=MACOS_13_3_XFAILLIST_GRAD[key]))
        yield op

def mps_ops_modifier(ops):
    # Supported complex OPS
    SUPPORTED_COMPLEX_OPS = {
        '__radd__',
        '__rmul__',
        '__getitem__',
        'add',
        'atleast_1d',
        'atleast_2d',
        'atleast_3d',
        'as_strided',
        'as_strided_scatter',
        'broadcast_tensors',
        'broadcast_to',
        'cfloat',
        'chunk',
        'clone',
        'contiguous',
        'diag',
        'diag_embed',
        'diagflat',
        'diagonal',
        'diagonal_copy',
        'diagonal_scatter',
        'dsplit',
        'empty',
        'empty_permuted',
        'empty_strided',
        'eye',
        'expand',
        'expand_as',
        'flatten',
        'fill',
        'full',
        'hsplit',
        'imag',
        'isfinite',
        'isinf',
        'isreal',
        'item',
        'kron',
        'linalg.diagonal',
        'linalg.svd',
        'linspace',
        'logspace',
        'linspacetensor_overload',
        'logspacetensor_overload',
        'mT',
        'masked_scatter',
        'masked_select',
        'meshgridlist_of_tensors',
        'meshgridvariadic_tensors',
        'movedim',
        'mul',
        'narrow',
        'narrow_copy',
        'nn.functional.padcircular',
        'nn.functional.feature_alpha_dropoutwithout_train',
        'nn.functional.unfold',
        'ones',
        'outer',
        'permute',
        'positive',
        'randn',
        'ravel',
        'real',
        'reshape_as',
        'reshape',
        'resolve_conj',
        'resolve_neg',
        'scalar_tensor',
        'select',
        'sgn',
        'slice',
        'split',
        'split_with_sizes',
        'splitlist_args',
        'squeeze',
        'squeezemultiple',
        'sub',
        't',
        'tensor_split',
        'transpose',
        'T',
        'unbind',
        'unflatten',
        'unfold',
        'unfold_copy',
        'unsafe_chunk',
        'unsafe_split',
        'unsqueeze',
        'view_as',
        'view_as_real',
        'view',
        'vsplit',
        'zero_',
        'zeros',
    }

    AFTER_MACOS_14_0_SUPPORTED_COMPLEX_OPS = {
        '__rdiv__',
        'acos',
        'acosh',
        'all',
        'any',
        'argwhere',
        'asin',
        'atan',
        'atanh',
        'bool',
        'cartesian_prod',
        'cat',
        'chalf',
        'char',
        'column_stack',
        'combinations',
        'constant_pad_nd',
        'cos',
        'cosh',
        'count_nonzero',
        'diff',
        'dot',
        'dstack',
        'exp2',
        'exp',
        'expm1',
        'fft.fftshift',
        'fft.ifftshift',
        'flip',
        'fliplr',
        'flipud',
        'float',
        'half',
        'hstack',
        'int',
        'ldexp',
        'log10',
        'log1p',
        'log2',
        'log',
        'logical_not',
        'long',
        'masked.prod',
        'masked.sum',
        'mean',
        'neg',
        'nn.functional.padconstant',
        'nn.functional.padreflect',
        'nn.functional.padreplicate',
        'nn.functional.pixel_shuffle',
        'nn.functional.pixel_unshuffle',
        'nn.functional.tanhshrink',
        'nonzero',
        'prod',
        'reciprocal',
        'roll',
        'rot90',
        'rsqrt',
        'short',
        'sigmoid',
        'sin',
        'sinh',
        'sqrt',
        'stack',
        'sum',
        'sum_to_size',
        'tan',
        'tanh',
        'trace',
        'tril',
        'triu',
        'vstack',
        'where',
    }
    # Those ops worked on MacOS12, but broken on MacOS13, see https://github.com/pytorch/pytorch/issues/85758
    MACOS_12_3_XFAILLIST = {
        # Top 60
        # expected failures
        # The result of pow(9 , 8) is showing 43046716, whereas it should've been 43046721.
        # fixed in macOS 13.3. Currently error is not raised.
        'pow': [torch.int16, torch.int64, torch.uint8, torch.int8],
        # expected failures
        '__rpow__': [torch.uint8, torch.int8],

        # Failures due to precision issues (due to fast-math). These has been fixed in MacOS 13.3+
        'cdist': [torch.float32],
        'tan': [torch.uint8, torch.float32],

        # Data type support starts from macOS 13
        'nn.functional.avg_pool1d': [torch.int64],
        'nn.functional.avg_pool2d': [torch.int64],
        'nn.functional.local_response_norm': [torch.int64],
        '__radd__': [torch.uint8],
        '__rdiv__': [torch.uint8],
        '__rmul__': [torch.uint8],
        'abs': [torch.uint8],
        'acos': [torch.uint8],
        'acosh': [torch.uint8],
        'add': [torch.uint8],
        'asin': [torch.uint8],
        'asinh': [torch.uint8],
        'atan': [torch.uint8],
        'atanh': [torch.uint8],
        'ceil': [torch.uint8],
        'corrcoef': [torch.uint8],
        'cos': [torch.uint8],
        'cosh': [torch.uint8],
        'cov': [torch.uint8],
        'cumulative_trapezoid': [torch.uint8],
        'deg2rad': [torch.uint8],
        'diff': [torch.uint8],
        'eq': [torch.uint8],
        'equal': [torch.uint8],
        'erf': [torch.uint8],
        'exp2': [torch.uint8],
        'exp': [torch.uint8],
        'expm1': [torch.uint8],
        'floor': [torch.uint8],
        'fmax': [torch.uint8],
        'fmin': [torch.uint8],
        'fmod': [torch.uint8],
        'ge': [torch.uint8],
        'gt': [torch.uint8],
        'isclose': [torch.uint8],
        'isnan': [torch.uint8],
        'kron': [torch.uint8],
        'le': [torch.uint8],
        'log10': [torch.uint8],
        'log1p': [torch.uint8],
        'log2': [torch.uint8],
        'log': [torch.uint8],
        'logical_and': [torch.uint8],
        'logical_or': [torch.uint8],
        'logical_xor': [torch.uint8],
        'logit': [torch.uint8],
        'lt': [torch.uint8],
        'masked.mean': [torch.uint8],
        'masked.std': [torch.uint8],
        'masked.var': [torch.uint8],
        'maximum': [torch.uint8],
        'minimum': [torch.uint8],
        'mul': [torch.uint8],
        'ne': [torch.uint8],
        'neg': [torch.uint8],
        'nn.functional.cosine_embedding_loss': [torch.uint8],
        'nn.functional.margin_ranking_loss': [torch.uint8],
        'nn.functional.poisson_nll_loss': [torch.uint8],
        'nn.functional.softsign': [torch.uint8],
        'nn.functional.tanhshrink': [torch.uint8],
        'nn.functional.triplet_margin_loss': [torch.uint8],
        'nn.functional.triplet_margin_with_distance_loss': [torch.uint8],
        'nn.functional.pairwise_distance': [torch.uint8],
        'outer': [torch.uint8],
        'rad2deg': [torch.uint8],
        'reciprocal': [torch.uint8],
        'remainder': [torch.uint8],
        'round': [torch.uint8],
        'rsqrt': [torch.uint8],
        'sigmoid': [torch.uint8],
        'sign': [torch.uint8],
        'signbit': [torch.uint8],
        'sin': [torch.uint8],
        'sinh': [torch.uint8],
        'special.ndtr': [torch.uint8],
        'sqrt': [torch.uint8],
        'sub': [torch.uint8],
        'tanh': [torch.uint8],
        'trapezoid': [torch.uint8],
        'trapz': [torch.uint8],
        'true_divide': [torch.uint8],
        'trunc': [torch.uint8],
        'xlogy': [torch.uint8],
        'minbinary': [torch.uint8],
        'maxbinary': [torch.uint8],
        'divtrunc_rounding': [torch.uint8],
        'divfloor_rounding': [torch.uint8],
        'divno_rounding_mode': [torch.uint8],
        'floor_divide': [torch.uint8],
        'ldexp': [torch.uint8],
        # square internally calls into power, and will type cast to int64, which supports starting from macOS 13
        'square': [torch.bool, torch.int16, torch.int32, torch.int64, torch.uint8, torch.int8],

        # cpu not giving nan for x/0.0
        'atan2': [torch.bool, torch.float16, torch.int16, torch.int32, torch.int64, torch.uint8, torch.int8],

        # inconsistency errors between cpu and mps, max seen atol is 2
        'nn.functional.interpolatebilinear': [torch.uint8],
    }

    MACOS_BEFORE_13_3_XFAILLIST = {
        # Failure due to precision issues (still present on 13.3+) as well as non-standard behavior of
        # cpu ops for the negative integers.
        # Example for torch.polygamma(1, tensor([-0.9, -1.0], dtype=torch.float32)):
        # - CPU output: tensor([102.668, 1.129e+15])
        # - MPS output: tensor([102.6681, inf])
        # In the latter case, inf is probably correct (this is what scipy does).
        'polygamma': [torch.float32, torch.uint8],
        'polygammapolygamma_n_0': [torch.float32, torch.int16, torch.int32, torch.int64, torch.int8],
        'polygammapolygamma_n_2': [torch.float32, torch.int16, torch.int32, torch.int64, torch.int8],
        'polygammapolygamma_n_1': [torch.float32, torch.int16, torch.int32, torch.int64, torch.int8],
        'polygammapolygamma_n_3': [torch.float32, torch.int16, torch.int32, torch.int64, torch.int8],
        'polygammapolygamma_n_4': [torch.float32, torch.int16, torch.int32, torch.int64, torch.int8],
        'special.polygamma': [torch.float32, torch.int16, torch.int32, torch.int64, torch.int8],
        'special.polygammaspecial_polygamma_n_0': [torch.float32, torch.int16, torch.int32, torch.int64, torch.int8],

        # Failures due to precision issues (due to fast-math). These has been fixed in MacOS 13.3+
        'tan': [torch.float32],
        'cdist': [torch.float32],

        # CPU Error: cpu not giving nan for x/0.0
        'atan2': [torch.bool, torch.int16, torch.int32, torch.int64, torch.uint8, torch.int8],

        # test blow pass on macOS 12 as it falls back to cpu
        # Argsort case using duplicate indices (undefined behaviour):
        #  - CPU output: tensor([2546, 6917, 3181,  ..., 7128, 5133,   30], devuce='cpu')
        #  - MPS output: tensor([2546, 6917, 3181,  ..., 7128,   30, 5133], device='mps:0')
        # Elements from index 30 and 5133 are both equal.
        # Since CPU is not using argsort with stable=True, these cases result in undefined behaviour.
        'argsort': [torch.float16, torch.int8, torch.uint8, torch.bool],
        # Same issue as `argsort` with duplicate indices. This test checks both the sorted values and the indices.
        # The values of the sorted tensor match the CPU, but in case of the returned indices this results in undefined behaviour.
        'sort': [torch.int8, torch.uint8, torch.bool, torch.float16],
        # Unsupported dtypes
        'cumsum': [torch.int64],
        'cumprod': [torch.int64],
        'cumulative_trapezoid': [torch.int64],
        'masked.cumsum': [torch.int64],
        'masked.cumprod': [torch.int64],
        'linalg.vander': [torch.int64],
    }

    MACOS_BEFORE_14_0_XFAILLIST = {
        'cfloat': [torch.bool, torch.int16, torch.int32, torch.int64, torch.uint8, torch.int8, torch.float16, torch.float32],
        'chalf': [torch.bool, torch.int16, torch.int32, torch.int64, torch.uint8, torch.int8, torch.float16, torch.float32],
    }


    MACOS_AFTER_13_1_XFAILLIST = {
        # before macOS 13.2 it falls back to cpu and pass the forward pass
        'grid_sampler_2d': [torch.float32],  # Unsupported Border padding mode
        # inconsistency errors between cpu and mps, max seen atol is 2
        'nn.functional.interpolatebilinear': [torch.uint8],
    }

    MACOS_13_3_XFAILLIST = {
        # Failure due to precision issue for fp16
        # on both cpu and mps there are test cases that might produce inf result
        # 'nn.functional.pairwise_distance': [torch.float16],

        # test blow pass on macOS 12 as it falls back to cpu
        # Argsort case using duplicate indices (undefined behaviour):
        #  - CPU output: tensor([2546, 6917, 3181,  ..., 7128, 5133,   30], devuce='cpu')
        #  - MPS output: tensor([2546, 6917, 3181,  ..., 7128,   30, 5133], device='mps:0')
        # Elements from index 30 and 5133 are both equal.
        # Since CPU is not using argsort with stable=True, these cases result in undefined behaviour.
        'argsort': [torch.float16, torch.int8, torch.uint8, torch.bool],
        # Same issue as `argsort` with duplicate indices. This test checks both the sorted values and the indices.
        # The values of the sorted tensor match the CPU, but in case of the returned indices this results in undefined behaviour.
        'sort': [torch.int8, torch.uint8, torch.bool, torch.float16],

        # Failure due to precision issues as well as non-standard behavior of cpu ops for the
        # negative integers. Example for torch.polygamma(1, tensor([-0.9, -1.0], dtype=torch.float32)):
        # - CPU output: tensor([102.668, 1.129e+15])
        # - MPS output: tensor([102.6681, inf])
        # In the latter case, inf is probably correct (this is what scipy does).
        'polygamma': [torch.float32, torch.uint8],
        'polygammapolygamma_n_0': [torch.float32, torch.int16, torch.int32, torch.int64, torch.int8],
        'polygammapolygamma_n_2': [torch.float32, torch.int16, torch.int32, torch.int64, torch.int8],
        'polygammapolygamma_n_1': [torch.float32, torch.int16, torch.int32, torch.int64, torch.int8],
        'polygammapolygamma_n_3': [torch.float32, torch.int16, torch.int32, torch.int64, torch.int8],
        'polygammapolygamma_n_4': [torch.float32, torch.int16, torch.int32, torch.int64, torch.int8],
        'special.polygamma': [torch.float32, torch.int16, torch.int32, torch.int64, torch.int8],
        'special.polygammaspecial_polygamma_n_0': [torch.float32, torch.int16, torch.int32, torch.int64, torch.int8],
    }

    # Those ops are not expected to work
    UNIMPLEMENTED_XFAILLIST = {
        # Failures due to lack of op implementation on MPS backend
        'login': None,
        'log_sigmoid': None,
        'log_sigmoid_forward': None,
        'linalg.eig': None,
        'linalg.eigvals': None,
        'fft.fft': None,
        'fft.fft2': None,
        'fft.fftn': None,
        'fft.hfft': None,
        'fft.hfft2': None,
        'fft.hfftn': None,
        'fft.ifft': None,
        'fft.ifft2': None,
        'fft.ifftn': None,
        'fft.ihfft': None,
        'fft.ihfft2': None,
        'fft.ihfftn': None,
        'fft.irfft': None,
        'fft.irfft2': None,
        'fft.irfftn': None,
        'fft.rfft': None,
        'fft.rfft2': None,
        'fft.rfftn': None,
        'put': None,
        'stft': None,
        'nn.functional.conv_transpose3d': None,
        'rounddecimals_neg_3': None,
        'rounddecimals_3': None,
        'rounddecimals_0': None,
        '__rsub__': None,
        'angle': None,
        'cauchy_': None,
        'cauchy': None,
        'cholesky': None,
        'cholesky_inverse': None,
        'cholesky_solve': None,
        'cummax': None,
        'cummin': None,
        'erfc': None,
        'frexp': None,
        'gcd': None,
        'geqrf': None,
        'nn.functional.grid_sample': None,  # Unsupported Border padding mode
        'heaviside': None,
        'i0': None,
        'igamma': None,
        'igammac': None,
        'index_copy': None,
        'index_reduce': None,
        'isin': None,
        'isneginf': None,
        'isposinf': None,
        'kthvalue': None,
        'lcm': None,
        'linalg.cholesky': None,
        'linalg.cholesky_ex': None,
        'linalg.cond': None,
        'linalg.detsingular': None,
        'linalg.det': None,
        'linalg.eigh': None,
        'linalg.eigvalsh': None,
        'linalg.householder_product': None,
        'linalg.ldl_factor': None,
        'linalg.ldl_factor_ex': None,
        'linalg.ldl_solve': None,
        'linalg.lstsq': None,
        'linalg.lstsqgrad_oriented': None,
        'linalg.lu': None,
        'linalg.lu_factor': None,
        'linalg.lu_factor_ex': None,
        'linalg.lu_solve': None,
        'linalg.matrix_norm': [torch.float32],
        'linalg.norm': [torch.float32],
        'linalg.normsubgradients_at_zero': [torch.float32],
        'linalg.qr': None,
        'linalg.slogdet': None,
        'linalg.solve': None,
        'linalg.solve_ex': None,
        'linalg.svdvals': None,
        'linalg.tensorsolve': None,
        'linalg.vecdot': None,
        'logcumsumexp': None,
        'logdet': None,
        'lu': None,
        'lu_solve': None,
        'lu_unpack': None,
        'masked.median': None,
        'matrix_exp': None,
        'mode': None,
        'nanquantile': None,
        'nanmedian': None,
        'native_dropout_backward': None,
        'normnuc': None,
        'nn.functional.fractional_max_pool2d': None,
        'nn.functional.fractional_max_pool3d': None,
        'nn.functional.adaptive_avg_pool3d': None,
        'nn.functional.adaptive_max_pool3d': None,
        'nn.functional.interpolatearea': None,
        'nn.functional.interpolatebicubic': None,
        'nn.functional.interpolatelinear': None,
        'nn.functional.interpolatetrilinear': None,
        # TODO: max_pool2d for integral types fails the numerical test
        'nn.functional.max_pool2d': (integral_types() if product_version < 14.0 else
                                     [torch.int64, torch.int32, torch.int16, torch.int8]),
        'nn.functional.max_unpool1dgrad': None,
        'nn.functional.max_unpool2dgrad': None,
        'nn.functional.max_unpool3dgrad': None,
        'nn.functional.avg_pool3d': None,
        'nn.functional.ctc_loss': None,
        'nn.functional.embedding_bag': None,
        'nn.functional.hardshrink': None,
        'nn.functional.max_pool3d': None,
        'nn.functional.max_unpool1d': None,
        'nn.functional.max_unpool2d': None,
        'nn.functional.max_unpool3d': None,
        'nn.functional.multi_margin_loss': None,
        'nn.functional.multilabel_margin_loss': None,
        'nn.functional.pdist': None,
        'nn.functional.rrelu': None,
        'nn.functional.norm': None,
        'ormqr': None,
        'pca_lowrank': None,
        'pinverse': None,
        'qr': None,
        'quantile': None,
        'rsub': None,
        'scatter_reduceamax': None,
        'scatter_reduceamin': None,
        'scatter_reducemin': None,
        'scatter_reducemean': None,
        'scatter_reduceprod': None,
        'scatter_reducesum': None,
        'segment_reduce': None,
        '_segment.reduce': None,
        'segment.reduce': None,
        'segment_reduce_offsets': None,
        '_segment_reduce_offsets': None,
        '_segment_reduce_lengths': None,
        '_segment_reducelengths': None,
        '_segment_reduceoffsets': None,
        'sinc': None,
        'sparse.mm': None,
        'sparse.mmreduce': None,
        'special.airy_ai': None,
        'special.bessel_j0': None,
        'special.bessel_j1': None,
        'special.bessel_y0': None,
        'special.bessel_y1': None,
        'special.chebyshev_polynomial_t': None,
        'special.chebyshev_polynomial_u': None,
        'special.entr': None,
        'special.erfcx': None,
        'special.hermite_polynomial_h': None,
        'special.hermite_polynomial_he': None,
        'special.i0e': None,
        'special.i1': None,
        'special.i1e': None,
        'special.laguerre_polynomial_l': None,
        'special.log_ndtr': None,
        'special.modified_bessel_i0': None,
        'special.modified_bessel_i1': None,
        'special.modified_bessel_k0': None,
        'special.modified_bessel_k1': None,
        'special.ndtri': None,
        'special.scaled_modified_bessel_k0': None,
        'special.scaled_modified_bessel_k1': None,
        'special.spherical_bessel_j0': None,
        'special.xlog1py': None,
        'special.zeta': None,
        'std_mean': None,
        'std_meanunbiased': None,
        'svd_lowrank': None,
        'symeig': None,
        'take': None,
        'to': None,
        'to_sparse': None,
        'unique': None,
        'vdot': None,
        'segment_reduce_': None,
        '_upsample_bilinear2d_aa': None,
        'geometric' : None,
        'geometric_': None,
        'log_normal_': None,
        'log_normal': None,
        'bfloat16': None,
        'cdouble': None,
        'double': None,
        'nn.functional.softminwith_dtype': None,
        'log_softmaxwith_dtype': None,
        'softmaxwith_dtype': None,
        'float_power': None,
        'full_like': None,
        'linalg.matrix_rank': None,
        'linalg.matrix_rankhermitian': None,
        'linalg.pinv': None,
        'linalg.pinvhermitian': None,
        'nonzero_static': None,

        # MPS: input sizes must be divisible by output sizes
        'nn.functional.adaptive_avg_pool1d': None,
        'nn.functional.adaptive_avg_pool2d': None,

        # Unsupported dtypes
        # bmm is not supported for integral types
        'nn.functional.bilinear': [torch.int16, torch.int32, torch.int64, torch.uint8, torch.int8],
        # Cannot convert a MPS Tensor to float64 dtype. The tensors
        # input data is created with double in common_methods_invocations.py
        'nn.functional.batch_norm': [torch.float32],
        'ones_like': None,
        'zeros_like': None,

        # Convolution for integral types is not supported on MPS
        'nn.functional.conv1d': [torch.int64],
        'nn.functional.conv2d': [torch.int64],
        'nn.functional.conv3d': [torch.int64],
        'nn.functional.conv_transpose1d': [torch.int64],
        'nn.functional.conv_transpose2d': [torch.int64],

        # Unsupported dtypes
        'dot': [torch.int64],
        'histc': [torch.float16],
        'index_add': [torch.int64],
        'log1p': [torch.int64],
        'sigmoid': [torch.int64],
        'atan2': [torch.int64],

        # GEMM on MPS is not supported for integral types
        'nn.functional.linear': [torch.int16, torch.int32, torch.int64, torch.uint8, torch.int8],
        '__rmatmul__': [torch.int16, torch.int32, torch.int64, torch.uint8, torch.int8],
        'addmmdecomposed': [torch.int16, torch.int32, torch.int64, torch.uint8, torch.int8],
        'addbmm': [torch.int16, torch.int32, torch.int64, torch.uint8, torch.int8],
        'addmm': [torch.int16, torch.int32, torch.int64, torch.uint8, torch.int8],
        'addmv': [torch.int16, torch.int32, torch.int64, torch.uint8, torch.int8],
        'baddbmm': [torch.int16, torch.int32, torch.int64, torch.uint8, torch.int8],
        'mm': [torch.int16, torch.int32, torch.int64, torch.uint8, torch.int8],
        'bmm': [torch.int16, torch.int32, torch.int64, torch.uint8, torch.int8],
        'einsum': [torch.int16, torch.int32, torch.int64, torch.uint8, torch.int8],
        'inner': [torch.int16, torch.int32, torch.int64, torch.uint8, torch.int8],
        'linalg.multi_dot': [torch.int16, torch.int32, torch.int64, torch.uint8, torch.int8],
        'matmul': [torch.int16, torch.int32, torch.int64, torch.uint8, torch.int8],
        'mat': [torch.int16, torch.int32, torch.int64, torch.uint8, torch.int8],
        'mv': [torch.int16, torch.int32, torch.int64, torch.uint8, torch.int8],
        'tensordot': [torch.int16, torch.int32, torch.int64, torch.uint8, torch.int8],
        'unravel_index': [torch.int32, torch.int64],

        # new_zeros/new_ones: Cannot convert a MPS Tensor to float64 dtype as
        # the MPS framework doesn't support float64
        'new_zeros': [torch.bool, torch.float16, torch.float32, torch.int16, torch.int32, torch.int64, torch.uint8, torch.int8],
        'new_ones': [torch.bool, torch.float16, torch.float32, torch.int16, torch.int32, torch.int64, torch.uint8, torch.int8],
        'new_full': [torch.bool, torch.float16, torch.float32, torch.int16, torch.int32, torch.int64, torch.uint8, torch.int8],
        # returned output on CPU is float64
        'bincount': [torch.int16, torch.int32, torch.int64, torch.uint8, torch.int8],

        # trunc_tensor not working properly for float16
        'divtrunc_rounding': [torch.float16],
        'fmod': [torch.float16],

        # round not working properly for float16
        'round': [torch.float16],
    }

    UNDEFINED_XFAILLIST = {
        # Top 60 operators
        # topk fails with duplicate indices
        'topk': [torch.int16, torch.int32, torch.int64, torch.uint8, torch.int8],

        # Failures due to random output that they generate using
        # Philox engine causing mismatch with CPU results
        'multinomial': [torch.float16, torch.float32],  # random results
        'uniform': [torch.float16, torch.float32],
        'rand_like': [torch.float16, torch.float32],
        'randint_like': [torch.float16, torch.float32, torch.int16, torch.int32, torch.int64, torch.uint8, torch.int8],
        'randn_like': [torch.float16, torch.float32],
        'bernoulli': [torch.float16, torch.float32],
        'exponential': [torch.float16, torch.float32],
        'nn.functional.feature_alpha_dropoutwith_train': [torch.float16, torch.float32],
        'normal': [torch.float16, torch.float32, torch.float16, torch.float32],
        'normalin_place': [torch.float16, torch.float32],
        'normalnumber_mean': [torch.float16, torch.float32],
        'nn.functional.alpha_dropout': [torch.float16, torch.float32],
        'nn.functional.dropout': [torch.float16, torch.float32],
        'nn.functional.dropout2d': [torch.float16, torch.float32],
        'nn.functional.dropout3d': [torch.float16, torch.float32],
        # See https://github.com/pytorch/pytorch/issues/111479
        'nn.functional.multi_head_attention_forward': [torch.float32, torch.float16],

        # duplicate indices are used in the testcase - undefined behaviour
        'index_put': None,
        # zero to negative integer powers are undefined
        '__rpow__': [torch.int8, torch.int16, torch.int32, torch.int64],
        'resize_': [torch.float16, torch.float32],
        'resize_as_': [torch.float16, torch.float32],

        # CPU Errors:
        'addr': [torch.bool, torch.int16, torch.int32,
                 torch.int64, torch.uint8, torch.int8],  # "addmv_impl_cpu" not implemented for 'Half'
        'as_stridedpartial_views': [torch.bool, torch.float16, torch.float32, torch.int16,
                                    torch.int32, torch.int64, torch.uint8, torch.int8],  # cpu result off, showing random values
        'as_strided_partial_views': [torch.bool, torch.float16, torch.float32, torch.int16,
                                     torch.int32, torch.int64, torch.uint8, torch.int8],  # cpu result off, showing random values

        # random results
        # mps vs cpu:
        # Mismatched elements: 40 / 96 (41.7%)
        # Greatest absolute difference: 17.892311096191406 at index (1, 0, 2) (up to 1e-05 allowed)
        # Greatest relative difference: inf at index (1, 0, 0) (up to 1.3e-06 allowed)
        # cuda(2.0.0.dev20230301+cu117) vs cpu:
        # Mismatched elements: 56 / 96 (58.3%)
        # Greatest absolute difference: 17.892311096191406 at index (1, 0, 2) (up to 1e-05 allowed)
        # Greatest relative difference: inf at index (1, 0, 0) (up to 1.3e-06 allowed)
        'nn.functional.scaled_dot_product_attention': [torch.float32, torch.float16],

        # Failures due to casting negative float to uint8 is undefined
        'byte': [torch.float16, torch.float32],
        # float output for float16 input on MPS
        'logit': [torch.float16],
    }

    EMPTY_OPS_SKIPLIST = {
        # Fill tensors with uninitialized data, causing mismatch with CPU.
        # They occasionally match, thus skipping them.
        # See https://github.com/pytorch/pytorch/issues/100175
        'new_empty': [torch.bool, torch.float16, torch.float32, torch.int16, torch.int32, torch.int64, torch.uint8, torch.int8],
        'new_empty_strided': [torch.bool, torch.float16, torch.float32, torch.int16,
                              torch.int32, torch.int64, torch.uint8, torch.int8],
        'empty_strided': [torch.bool, torch.float16, torch.float32, torch.int16, torch.int32, torch.int64, torch.uint8, torch.int8],
        # CPU: empty is returning all 0's and there is a mismatch with MPS
        # allocation (MacOS 13). According to
        # https://pytorch.org/docs/2.0/generated/torch.empty.html
        'empty': [torch.bool, torch.float16, torch.float32, torch.int16,
                  torch.int32, torch.int64, torch.uint8, torch.int8],
        'empty_like': [torch.bool, torch.float16, torch.float32, torch.int16, torch.int32, torch.int64, torch.uint8, torch.int8],
        'empty_permuted': [torch.bool, torch.float16, torch.float32, torch.int16,
                           torch.int32, torch.int64, torch.uint8, torch.int8],
    }

    SKIPLIST = {
        # Unsupported
        # input types 'tensor<1x3x9x9xf16>' and 'tensor<1xf32>' are not broadcast compatible
        'nn.functional.avg_pool2d': [torch.float16],
    }

    def addDecorator(op, d) -> None:
        op.decorators = list(op.decorators) if op.decorators is not None else []
        op.decorators.append(d)

    for op in ops:
        key = op.name + op.variant_test_name
        if key in EMPTY_OPS_SKIPLIST:
            addDecorator(op, DecorateInfo(
                         unittest.skip("Skipping empty ops."),
                         dtypes=EMPTY_OPS_SKIPLIST[key]))
        if key in SKIPLIST:
            addDecorator(op, DecorateInfo(unittest.skip("Skipped!"), dtypes=SKIPLIST[key]))
        for xfaillist in [UNIMPLEMENTED_XFAILLIST, UNDEFINED_XFAILLIST]:
            if key in xfaillist:
                addDecorator(op, DecorateInfo(
                             unittest.expectedFailure,
                             dtypes=xfaillist[key]))

        if key in MACOS_BEFORE_13_3_XFAILLIST and (torch.backends.mps.is_macos13_or_newer() and product_version < 13.3):
            addDecorator(op, DecorateInfo(
                         unittest.expectedFailure,
                         dtypes=MACOS_BEFORE_13_3_XFAILLIST[key]))

        if key in MACOS_AFTER_13_1_XFAILLIST and torch.backends.mps.is_macos13_or_newer(2):
            addDecorator(op, DecorateInfo(
                         unittest.expectedFailure,
                         dtypes=MACOS_AFTER_13_1_XFAILLIST[key]))

        if key in MACOS_13_3_XFAILLIST and (product_version >= 13.3):
            addDecorator(op, DecorateInfo(
                         unittest.expectedFailure,
                         dtypes=MACOS_13_3_XFAILLIST[key]))

        if key in MACOS_12_3_XFAILLIST and (not torch.backends.mps.is_macos13_or_newer()):
            addDecorator(op, DecorateInfo(
                         unittest.expectedFailure,
                         dtypes=MACOS_12_3_XFAILLIST[key]))

        if key in MACOS_BEFORE_14_0_XFAILLIST and product_version < 14.0:
            addDecorator(op, DecorateInfo(
                         unittest.expectedFailure,
                         dtypes=MACOS_BEFORE_14_0_XFAILLIST[key]))

        # If ops is not supported for complex types, expect it to fail
        if key not in SUPPORTED_COMPLEX_OPS and (key not in AFTER_MACOS_14_0_SUPPORTED_COMPLEX_OPS or product_version < 14.0):
            addDecorator(op, DecorateInfo(unittest.expectedFailure, dtypes=[torch.complex32, torch.complex64]))

        yield op

def mps_ops_error_inputs_modifier(ops):
    # Error input samples do not take a dtype argument.
    XFAILLIST = {
        # Exceptions are not raised
        '__rmod__',
        '__rsub__',
        '__rpow__',
        'bernoulli',
        'clamp_max',
        'clamp_min',
        'masked_scatter',

        # unsupported float64 dtype
        'cat',
        'complex',
        'multinomial',
        'nn.functional.conv1d',
        'nn.functional.conv2d',
        'nn.functional.conv3d',
        'gather',
        'scatter',
        'scatter_add',

        # unsupported complex dtypes
        'masked_fill',

        # MPS does not support tensor dimensions > 16
        'amax',
        'amin',
        'aminmax',

        # memory overlapping checks
        'index_select',

        # unimplemented
        'logcumsumexp',
    }
    if product_version < 14.0:
        XFAILLIST.update({
            # unsupported complex dtypes
            'fft.hfft',
            'fft.irfft',
        })

    def addDecorator(op, d) -> None:
        op.decorators = list(op.decorators) if op.decorators is not None else []
        op.decorators.append(d)

    for op in ops:
        if op.error_inputs_func is None:
            continue
        key = op.name + op.variant_test_name
        if key in XFAILLIST:
            addDecorator(op, DecorateInfo(unittest.expectedFailure))
        yield op

# Same logic as test_cuda.py
if not torch.backends.mps.is_available():
    print('MPS not available, skipping tests', file=sys.stderr)
    TestCase = NoTest  # noqa: F811
    NNTestCase = NoTest  # noqa: F811

product_version = float('.'.join(platform.mac_ver()[0].split('.')[:2]) or -1)

# Determine whether to enable MPS memory leak check (uses same code as CUDA).
TEST_MPS_MEM_LEAK_CHECK = os.getenv('PYTORCH_TEST_MPS_MEM_LEAK_CHECK', '0') == '1'

def skipMPSMemoryLeakCheckIf(condition):
    def dec(fn):
        if getattr(fn, '_do_mps_memory_leak_check', True):
            fn._do_mps_memory_leak_check = not condition
        return fn
    return dec

class MpsMemoryLeakCheck:
    def __init__(self, testcase, name=None):
        self.name = testcase.id() if name is None else name
        self.testcase = testcase

    def __enter__(self):
        # Performs a gc if required (required if any memory is held)
        caching_allocator_mem_allocated = torch.mps.current_allocated_memory()
        if caching_allocator_mem_allocated > 0:
            gc.collect()
            torch.mps.empty_cache()

        # Acquires caching allocator and driver statistics before the test is run
        self.caching_allocator_before = torch.mps.current_allocated_memory()
        self.driver_before = torch.mps.driver_allocated_memory()

    def __exit__(self, exec_type, exec_value, traceback):
        # Don't check for leaks if an exception was thrown
        if exec_type is not None:
            return
        # Compares caching allocator before/after statistics
        # An increase in allocated memory is a discrepancy indicating a possible memory leak
        discrepancy_detected = False
        caching_allocator_mem_allocated = torch.mps.current_allocated_memory()
        if caching_allocator_mem_allocated > self.caching_allocator_before:
            discrepancy_detected = True

        # Short-circuits if no discrepancy detected
        if not discrepancy_detected:
            return
        # Validates the discrepancy persists after garbage collection and
        # is confirmed by the driver API
        gc.collect()
        torch.mps.empty_cache()

        discrepancy_detected = True
        # Query memory multiple items to ensure leak was not transient
        for n in range(3):
            caching_allocator_mem_allocated = torch.mps.current_allocated_memory()
            driver_mem_allocated = torch.mps.driver_allocated_memory()

            caching_allocator_discrepancy = False
            driver_discrepancy = False

            if caching_allocator_mem_allocated > self.caching_allocator_before:
                caching_allocator_discrepancy = True

            if driver_mem_allocated > self.driver_before:
                driver_discrepancy = True

            if not (caching_allocator_discrepancy or driver_discrepancy):
                # Leak was false positive, exit loop
                discrepancy_detected = False
                break

        if caching_allocator_discrepancy and not driver_discrepancy:
            # Just raises a warning if the leak is not validated by the driver API
            msg = ("MPS caching allocator reports a memory leak not "
                   "verified by the driver API in {}! "
                   "Caching allocator allocated memory was {} and is now reported as {}. "
                   "MPS driver allocated memory was {} and is now {}.").format(
                self.name, self.caching_allocator_before,
                caching_allocator_mem_allocated, self.driver_before, driver_mem_allocated)
            warnings.warn(msg)
        elif caching_allocator_discrepancy and driver_discrepancy:
            # A caching allocator discrepancy validated by the driver API is a failure
            msg = ("MPS driver API confirmed a leak in {}! "
                   "Caching allocator allocated memory was {} and is now reported as {}. "
                   "MPS driver allocated memory was {} and is now {}.").format(
                self.name, self.caching_allocator_before, caching_allocator_mem_allocated,
                self.driver_before, driver_mem_allocated)

            raise RuntimeError(msg)

# Expand TestCase class with Memory Leak Detection on MPS device
class TestCaseMPS(TestCase):
    _do_mps_memory_leak_check = True

    def __init__(self, method_name='runTest'):
        super().__init__(method_name)
        test_method = getattr(self, method_name, None)
        if test_method is not None:
            # Wraps the tested method if we should do MPS memory check.
            if TEST_MPS_MEM_LEAK_CHECK:
                if self._do_mps_memory_leak_check:
                    self.wrap_with_mps_policy(method_name, self.assertLeaksNoMpsTensors)

    def assertLeaksNoMpsTensors(self, name=None):
        name = self.id() if name is None else name
        return MpsMemoryLeakCheck(self, name)

    def wrap_with_mps_policy(self, method_name, policy):
        test_method = getattr(self, method_name)
        setattr(self, method_name, super().wrap_method_with_policy(test_method, policy))

    # checks for leaks even if TEST_MPS_MEM_LEAK_CHECK is 0
    def wrap_with_mps_memory_check(self, method):
        return super().wrap_method_with_policy(method, self.assertLeaksNoMpsTensors)

class TestMemoryLeak(TestCaseMPS):
    def test_mps_memory_leak_detection(self):
        l = []

        @self.wrap_with_mps_memory_check
        def no_leak():
            pass

        # Trigger an intentional memory leak
        @self.wrap_with_mps_memory_check
        def leak_gpu0():
            # increasing to 8MB to force acquiring a new block and overcome blocksize differences across platforms
            l.append(torch.randn(1024 * 1024 * 8, device=torch.device("mps")))

        no_leak()

        # check if a runtime error for memory leak was emitted which would
        # confirm whether memory leak detection worked successfully or not.
        with self.assertRaisesRegex(RuntimeError, r"MPS driver API confirmed .+"):
            leak_gpu0()

    def test_copy_cast_no_leak(self):

        def step(x):
            x = x.to(device='cpu', dtype=torch.float32)
            x = x.to(device='mps', dtype=torch.float16)

        a = torch.randn(128, 128, device='mps', dtype=torch.float16)
        # Warm up / prebuild MPS shaders (otherwise check fails on 13.2)
        step(a)
        torch.mps.empty_cache()
        driver_before = torch.mps.driver_allocated_memory()
        step(a)
        torch.mps.empty_cache()
        driver_after = torch.mps.driver_allocated_memory()
        self.assertTrue(driver_before == driver_after, f"Detected {driver_after-driver_before} bytes leak of GPU memory")


class TestPixelShuffle(TestCaseMPS):
    def test_pixel_shuffle_unshuffle(self):
        def _test_pixel_shuffle_unshuffle_helper(num_input_dims, valid_channels_dim=True,
                                                 upscale_factor=None, is_contiguous=True):

            def generate_input():
                # If valid_channels_dim=False, add 1 to make channels dim indivisible by upscale_factor ** 2.
                channels = random.randint(1, 4) * upscale_factor ** 2 + (0 if valid_channels_dim else 1)
                height = random.randint(5, 10)
                width = random.randint(5, 10)

                if num_input_dims == 1:
                    input = torch.rand(channels, requires_grad=True, device='mps')
                    assert is_contiguous
                elif num_input_dims == 2:
                    input = torch.rand(width, height, requires_grad=True, device='mps').T
                    if is_contiguous:
                        input = input.contiguous()
                else:
                    batch_sizes = [random.randint(1, 3) for _ in range(num_input_dims - 3)]
                    input = torch.rand(*batch_sizes, channels, width, height, requires_grad=True, device='mps')
                    input = input.transpose(-1, -2)
                    if is_contiguous:
                        input = input.contiguous()

                if not is_contiguous and len(input.reshape(-1)) > 0:
                    assert not input.is_contiguous()

                input = input.detach().clone()
                input.requires_grad = True
                return input

            # Function to imperatively ensure pixels are shuffled to the correct locations.
            # Used to validate the batch operations in pixel_shuffle.
            def _verify_pixel_shuffle(input, output, upscale_factor):
                for c in range(output.size(-3)):
                    for h in range(output.size(-2)):
                        for w in range(output.size(-1)):
                            height_idx = h // upscale_factor
                            weight_idx = w // upscale_factor
                            channel_idx = (upscale_factor * (h % upscale_factor)) + (w % upscale_factor) + \
                                          (c * upscale_factor ** 2)
                            self.assertEqual(output[..., c, h, w], input[..., channel_idx, height_idx, weight_idx])

            upscale_factor = random.randint(2, 5) if upscale_factor is None else upscale_factor
            input = generate_input()

            ps = nn.PixelShuffle(upscale_factor)
            pus = nn.PixelUnshuffle(downscale_factor=upscale_factor)

            if num_input_dims >= 3 and valid_channels_dim and upscale_factor > 0:
                output = ps(input)
                _verify_pixel_shuffle(input, output, upscale_factor)
                output.backward(output.data)
                self.assertEqual(input.data, input.grad.data)

                # Ensure unshuffle properly inverts shuffle.
                unshuffle_output = pus(output)
                self.assertEqual(input, unshuffle_output)
            else:
                self.assertRaises(RuntimeError, lambda: ps(input))

        def _test_pixel_unshuffle_error_case_helper(num_input_dims, valid_height_dim=True, valid_width_dim=True,
                                                    downscale_factor=None):
            downscale_factor = random.randint(2, 5) if downscale_factor is None else downscale_factor
            channels = random.randint(1, 4)
            # If valid_height_dim=False, add 1 to make height dim indivisible by downscale_factor.
            height = random.randint(3, 5) * abs(downscale_factor) + (0 if valid_height_dim else 1)
            # If valid_width_dim=False, add 1 to make width dim indivisible by downscale_factor.
            width = random.randint(3, 5) * abs(downscale_factor) + (0 if valid_width_dim else 1)

            if num_input_dims == 1:
                input = torch.rand(channels, requires_grad=True, device='mps')
            elif num_input_dims == 2:
                input = torch.rand(height, width, requires_grad=True, device='mps')
            else:
                batch_sizes = [random.randint(1, 3) for _ in range(num_input_dims - 3)]
                input = torch.rand(*batch_sizes, channels, height, width, requires_grad=True, device='mps')

            pus = nn.PixelUnshuffle(downscale_factor)
            self.assertRaises(RuntimeError, lambda: pus(input))

        def _test_pixel_shuffle_unshuffle_for_input_dims(num_input_dims):
            # For 1D - 2D, this is an error case.
            # For 3D - 5D, this is a success case for pixel_shuffle + pixel_unshuffle.
            is_contiguous_check = [True, False] if num_input_dims > 1 else [True]
            for is_contiguous in is_contiguous_check:
                _test_pixel_shuffle_unshuffle_helper(
                    num_input_dims=num_input_dims, is_contiguous=is_contiguous
                )
                _test_pixel_shuffle_unshuffle_helper(
                    num_input_dims=num_input_dims, valid_channels_dim=False, is_contiguous=is_contiguous
                )
                _test_pixel_shuffle_unshuffle_helper(
                    num_input_dims=num_input_dims, upscale_factor=0, is_contiguous=is_contiguous
                )
                _test_pixel_shuffle_unshuffle_helper(
                    num_input_dims=num_input_dims, upscale_factor=-2, is_contiguous=is_contiguous
                )

                # Error cases for pixel_unshuffle.
            _test_pixel_unshuffle_error_case_helper(num_input_dims=num_input_dims, valid_height_dim=False)
            _test_pixel_unshuffle_error_case_helper(num_input_dims=num_input_dims, valid_width_dim=False)
            _test_pixel_unshuffle_error_case_helper(num_input_dims=num_input_dims, downscale_factor=0)
            _test_pixel_unshuffle_error_case_helper(num_input_dims=num_input_dims, downscale_factor=-2)

        def test_pixel_shuffle_unshuffle_1D():
            _test_pixel_shuffle_unshuffle_for_input_dims(num_input_dims=1)

        def test_pixel_shuffle_unshuffle_2D():
            _test_pixel_shuffle_unshuffle_for_input_dims(num_input_dims=2)

        def test_pixel_shuffle_unshuffle_3D():
            _test_pixel_shuffle_unshuffle_for_input_dims(num_input_dims=3)

        def test_pixel_shuffle_unshuffle_4D():
            _test_pixel_shuffle_unshuffle_for_input_dims(num_input_dims=4)

        def test_pixel_shuffle_unshuffle_5D():
            _test_pixel_shuffle_unshuffle_for_input_dims(num_input_dims=5)

        test_pixel_shuffle_unshuffle_1D()
        test_pixel_shuffle_unshuffle_2D()
        test_pixel_shuffle_unshuffle_3D()
        test_pixel_shuffle_unshuffle_4D()
        test_pixel_shuffle_unshuffle_5D()

class MPSReluTest(TestCaseMPS):
    def _npRelu(self, np_features):
        return np.maximum(np_features, np.zeros(np_features.shape)).astype(np_features.dtype)

    def testNpRelu(self):
        torch.testing.assert_close(
            np.array([[0., 0.7, 0.0, 0.3, 0.0], [0.1, 0.0, 0.5, 0.0, 0.9]]),
            self._npRelu(
                np.array([[-0.9, 0.7, -0.5, 0.3, -0.1], [0.1, -0.3, 0.5, -0.7,
                                                         0.9]])))

    def _testRelu(self, np_features, device):
        np_relu = self._npRelu(np_features)
        # Convert the numpy array to a PyTorch Tensor,
        # and move the Tensor to the CPU/GPU based on the "device" parameter
        py_tensor = torch.from_numpy(np_features).to(device)
        py_relu = torch.nn.ReLU(inplace=False)(py_tensor)
        py_relu_cpu = py_relu.to("cpu")

        self.assertEqual(np_relu, py_relu_cpu)

    def _testReluInPlace(self, np_features, device):
        np_relu = self._npRelu(np_features)
        # Convert the numpy array to a PyTorch Tensor,
        # and move the Tensor to the CPU/GPU based on the "device" parameter
        py_tensor = torch.from_numpy(np_features).to(device)
        py_relu = torch.nn.ReLU(inplace=True)(py_tensor)
        py_relu_cpu = py_relu.to("cpu")

        self.assertEqual(np_relu, py_relu_cpu)
        # Inplace Relu modifies the initial input and it should match the output of Relu
        self.assertEqual(np_relu, py_tensor.to("cpu"))

    def testNumbersCPU(self):
        for t in [np.int32]:
            # Force execution on CPU even if a GPU kernel is available for the type.
            self._testRelu(
                np.array([[-9, 7, -5, 3, -1], [1, -3, 5, -7, 9]]).astype(t),
                device="cpu")
            self._testReluInPlace(
                np.array([[-9, 7, -5, 3, -1], [1, -3, 5, -7, 9]]).astype(t),
                device="cpu")

    def testNumbersGPU(self):
        for t in [np.float16, np.float32]:
            self._testRelu(
                np.array([[-9, 7, -5, 3, -1], [1, -3, 5, -7, 9]]).astype(t),
                device="mps")
            self._testReluInPlace(
                np.array([[-9, 7, -5, 3, -1], [1, -3, 5, -7, 9]]).astype(t),
                device="mps")

class MatmulTest(TestCaseMPS):
    def _helper(self, shape_tensor_1, shape_tensor_2, expand_tensor_1_shape=None, expand_tensor_2_shape=None):
        if expand_tensor_1_shape:
            tensor1_mps = torch.randn(shape_tensor_1, device="mps").expand(expand_tensor_1_shape)
        else:
            tensor1_mps = torch.randn(shape_tensor_1, device="mps")

        if expand_tensor_2_shape:
            tensor2_mps = torch.randn(shape_tensor_2, device="mps").expand(expand_tensor_2_shape)
        else:
            tensor2_mps = torch.randn(shape_tensor_2, device="mps")

        tensor1_cpu = tensor1_mps.to("cpu")
        tensor2_cpu = tensor2_mps.to("cpu")

        matmul_cpu = torch.matmul(tensor1_cpu, tensor2_cpu)
        matmul_mps = torch.matmul(tensor1_mps, tensor2_mps)

        self.assertEqual(matmul_cpu, matmul_mps.to("cpu"))

    def test_vector_x_vector(self):
        # uses `dot`
        self._helper(3, 3)

    def test_matrix_x_vector(self):
        # uses `addmv`
        self._helper((3, 4), 4)

    def test_batched_matrix_x_broadcasted_vector(self):
        self._helper((10, 3, 4), 4)

    def test_batched_matrix_x_batched_matrix(self):
        # uses `bmm.out`
        self._helper((10, 3, 4), (10, 4, 5))

    def test_batched_matrix_x_broadcasted_matrix(self):
        self._helper((10, 3, 4), (4, 5))


class MPSLeakyReluTest(TestCaseMPS):
    def _npLeakyRelu(self, np_features, negative_slope=0.1):
        return np.maximum(np_features, negative_slope * np_features).astype(np_features.dtype)

    def testNpLeakyRelu(self):
        torch.testing.assert_close(
            np.array([[-0.09, 0.7, -0.05, 0.3, -0.01],
                      [0.1, -0.03, 0.5, -0.07, 0.9]]),
            self._npLeakyRelu(
                np.array([[-0.9, 0.7, -0.5, 0.3, -0.1], [0.1, -0.3, 0.5, -0.7,
                                                         0.9]]),
                negative_slope=0.1))

    def _testLeakyRelu(self, np_features, negative_slope, device):
        cpu_x = torch.from_numpy(np_features).requires_grad_()
        mps_x = torch.from_numpy(np_features).to('mps').requires_grad_()
        relu_op = torch.nn.LeakyReLU(negative_slope)

        cpu_leaky_relu = relu_op(cpu_x)
        mps_leaky_relu = relu_op(mps_x)
        torch.testing.assert_close(cpu_leaky_relu, mps_leaky_relu.to('cpu'))

        # test backward pass
        cpu_grad = torch.ones_like(cpu_leaky_relu)
        mps_grad = cpu_grad.to('mps')
        cpu_leaky_relu.backward(gradient=cpu_grad)
        mps_leaky_relu.backward(gradient=mps_grad)
        torch.testing.assert_close(cpu_x.grad, mps_x.grad.to('cpu'))

    def testNumbersCPU(self):
        for t in [np.float32]:
            self._testLeakyRelu(
                np.array([[-9, 7, -5, 3, -1], [1, -3, 5, -7, 9]]).astype(t),
                negative_slope=0.2,
                device="cpu")


class TestAvgPool(TestCaseMPS):
    def _sum_pool2d(self, x, kernel_size):
        windows = torch.nn.functional.unfold(x, kernel_size=kernel_size, stride=kernel_size)
        return torch.sum(windows, dim=1)

    def _sum_pool3d(self, x, kernel_size):
        # Because unfold does not support 3D sliding window we will split tensor to multiple tensors and calculate sum
        h = kernel_size[0]
        splited_x = [t.sum(0) for t in x.split(h) if t.size(0) == h]
        # sum_pool2d assumes tensor in (1, 1, n, m) view, so unsqueeze two times
        splited_x = [self._sum_pool2d(t.unsqueeze(0).unsqueeze(0), kernel_size[1:]) for t in splited_x]
        joined_x = torch.cat(splited_x)
        return joined_x.view(1, joined_x.numel())

    def _avg_pool2d(self, x, kernel_size):
        size = reduce(operator.mul, kernel_size)  # noqa: F821
        return self._sum_pool2d(x, kernel_size) / size

    def _avg_pool3d(self, x, kernel_size):
        size = reduce(operator.mul, kernel_size)  # noqa: F821
        return self._sum_pool3d(x, kernel_size) / size

    def test_avg_pool2d_with_zero_divisor(self):
        self.assertRaisesRegex(RuntimeError, "divisor must be not zero",
                               lambda: F.avg_pool2d(torch.zeros(3, 3, 3), (2, 2), divisor_override=0))

    def test_doubletensor_avg_pool2d_with_divisor(self):
        n, m = 3, 3
        input = torch.rand(1, 1, n, m)
        for i in range(1, n + 1):
            for j in range(1, m + 1):
                for divisor in [1, 7, i * j]:
                    actual = F.avg_pool2d(input[0], (i, j), divisor_override=divisor)
                    actual = actual.view(1, actual.numel())
                    expected = self._sum_pool2d(input, (i, j)) / divisor
                    self.assertEqual(actual, expected, rtol=0, atol=1e-5)

    def test_avg_pool2d_ceil_mode(self):
        # Regression test for gh-36977
        x = 10 * torch.randn((1, 16, 4, 4))
        y = torch.nn.functional.avg_pool2d(
            x, ceil_mode=True, count_include_pad=True, kernel_size=(1, 2),
            padding=(0, 1), stride=2)
        self.assertTrue(not torch.isnan(y).any())
        y = torch.nn.functional.avg_pool2d(
            x.to('mps'), ceil_mode=True, count_include_pad=True, kernel_size=(1, 2),
            padding=(0, 1), stride=2)
        self.assertTrue(not torch.isnan(y).any())


class TestMPS(TestCaseMPS):
    def test_exp(self, device="mps", dtype=torch.float):
        for v in (2, -2) + ((1j, 1 + 1j) if dtype.is_complex else ()):
            b = torch.arange(18, device="cpu") / 3 * math.pi
            a = torch.tensor(v, dtype=dtype, device="cpu") * b
            a = a.to(dtype).to("mps")
            self.compare_with_numpy(torch.exp, np.exp, a)

    def test_exp1(self, device="mps", dtype=torch.float):
        input = torch.tensor([-0.1, 3.0, -0.9]).to('mps')
        output = torch.exp(input).to('cpu')

    def test_exp_strided_output(self):
        x = torch.rand((256, 10), device='mps')
        x_cpu = x.to("cpu")

        x = x.permute(1, 0)
        x_cpu = x_cpu.permute(1, 0)

        res = x.exp()
        res_cpu = x_cpu.exp()
        self.assertEqual(res, res_cpu)

    def _testLeakyRelu(self, np_features, negative_slope, device):
        cpu_x = torch.from_numpy(np_features).requires_grad_()
        mps_x = torch.from_numpy(np_features).to('mps').requires_grad_()
        relu_op = torch.nn.LeakyReLU(negative_slope)

        cpu_leaky_relu = relu_op(cpu_x)
        mps_leaky_relu = relu_op(mps_x)
        torch.testing.assert_close(cpu_leaky_relu, mps_leaky_relu.to('cpu'))

        # test backward pass
        cpu_grad = torch.ones_like(cpu_leaky_relu)
        mps_grad = cpu_grad.to('mps')
        cpu_leaky_relu.backward(gradient=cpu_grad)
        mps_leaky_relu.backward(gradient=mps_grad)
        torch.testing.assert_close(cpu_x.grad, mps_x.grad.to('cpu'))

    def testNumbersGPU(self):
        for t in [np.float32]:
            self._testLeakyRelu(
                np.array([[-9, 7, -5, 3, -1], [1, -3, 5, -7, 9]]).astype(t),
                negative_slope=0.1,
                device="mps")

    def test_fill(self):

        def helper(val, shape, dtype):
            tensor = torch.zeros(shape, device='mps', dtype=dtype)
            tensor_mps = tensor.fill_(val)

            tensor_0 = torch.zeros(shape, device='cpu', dtype=dtype)
            tensor_cpu = tensor_0.fill_(val)

            self.assertEqual(tensor_mps, tensor_cpu)

        helper(0, [1024], torch.float32)
        helper(0.2, [2, 3], torch.float32)
        helper(0.2 + 0.5j, [2, 3], torch.complex64)

    def test_fill_storage_offset(self):
        shape = [2, 10]
        val = 0.2
        tensor = torch.ones(shape, device="mps")
        tensor_mps = tensor[:][1].fill_(val)
        tensor_0 = torch.ones(shape, device="cpu")
        tensor_cpu = tensor_0[:][1].fill_(val)

        self.assertEqual(tensor_mps, tensor_cpu)
        self.assertEqual(tensor, tensor_0)

        shape = [1, 10]
        val = 0.0
        tensor = torch.ones(shape, device="mps")
        val_tensor_mps = torch.tensor(val, device="mps")
        tensor_mps = tensor[:, 9].fill_(val_tensor_mps)
        # Regression test for https://github.com/pytorch/pytorch/issues/114692
        tensor[:, 5].fill_(val_tensor_mps)
        tensor_0 = torch.ones(shape, device="cpu")
        val_tensor_cpu = torch.tensor(val, device="cpu")
        tensor_cpu = tensor_0[:, 9].fill_(val_tensor_cpu)
        tensor_0[:, 5].fill_(val_tensor_cpu)

        self.assertEqual(tensor_mps.to(device="cpu"), tensor_cpu)
        self.assertEqual(tensor.to(device="cpu"), tensor_0)

    def test_cdist_large(self, device="mps"):
        for cm in ['use_mm_for_euclid_dist_if_necessary', 'use_mm_for_euclid_dist', 'donot_use_mm_for_euclid_dist']:
            x = torch.randn(100, 10, device=device)
            y = torch.randn(100, 10, device=device)
            actual = torch.cdist(x, y, p=2, compute_mode=cm)
            expected = self._brute_cdist(x, y, p=2)
            self.assertEqual(expected, actual)

    def test_cdist_large_batch(self, device="mps"):
        for cm in ['use_mm_for_euclid_dist_if_necessary', 'use_mm_for_euclid_dist', 'donot_use_mm_for_euclid_dist']:
            x = torch.randn(4, 3, 100, 10, device=device)
            y = torch.randn(4, 3, 100, 10, device=device)
            actual = torch.cdist(x, y, p=2, compute_mode=cm)
            expected = self._brute_cdist(x, y, p=2)
            self.assertEqual(expected, actual)

    def test_cdist_non_contiguous(self, device="mps"):
        for cm in ['use_mm_for_euclid_dist', 'donot_use_mm_for_euclid_dist']:
            x = torch.randn(5, 7, device=device).mT
            y = torch.randn(5, 3, device=device).mT
            actual = torch.cdist(x, y, p=2, compute_mode=cm)
            expected = self._brute_cdist(x, y, p=2)
            self.assertFalse(x.is_contiguous())
            self.assertFalse(y.is_contiguous())
            self.assertEqual(expected, actual)

            x = torch.randn(7, 5, device=device)
            y = torch.randn(5, 3, device=device).t()
            actual = torch.cdist(x, y, p=2, compute_mode=cm)
            expected = self._brute_cdist(x, y, p=2)
            self.assertTrue(x.is_contiguous())
            self.assertFalse(y.is_contiguous())
            self.assertEqual(expected, actual)

            x = torch.randn(5, 7, device=device).t()
            y = torch.randn(3, 5, device=device)
            actual = torch.cdist(x, y, p=2, compute_mode=cm)
            expected = self._brute_cdist(x, y, p=2)
            self.assertFalse(x.is_contiguous())
            self.assertTrue(y.is_contiguous())
            self.assertEqual(expected, actual)

    def test_cdist_non_contiguous_batch(self, device="mps"):
        for cm in ['use_mm_for_euclid_dist', 'donot_use_mm_for_euclid_dist']:
            x = torch.randn(4, 3, 2, 5, 7, device=device).mT
            y = torch.randn(4, 3, 2, 5, 3, device=device).mT
            actual = torch.cdist(x, y, p=2, compute_mode=cm)
            expected = self._brute_cdist(x, y, p=2)
            self.assertFalse(x.is_contiguous())
            self.assertFalse(y.is_contiguous())
            self.assertEqual(expected, actual)

            x = torch.randn(7, 2, 7, 5, device=device)
            y = torch.randn(7, 2, 5, 3, device=device).mT
            actual = torch.cdist(x, y, p=2, compute_mode=cm)
            expected = self._brute_cdist(x, y, p=2)
            self.assertTrue(x.is_contiguous())
            self.assertFalse(y.is_contiguous())
            self.assertEqual(expected, actual)

            x = torch.randn(4, 5, 7, device=device).mT
            y = torch.randn(4, 3, 5, device=device)
            actual = torch.cdist(x, y, p=2, compute_mode=cm)
            expected = self._brute_cdist(x, y, p=2)
            self.assertFalse(x.is_contiguous())
            self.assertTrue(y.is_contiguous())
            self.assertEqual(expected, actual)

    def test_cdist_euclidean_large(self, device="mps"):
        def _test_euclidean_large_cdist(sizex, sizey=None):
            if sizey is None:
                sizey = sizex
            x = torch.randn(sizex, device=device, dtype=torch.float)
            y = torch.randn(sizey, device=device, dtype=torch.float)
            eps = 1e-6
            # to avoid extremum
            x = x - (((x - y) < eps).float() * 2 * eps)
            x.requires_grad = True
            y.requires_grad = True
            dist = torch.cdist(x, y, p=2)
            # Do a backward pass to check that it is valid for large
            # matrices
            loss = dist.sum()
            loss.backward()

        _test_euclidean_large_cdist((2000, 5))

    def test_cdist_same_inputs(self, device="mps"):
        # Test to detect issues in cdist gradient calculation
        # When the distances are 0
        sizex = (1, 27, 32)
        for p in [0, 1, 2, 3, 1.5, 2.5, float('inf')]:
            x = torch.randn(sizex, device=device, dtype=torch.float)
            dist_grad = torch.randn((1, 27, 27), device=device, dtype=torch.float)
            y = x.clone()
            eps = 1e-6
            x.requires_grad = True
            d = torch.cdist(x, y)
            d.backward(dist_grad)
            # Check that the backward passs does not contain invalid
            # values such as nan or inf
            assert torch.isfinite(x.grad).all()


    def _brute_cdist(self, x, y, p=2):
        r1 = x.shape[-2]
        r2 = y.shape[-2]
        if r1 == 0 or r2 == 0:
            return torch.empty(r1, r2, device=x.device)
        return torch.norm(x[..., None, :] - y[..., None, :, :], p=p, dim=-1)

    def test_cdist_norm(self, device="mps"):
        for r1 in [3, 4]:
            for m in [2, 3]:
                for r2 in [4, 6]:
                    for p in [0, 1, 1.5, 2.5, float('inf')]:
                        x = torch.randn(r1, m, device=device)
                        y = torch.randn(r2, m, device=device)
                        if p == 2:
                            for cm in ['use_mm_for_euclid_dist', 'donot_use_mm_for_euclid_dist']:
                                actual = torch.cdist(x, y, p=2, compute_mode=cm)
                                expected = self._brute_cdist(x, y, p=2)
                                self.assertEqual(expected, actual, rtol=0, atol=0.02)
                        else:
                            actual = torch.cdist(x, y, p=p)
                            expected = self._brute_cdist(x, y, p=p)
                            self.assertEqual(expected, actual)

    def test_cdist_norm_batch(self, device="mps"):
        for r1 in [3, 4]:
            for m in [2, 3]:
                for r2 in [4, 6]:
                    for p in [0, 3, 1.5, 2.5, float('inf')]:
                        x = torch.randn(2, 3, 6, r1, m, device=device)
                        y = torch.randn(2, 3, 6, r2, m, device=device)
                        if p == 2:
                            for cm in ['use_mm_for_euclid_dist', 'donot_use_mm_for_euclid_dist']:
                                actual = torch.cdist(x, y, p=2, compute_mode=cm)
                                expected = self._brute_cdist(x, y, p=2)
                                self.assertEqual(expected, actual, rtol=0, atol=0.02)
                        else:
                            actual = torch.cdist(x, y, p=p)
                            expected = self._brute_cdist(x, y, p=p)
                            self.assertEqual(expected, actual)

    def test_mm(self):
        B = torch.ones(5, 6).to("mps")
        C = torch.ones(6, 5).to("mps")
        D = torch.mm(B, C).cpu()
        torch.testing.assert_close(D, torch.full((5, 5), 6.0))

    def test_linalg_cross(self):
        def helper(dtype):
            device = "mps"
            if dtype is torch.int32 or dtype is torch.int64:
                x = torch.randint(0, 99999, (100, 3, 100), dtype=dtype, device=device)
                y = torch.randint(0, 99999, (100, 3, 100), dtype=dtype, device=device)
            else:
                x = torch.rand(100, 3, 100, dtype=dtype, device=device)
                y = torch.rand(100, 3, 100, dtype=dtype, device=device)
            x_cpu = x.to("cpu")
            y_cpu = y.to("cpu")
            res1 = torch.linalg.cross(x, y, dim=1)
            res2 = torch.tensor((), dtype=dtype, device=device)
            res1_cpu = torch.linalg.cross(x_cpu, y_cpu, dim=1)
            res2_cpu = torch.tensor((), dtype=dtype, device="cpu")
            torch.linalg.cross(x, y, dim=1, out=res2)
            torch.linalg.cross(x_cpu, y_cpu, dim=1, out=res2_cpu)
            self.assertEqual(res1, res2)
            self.assertEqual(res1, res1_cpu)
            self.assertEqual(res2, res2_cpu)

            # test for broadcastable inputs
            if dtype is torch.int32 or dtype is torch.int64:
                x = torch.randint(0, 99999, (1, 3, 2), dtype=dtype, device=device)
                y = torch.randint(0, 99999, (4, 3, 1), dtype=dtype, device=device)
            else:
                x = torch.rand(1, 3, 2, dtype=dtype, device=device)
                y = torch.rand(4, 3, 1, dtype=dtype, device=device)
            x_cpu = x.to("cpu")
            y_cpu = y.to("cpu")
            res1 = torch.linalg.cross(x, y, dim=1)
            res2 = torch.tensor((), dtype=dtype, device=device)
            res1_cpu = torch.linalg.cross(x_cpu, y_cpu, dim=1)
            res2_cpu = torch.tensor((), dtype=dtype, device="cpu")
            torch.linalg.cross(x, y, dim=1, out=res2)
            torch.linalg.cross(x_cpu, y_cpu, dim=1, out=res2_cpu)
            self.assertEqual(res1, res2)
            self.assertEqual(res1, res1_cpu)
            self.assertEqual(res2, res2_cpu)
        [helper(dtype) for dtype in [torch.int32, torch.int64, torch.float32]]

    def test_cross(self):
        a = torch.randn(4, 3, device="mps")
        b = torch.randn(4, 3, device="mps")
        a_cpu = a.to("cpu")
        b_cpu = b.to("cpu")
        res = torch.cross(a, b, dim=1)
        res_cpu = torch.cross(a_cpu, b_cpu, dim=1)
        self.assertEqual(res, res_cpu)

    def test_addmm(self):
        A = torch.ones(5, 5).to("mps")
        B = torch.ones(5, 6).to("mps")
        C = torch.ones(6, 5).to("mps")
        D = torch.addmm(A, B, C).to("cpu")
        torch.testing.assert_close(D, torch.full((5, 5), 7.0))

    def test_bmm(self):
        batch1_cpu = torch.randn(10, 3, 4)
        batch2_cpu = torch.randn(10, 4, 5)

        batch1_mps = batch1_cpu.detach().clone().to("mps")
        batch2_mps = batch2_cpu.detach().clone().to("mps")

        output_cpu = torch.bmm(batch1_cpu, batch2_cpu)
        output_mps = torch.bmm(batch1_mps, batch2_mps)

        self.assertEqual(output_cpu, output_mps)
        self.assertEqual(output_cpu.size(), output_mps.size())

    def test_addr(self):
        A = torch.ones(5, 10).to("mps")
        B = torch.ones(5).to("mps")
        C = torch.ones(10).to("mps")
        D = torch.addr(A, B, C).to("cpu")
        torch.testing.assert_close(D, torch.full((5, 10), 2.0))

    def test_trace(self):
        M_cpu = torch.randn(3, 3)
        M_mps = M_cpu.detach().clone().to("mps")

        output_cpu = torch.trace(M_cpu)
        output_mps = torch.trace(M_mps)

        self.assertEqual(output_cpu, output_mps)
        self.assertEqual(output_cpu.size(), output_mps.size())

    def test_addbmm(self):
        M_cpu = torch.randn(3, 5)
        batch1_cpu = torch.randn(10, 3, 4)
        batch2_cpu = torch.randn(10, 4, 5)

        M_mps = M_cpu.detach().clone().to("mps")
        batch1_mps = batch1_cpu.detach().clone().to("mps")
        batch2_mps = batch2_cpu.detach().clone().to("mps")

        output_cpu = torch.addbmm(M_cpu, batch1_cpu, batch2_cpu)
        output_mps = torch.addbmm(M_mps, batch1_mps, batch2_mps)

        self.assertEqual(output_cpu, output_mps)
        self.assertEqual(output_cpu.size(), output_mps.size())

    def test_baddbmm(self):
        def helper(input_shape, batch1_shape, batch2_shape):
            M_cpu = torch.randn(input_shape)
            batch1_cpu = torch.randn(batch1_shape)
            batch2_cpu = torch.randn(batch2_shape)
            alpha = 1.2
            beta = 0.8

            M_mps = M_cpu.detach().clone().to("mps")
            batch1_mps = batch1_cpu.detach().clone().to("mps")
            batch2_mps = batch2_cpu.detach().clone().to("mps")

            output_cpu = torch.baddbmm(M_cpu, batch1_cpu, batch2_cpu, beta=beta, alpha=alpha)
            output_mps = torch.baddbmm(M_mps, batch1_mps, batch2_mps, beta=beta, alpha=alpha)

            self.assertEqual(output_cpu, output_mps)
            self.assertEqual(output_cpu.size(), output_mps.size())

        helper(input_shape=(3, 5), batch1_shape=(10, 3, 4), batch2_shape=(10, 4, 5))
        helper(input_shape=(10, 3, 5), batch1_shape=(10, 3, 4), batch2_shape=(10, 4, 5))
        helper(input_shape=(1, 77, 77), batch1_shape=(8, 77, 64), batch2_shape=(8, 64, 77))

    def test_local_scalar_dense_mps(self):
        x_cpu = torch.randn(1)
        y_mps = x_cpu.to("mps")
        torch.testing.assert_close(x_cpu.item(), y_mps.item())

    def test_linear_1d_weight(self):
        device = 'cpu'
        projected = torch.rand([8]).to(device)
        x = torch.rand([1, 2, 2, 8]).to(device)
        x_mps = x.to('mps')
        projected_mps = projected.to('mps')
        linear = F.linear(x, projected)
        linear_mps = F.linear(x_mps, projected_mps)

        self.assertEqual(linear, linear_mps)

        projected = torch.rand([1, 8]).to(device)
        x = torch.rand([1, 2, 2, 8]).to(device)
        x_mps = x.to('mps')
        projected_mps = projected.to('mps')
        linear = F.linear(x, projected)
        linear_mps = F.linear(x_mps, projected_mps)

        self.assertEqual(linear, linear_mps)

    def test_linear_bias(self):
        def helper(bias_shape):
            device = "cpu"
            x = torch.randn(2, 2, 2, 64, device=device)
            linear = torch.nn.Linear(64, 4, device=device)
            linear.bias = torch.nn.Parameter(torch.randn(bias_shape, dtype=torch.float32, device=device))
            y = linear(x)
            device = "mps"
            x_mps = x.to(device)
            linear.to(device)
            y_mps = linear(x_mps)
            self.assertEqual(y, y_mps)

        helper(())
        helper((2, 4))

    def _linear_helper(self, in_features, out_features, shape, bias=True, backward_pass=False):
        cpu_linear = torch.nn.Linear(in_features=in_features, out_features=out_features, device="cpu", bias=bias)
        mps_linear = torch.nn.Linear(in_features=in_features, out_features=out_features, device="mps", bias=bias)

        # Use the same weights and bias as the ones from the cpu
        mps_linear.weight.data = cpu_linear.weight.data.detach().clone().to("mps")

        if bias:
            mps_linear.bias.data = cpu_linear.bias.data.detach().clone().to("mps")

        linear_mps_input = torch.randn(shape).to('mps')
        linear_cpu_input = linear_mps_input.detach().clone().to('cpu')

        if backward_pass:
            linear_mps_input = linear_mps_input.requires_grad_()
            linear_cpu_input = linear_cpu_input.requires_grad_()

        linear_cpu_output = cpu_linear(linear_cpu_input)
        linear_mps_output = mps_linear(linear_mps_input)

        self.assertEqual(linear_cpu_output, linear_mps_output.to('cpu'))
        self.assertEqual(linear_cpu_output.size(), linear_mps_output.size())

        if backward_pass:
            cpu_grad = torch.rand_like(linear_cpu_output, requires_grad=True)
            grad = cpu_grad.detach().to('mps').requires_grad_()

            linear_cpu_output.backward(gradient=cpu_grad, create_graph=True)
            linear_mps_output.backward(gradient=grad, create_graph=True)

            self.assertEqual(linear_cpu_input.grad.size(), linear_mps_input.grad.size())
            self.assertEqual(linear_cpu_input.grad, linear_mps_input.grad.to("cpu"), atol=8e-04, rtol=10.4e-05)

            self.assertEqual(cpu_linear.weight.grad.size(), mps_linear.weight.grad.size())
            self.assertEqual(cpu_linear.weight.grad, mps_linear.weight.grad.to("cpu"), atol=8e-04, rtol=10.4e-05)
            if bias:
                self.assertEqual(cpu_linear.bias.grad.size(), mps_linear.bias.grad.size())
                self.assertEqual(cpu_linear.bias.grad, mps_linear.bias.grad.to("cpu"), atol=8e-04, rtol=10.4e-05)

            # test gradgrad
            x_grad_out = torch.rand_like(linear_cpu_input)
            x_grad_out_mps = x_grad_out.to("mps")
            w_grad_out = torch.rand_like(cpu_linear.weight)
            w_grad_out_mps = w_grad_out.to("mps")

            linear_cpu_input.grad.detach().zero_()
            linear_mps_input.grad.detach().zero_()
            cpu_linear.weight.grad.detach().zero_()
            mps_linear.weight.grad.detach().zero_()
            if bias:
                b_grad_out = torch.rand_like(cpu_linear.bias)
                b_grad_out_mps = b_grad_out.to("mps")
                cpu_linear.bias.grad.detach().zero_()
                mps_linear.bias.grad.detach().zero_()

            linear_cpu_input.grad.backward(x_grad_out, retain_graph=True)
            linear_mps_input.grad.backward(x_grad_out_mps, retain_graph=True)
            cpu_linear.weight.grad.backward(w_grad_out, retain_graph=True)
            mps_linear.weight.grad.backward(w_grad_out_mps, retain_graph=True)
            if bias:
                cpu_linear.bias.grad.backward(b_grad_out, retain_graph=True)
                mps_linear.bias.grad.backward(b_grad_out_mps, retain_graph=True)

            self.assertEqual(cpu_grad.grad, grad.grad)
            self.assertEqual(linear_cpu_input.grad, linear_mps_input.grad)
            self.assertEqual(cpu_linear.weight.grad, mps_linear.weight.grad)
            if bias:
                self.assertEqual(cpu_linear.bias.grad, mps_linear.bias.grad)

    def test_linear1D(self):
        self._linear_helper(in_features=2, out_features=3, shape=([2]), bias=True, backward_pass=False)

    def test_linear1D_backward(self):
        self._linear_helper(in_features=2, out_features=3, shape=([2]), bias=True, backward_pass=True)

    def test_linear2D(self):
        self._linear_helper(in_features=2, out_features=3, shape=((4, 2)), bias=True, backward_pass=False)

    def test_linear2D_backward(self):
        self._linear_helper(in_features=2, out_features=3, shape=((4, 2)), bias=True, backward_pass=True)

    def test_linear2D_no_bias(self):
        self._linear_helper(in_features=2, out_features=3, shape=((4, 2)), bias=False, backward_pass=False)

    def test_linear2D_no_bias_backward(self):
        self._linear_helper(in_features=2, out_features=3, shape=((4, 2)), bias=False, backward_pass=True)

    def test_linear3D(self):
        self._linear_helper(in_features=2, out_features=3, shape=((4, 5, 2)), bias=True, backward_pass=False)

    def test_linear3D_backward(self):
        self._linear_helper(in_features=2, out_features=3, shape=((4, 5, 2)), bias=True, backward_pass=True)

    def test_linear3D_no_bias(self):
        self._linear_helper(in_features=2, out_features=3, shape=((4, 5, 2)), bias=True, backward_pass=False)

    def test_linear3D_no_bias_backward(self):
        self._linear_helper(in_features=2, out_features=3, shape=((4, 5, 2)), bias=True, backward_pass=True)

    def test_uniform(self):
        low = torch.zeros(5, 5, requires_grad=True)
        high = (torch.ones(5, 5) * 3).requires_grad_()
        low_1d = torch.zeros(1, requires_grad=True)
        high_1d = (torch.ones(1) * 3).requires_grad_()
        self.assertEqual(Uniform(low, high).sample().size(), (5, 5))
        self.assertEqual(Uniform(low, high).sample((7,)).size(), (7, 5, 5))
        self.assertEqual(Uniform(low_1d, high_1d).sample().size(), (1,))
        self.assertEqual(Uniform(low_1d, high_1d).sample((1,)).size(), (1, 1))
        self.assertEqual(Uniform(0.0, 1.0).sample((1,)).size(), (1,))

        # Check log_prob computation when value outside range
        uniform = Uniform(low_1d, high_1d, validate_args=False)
        above_high = torch.tensor([4.0])
        below_low = torch.tensor([-1.0])
        self.assertEqual(uniform.log_prob(above_high).item(), -inf)
        self.assertEqual(uniform.log_prob(below_low).item(), -inf)

        # check cdf computation when value outside range
        self.assertEqual(uniform.cdf(below_low).item(), 0)
        self.assertEqual(uniform.cdf(above_high).item(), 1)

        state = torch.get_rng_state()
        rand = low.new(low.size()).uniform_()
        torch.set_rng_state(state)
        u = Uniform(low, high).rsample()
        u.backward(torch.ones_like(u))
        self.assertEqual(low.grad, 1 - rand)
        self.assertEqual(high.grad, rand)
        low.grad.zero_()
        high.grad.zero_()

    def test_randperm(self, device="mps"):
        rng_device = None
        for n in (5, 100, 50000, 100000):
            for dtype in (torch.long, torch.half, torch.float):
                if n > 2049 and dtype == torch.half:  # Large n for torch.half will raise an exception, do not test here.
                    continue
                if n > 256 and dtype == torch.bfloat16:
                    continue
                with torch.random.fork_rng(devices=rng_device):
                    res1 = torch.randperm(n, dtype=dtype, device=device)
                res2 = torch.empty(0, dtype=dtype, device=device)
                torch.randperm(n, out=res2, dtype=dtype, device=device)
                self.assertEqual(res1.cpu().sort().values.long(), torch.arange(n, device=device))

        # Default type is long
        for n in (100, 10000):
            self.assertEqual(torch.randperm(n, device=device).dtype, torch.long)

        # randperm of 0 elements is an empty tensor
        res1 = torch.randperm(0)
        res2 = torch.tensor(5, dtype=dtype, device=device)
        torch.randperm(0, out=res2)
        self.assertEqual(res1.numel(), 0)
        self.assertEqual(res2.numel(), 0)

        # Test non-contiguous tensors
        for n in (4, 5, 6, 10, 20):
            non_contiguous_tensor = torch.zeros((2, 3), dtype=torch.long, device=device).t()
            self.assertFalse(non_contiguous_tensor.is_contiguous())
            with torch.random.fork_rng(devices=rng_device):
                res = torch.randperm(n, dtype=torch.long, device=device)
            torch.randperm(n, out=non_contiguous_tensor)
            self.assertEqual(res.cpu().sort().values.long(), torch.arange(n, device=device))

    # Test forward maxpool2d
    def test_max_pool2d(self):
        def helper(shape, ks, padding=0, dilation=1, ceil_mode=False, return_indices=False, test_ties=False):

            cpu_x = None
            if (test_ties):
                cpu_x = torch.ones(shape, device='cpu', dtype=torch.float, requires_grad=True)
            else:
                cpu_x = torch.randn(shape, device='cpu', dtype=torch.float, requires_grad=True)
            x = cpu_x.detach().clone().to('mps').requires_grad_()

            pool = torch.nn.MaxPool2d(kernel_size=ks, padding=padding, dilation=dilation,
                                      ceil_mode=ceil_mode, return_indices=return_indices)

            if (return_indices is False):
                y = pool(x)
                ref_y = pool(cpu_x)

                cpu_grad = torch.ones_like(ref_y)
                grad = cpu_grad.to('mps')

                y.backward(gradient=grad)
                ref_y.backward(gradient=cpu_grad)

                self.assertEqual(y, ref_y)
                self.assertEqual(x.grad, cpu_x.grad)
            else:
                y, idx = pool(x)
                ref_y, ref_idx = pool(cpu_x)

                cpu_grad = torch.ones_like(ref_y)
                grad = cpu_grad.to('mps')

                y.backward(gradient=grad)
                ref_y.backward(gradient=cpu_grad)

                self.assertEqual(y, ref_y)
                self.assertEqual(idx, ref_idx)
                self.assertEqual(x.grad, cpu_x.grad)

        # Test with no batch dimension
        helper((8, 4, 4), ks=2)
        helper((2, 8, 4, 4), ks=2)
        helper((1, 1000, 32, 32), ks=4)
        helper((1, 1000, 1, 4), ks=(1, 4))  # test for max_pool1d
        # Test padding
        helper((1, 1000, 32, 32), ks=4, padding=1)
        helper((1, 1000, 1, 4), ks=(1, 4), padding=(0, 1))  # test for max_pool1d
        # Test dilation
        helper((1, 1000, 32, 32), ks=4, dilation=2)
        helper((1, 1000, 1, 4), ks=(1, 4), padding=(0, 2))  # test for max_pool1d
        # Test ceil mode
        helper((1, 1000, 32, 32), ks=4, ceil_mode=True)
        helper((1, 1000, 1, 4), ks=(1, 4), ceil_mode=True)  # test for max_pool1d

        # Test return indices
        for test_ties in [False, True]:
            # Test with no batch dimension
            helper((8, 4, 4), ks=2, return_indices=True, test_ties=test_ties)
            helper((2, 8, 4, 4), ks=2, return_indices=True, test_ties=test_ties)
            helper((1, 1000, 32, 32), ks=4, return_indices=True, test_ties=test_ties)
            helper((1, 1000, 1, 4), ks=(1, 4), return_indices=True, test_ties=test_ties)  # test for max_pool1d
            # Test padding
            helper((1, 1000, 32, 32), ks=4, padding=1, return_indices=True, test_ties=test_ties)
            helper((1, 1000, 1, 4), ks=(1, 4), padding=(0, 1),
                   return_indices=True, test_ties=test_ties)  # test for max_pool1d
            # Test dilation
            helper((1, 1000, 32, 32), ks=4, dilation=2, return_indices=True, test_ties=test_ties)
            helper((1, 1000, 1, 4), ks=(1, 4), padding=(0, 2),
                   return_indices=True, test_ties=test_ties)  # test for max_pool1d
            # Test ceil mode
            helper((1, 1000, 32, 32), ks=4, ceil_mode=True, return_indices=True, test_ties=test_ties)
            helper((1, 1000, 1, 4), ks=(1, 4), ceil_mode=True,
                   return_indices=True, test_ties=test_ties)  # test for max_pool1d

    def test_adaptive_avg_pool2d_output_size_one(self):
        def helper(size, memory_format):
            x = torch.randint(1, 10, size, dtype=torch.float, device='mps', requires_grad=True)
            if memory_format == 'non_contiguous':
                x = x[::2, ::2, ::2, ::2]
            else:
                x = x.to(memory_format=memory_format)

            net = torch.nn.AdaptiveAvgPool2d((1, 1))
            out = net(x)
            ref_out = x.contiguous().mean((-1, -2)).view((x.size(0), x.size(1), 1, 1))

            out.sum().backward()    # make sure it doesn't crash

            self.assertEqual(out, ref_out)
            if memory_format == torch.channels_last:
                self.assertTrue(out.is_contiguous(memory_format=torch.channels_last))
                c = out.size(1)
                self.assertEqual(out.stride(), [c, 1, c, c])
            else:
                self.assertTrue(out.is_contiguous())
                c = out.size(1)
                self.assertEqual(out.stride(), [c, 1, 1, 1])

        helper((2, 3, 6, 6), torch.contiguous_format)

    def test_masked_scatter(self):
        def helper(shape):
            x_mps = torch.randn(shape, device="mps")
            x_cpu = x_mps.detach().clone().cpu()

            mask_mps = torch.rand(shape, device="mps") < 0.6
            mask_cpu = mask_mps.detach().clone().cpu()

            y_mps = torch.randn(shape, device="mps")
            y_cpu = y_mps.detach().clone().cpu()

            y_mps.masked_scatter_(mask_mps, x_mps)
            y_cpu.masked_scatter_(mask_cpu, x_cpu)

            self.assertEqual(y_mps, y_cpu)
        helper([2, 5])
        helper([10, 10])
        helper([5, 10, 3])
        helper([10, 5, 10, 3])
        helper([10, 5, 10, 3, 20])

    def test_masked_fill(self):
        device = "mps"
        dtype = torch.float32
        mask_dtype = torch.bool

        with warnings.catch_warnings(record=True) as w:
            warnings.simplefilter("always")
            num_dest = 10
            dst = torch.zeros(num_dest, dtype=dtype, device=device)
            mask = torch.randint(2, (num_dest,), dtype=mask_dtype, device=device)
            val = random.random()
            dst2 = torch.zeros(num_dest, dtype=dtype)
            mask_cpu = mask.to("cpu")

            dst.masked_fill_(mask, val)
            for i in range(num_dest):
                if mask_cpu[i]:
                    dst2[i] = val
            self.assertEqual(dst.to("cpu"), dst2, atol=0, rtol=0)

            # test non-contiguous case
            dst = ((torch.randn(num_dest, num_dest, num_dest) * 10).to(dtype)).permute((2, 0, 1))
            dst2 = dst.contiguous()
            if dtype.is_complex:
                mask = dst.abs() > 0
            else:
                mask = dst > 0
            self.assertTrue(not dst.is_contiguous())
            self.assertTrue(dst2.is_contiguous())
            dst.masked_fill_(mask.to(mask_dtype), val)
            dst2.masked_fill_(mask.to(mask_dtype), val)
            self.assertEqual(dst, dst2, atol=0, rtol=0)

            if mask_dtype == torch.uint8:
                self.assertEqual(len(w), 3)

                warn = 'masked_fill_ received a mask with dtype torch.uint8,'
                for wi in w:
                    self.assertEqual(str(wi.message)[0:52], str(warn))
            else:
                self.assertEqual(len(w), 0)

    def test_nhwc_operation(self):
        def helper(shape, channels_last=False):
            import numpy as np
            np.random.seed(332)
            arr = (256 - 128) * np.random.random_sample(size=shape) + 128
            cpu_x = torch.tensor(arr, device='cpu', dtype=torch.float, requires_grad=True)
            if (channels_last):
                cpu_x = cpu_x.to(memory_format=torch.channels_last)
                cpu_x.retain_grad()
            x = cpu_x.detach().clone().to('mps').requires_grad_()

            # This passes
            self.assertEqual(x, cpu_x)

        helper((2, 2, 2, 2), True)

    # Test forward batch norm
    def test_batch_norm(self):
        def helper(shape, eps=1, momentum=0.1, wts=False, training=False, channels_last=False,
                   track_running_stats=True, test_module=False):

            import numpy as np
            np.random.seed(332)
            arr = (256 - 128) * np.random.random_sample(size=shape) + 128
            cpu_x = torch.tensor(arr, device='cpu', dtype=torch.float, requires_grad=True)
            if (channels_last):
                cpu_x = cpu_x.to(memory_format=torch.channels_last)
                cpu_x.retain_grad()
            x = cpu_x.detach().clone().to('mps').requires_grad_()

            mean_shape = [shape[1]]
            cpu_running_mean = None
            cpu_running_var = None
            running_mean = None
            running_var = None
            if (track_running_stats):
                mean_arr = (240 - 140) * np.random.random_sample(size=mean_shape) + 140
                cpu_running_mean = torch.tensor(mean_arr, device='cpu', dtype=torch.float)
                var_arr = 32 * np.random.random_sample(size=mean_shape)
                cpu_running_var = torch.tensor(var_arr, device='cpu', dtype=torch.float)
                running_mean = cpu_running_mean.detach().clone().to('mps')
                running_var = cpu_running_var.detach().clone().to('mps')

            weight = None
            cpu_weight = None
            bias = None
            cpu_bias = None
            if (wts):
                cpu_weight = torch.randn(mean_shape, device='cpu', dtype=torch.float, requires_grad=True)
                weight = cpu_weight.detach().clone().to('mps').requires_grad_()
                cpu_bias = torch.randn(mean_shape, device='cpu', dtype=torch.float, requires_grad=True)
                bias = cpu_bias.detach().clone().to('mps').requires_grad_()

            y = None
            ref_y = None

            if (not test_module):
                y = torch.nn.functional.batch_norm(x, running_mean, running_var,
                                                   weight=weight,
                                                   bias=bias,
                                                   training=training,
                                                   momentum=momentum, eps=eps)
                ref_y = torch.nn.functional.batch_norm(cpu_x, cpu_running_mean, cpu_running_var,
                                                       weight=cpu_weight,
                                                       bias=cpu_bias,
                                                       training=training,
                                                       momentum=momentum, eps=eps)

            else:

                batchnorm_op = None
                mps_batchnorm_op = None

                if (len(shape) == 3):
                    batchnorm_op = torch.nn.BatchNorm1d(shape[1],
                                                        eps=eps,
                                                        momentum=momentum,
                                                        affine=wts,
                                                        track_running_stats=track_running_stats,
                                                        device='cpu')
                    mps_batchnorm_op = torch.nn.BatchNorm1d(shape[1],
                                                            eps=eps,
                                                            momentum=momentum,
                                                            affine=wts,
                                                            track_running_stats=track_running_stats,
                                                            device='mps')
                elif (len(shape) == 4):
                    batchnorm_op = torch.nn.BatchNorm2d(shape[1],
                                                        eps=eps,
                                                        momentum=momentum,
                                                        affine=wts,
                                                        track_running_stats=track_running_stats,
                                                        device='cpu')
                    mps_batchnorm_op = torch.nn.BatchNorm2d(shape[1],
                                                            eps=eps,
                                                            momentum=momentum,
                                                            affine=wts,
                                                            track_running_stats=track_running_stats,
                                                            device='mps')
                elif (len(shape) == 5):
                    batchnorm_op = torch.nn.BatchNorm3d(shape[1],
                                                        eps=eps,
                                                        momentum=momentum,
                                                        affine=wts,
                                                        track_running_stats=track_running_stats,
                                                        device='cpu')
                    mps_batchnorm_op = torch.nn.BatchNorm3d(shape[1],
                                                            eps=eps,
                                                            momentum=momentum,
                                                            affine=wts,
                                                            track_running_stats=track_running_stats,
                                                            device='mps')

                if (track_running_stats):
                    batchnorm_op.running_mean = cpu_running_mean
                    batchnorm_op.running_var = cpu_running_var
                    mps_batchnorm_op.running_mean = running_mean
                    mps_batchnorm_op.running_var = running_var
                if (wts):
                    batchnorm_op.weight = torch.nn.Parameter(cpu_weight)
                    batchnorm_op.bias = torch.nn.Parameter(cpu_bias)
                    mps_batchnorm_op.weight = torch.nn.Parameter(weight)
                    mps_batchnorm_op.bias = torch.nn.Parameter(bias)

                ref_y = batchnorm_op(cpu_x)
                y = mps_batchnorm_op(x)

            self.assertEqual(y, ref_y)
            if (not test_module):
                self.assertEqual(running_mean, cpu_running_mean)
                self.assertEqual(running_var, cpu_running_var)
            else:
                self.assertEqual(mps_batchnorm_op.running_mean, batchnorm_op.running_mean)
                self.assertEqual(mps_batchnorm_op.running_var, batchnorm_op.running_var)

            cpu_grad = torch.randn(ref_y.shape)
            grad = cpu_grad.to('mps')
            ref_y.backward(gradient=cpu_grad)
            y.backward(gradient=grad)

            self.assertEqual(x.grad, cpu_x.grad)
            if (wts):
                if (not test_module):
                    self.assertEqual(weight.grad, cpu_weight.grad)
                    self.assertEqual(bias.grad, cpu_bias.grad)
                else:
                    self.assertEqual(mps_batchnorm_op.weight.grad, batchnorm_op.weight.grad)
                    self.assertEqual(mps_batchnorm_op.bias.grad, batchnorm_op.bias.grad)

        for shape in [(2, 3, 2, 2), (2, 3, 2, 2, 2), (2, 3, 2)]:
            for test_module in [False, True]:
                for track_running_stats in [True, False]:
                    for channels_last in [False]:
                        if (channels_last and len(shape) != 4):
                            continue
                        # Running stats must be tracked in eval mode
                        if (track_running_stats):
                            helper(shape, eps=0, momentum=1, channels_last=channels_last,
                                   track_running_stats=track_running_stats, test_module=test_module)
                            helper(shape, channels_last=channels_last,
                                   track_running_stats=track_running_stats, test_module=test_module)
                            helper(shape, eps=1e-05, momentum=0.1, wts=False, training=False, channels_last=channels_last,
                                   track_running_stats=track_running_stats, test_module=test_module)
                            helper(shape, eps=0, momentum=1.0, wts=False, training=False, channels_last=channels_last,
                                   track_running_stats=track_running_stats, test_module=test_module)
                            helper(shape, eps=1, momentum=1, wts=True, training=False, channels_last=channels_last,
                                   track_running_stats=track_running_stats, test_module=test_module)
                            helper(shape, eps=3, momentum=0.67, wts=True, training=False, channels_last=channels_last,
                                   track_running_stats=track_running_stats, test_module=test_module)
                        helper(shape, eps=1e-05, momentum=0.1, wts=False, training=True, channels_last=channels_last,
                               track_running_stats=track_running_stats, test_module=test_module)
                        helper(shape, eps=0, momentum=1.0, wts=False, training=True, channels_last=channels_last,
                               track_running_stats=track_running_stats, test_module=test_module)
                        helper(shape, eps=1, momentum=1, wts=True, training=True, channels_last=channels_last,
                               track_running_stats=track_running_stats, test_module=test_module)
                        helper(shape, eps=3, momentum=0.67, wts=True, training=True, channels_last=channels_last,
                               track_running_stats=track_running_stats, test_module=test_module)

    def test_batch_norm_backward(self):
        inputs = torch.rand(1, 8, 4, 4, device="mps", requires_grad=True)
        x = torch.nn.BatchNorm2d(8).to("mps")
        y = torch.nn.BatchNorm2d(8).to("mps")
        y.weight.requires_grad = False
        y.bias.requires_grad = False
        outputs = y(x(inputs))
        # This used to crash, see https://github.com/pytorch/pytorch/issues/98602
        outputs.sum().backward()

    def test_layer_norm_backward(self):
        inputs = torch.rand(4, 4, device="mps", requires_grad=True)
        x = torch.nn.LayerNorm(4).to("mps")
        y = torch.nn.LayerNorm(4).to("mps")
        y.weight.requires_grad = False
        y.bias.requires_grad = False
        outputs = y(x(inputs))
        # This used to crash, see https://github.com/pytorch/pytorch/issues/98602
        outputs.sum().backward()

    def test_norm(self):
        a = torch.arange(9, dtype=torch.float, device="mps") - 4
        b = a.reshape((3, 3))

        a_cpu = torch.arange(9, dtype=torch.float, device="cpu") - 4
        b_cpu = a_cpu.reshape((3, 3))

        res = torch.norm(a)
        res_cpu = torch.norm(a_cpu)
        self.assertEqual(res, res_cpu)

        res = torch.norm(b)
        res_cpu = torch.norm(b_cpu)
        self.assertEqual(res, res_cpu)

        res = torch.norm(a, float('inf'))
        res_cpu = torch.norm(a_cpu, float('inf'))
        self.assertEqual(res, res_cpu)

        res = torch.norm(b, float('inf'))
        res_cpu = torch.norm(b_cpu, float('inf'))
        self.assertEqual(res, res_cpu)

        c = torch.tensor([[1, 2, 3], [-1, 1, 4]], dtype=torch.float, device="mps")
        c_cpu = torch.tensor([[1, 2, 3], [-1, 1, 4]] , dtype=torch.float, device="cpu")

        res = torch.norm(c, dim=0)
        res_cpu = torch.norm(c_cpu, dim=0)
        self.assertEqual(res, res_cpu)

        res = torch.norm(c, dim=1)
        res_cpu = torch.norm(c_cpu, dim=1)
        self.assertEqual(res, res_cpu)

        res = torch.norm(c, p=1, dim=1)
        res_cpu = torch.norm(c_cpu, p=1, dim=1)
        self.assertEqual(res, res_cpu)

        d = torch.arange(8, dtype=torch.float, device="mps").reshape(2, 2, 2)
        d_cpu = torch.arange(8, dtype=torch.float, device="cpu").reshape(2, 2, 2)

        res = torch.norm(d, dim=(1, 2))
        res_cpu = torch.norm(d_cpu, dim=(1, 2))
        self.assertEqual(res, res_cpu)

        res = torch.norm(d[0, :, :]), torch.norm(d[1, :, :])
        res_cpu = torch.norm(d_cpu[0, :, :]), torch.norm(d_cpu[1, :, :])
        self.assertEqual(res, res_cpu)

    def test_linalg_vector_norm(self):
        x_mps = torch.tensor([0, 0, 0, 2, 3], dtype=torch.float, device="mps")
        x_cpu = x_mps.detach().clone().cpu()

        res_mps = torch.linalg.vector_norm(x_mps, ord=0)
        res_cpu = torch.linalg.vector_norm(x_cpu, ord=0)
        self.assertEqual(res_mps, res_cpu)

        a_mps = torch.arange(27, dtype=torch.float, device="mps") - 4
        a_cpu = torch.arange(27, dtype=torch.float, device="cpu") - 4

        B_mps = a_mps.reshape(3, 3, 3)
        B_cpu = a_cpu.reshape(3, 3, 3)

        res_mps = torch.linalg.vector_norm(a_mps, ord=3.5)
        res_cpu = torch.linalg.vector_norm(a_cpu, ord=3.5)
        self.assertEqual(res_mps, res_cpu)

        res_mps = torch.linalg.vector_norm(B_mps, ord=3.5)
        res_cpu = torch.linalg.vector_norm(B_cpu, ord=3.5)
        self.assertEqual(res_mps, res_cpu)

        for dim in range(0, B_mps.dim()):
            res_mps = torch.linalg.vector_norm(B_mps, ord=3.5, dim=dim)
            res_cpu = torch.linalg.vector_norm(B_cpu, ord=3.5, dim=dim)
            self.assertEqual(res_mps, res_cpu)


    def test_layer_norm(self):
        # TODO: Test non-contiguous
        def helper(input_shape, normalized_shape, eps=1e-05, elementwise_affine=True, dtype=torch.float32):
            cpu_x = torch.randn(input_shape, device='cpu', dtype=dtype, requires_grad=True)
            x = cpu_x.detach().clone().to('mps').requires_grad_()

            cpu_op = torch.nn.LayerNorm(normalized_shape, eps=eps, elementwise_affine=elementwise_affine, device='cpu', dtype=dtype)
            mps_op = torch.nn.LayerNorm(normalized_shape, eps=eps, elementwise_affine=elementwise_affine, device='mps', dtype=dtype)
            cpu_wt = torch.randn(normalized_shape, device='cpu', dtype=dtype, requires_grad=True)
            wt = cpu_wt.detach().clone().to('mps').requires_grad_()
            cpu_bias = torch.randn(normalized_shape, device='cpu', dtype=dtype, requires_grad=True)
            bias = cpu_bias.detach().clone().to('mps').requires_grad_()

            if (elementwise_affine):
                cpu_op.weight = torch.nn.Parameter(cpu_wt)
                mps_op.weight = torch.nn.Parameter(wt)
                cpu_op.bias = torch.nn.Parameter(cpu_bias)
                mps_op.bias = torch.nn.Parameter(bias)

            cpu_result = cpu_op(cpu_x)
            result = mps_op(x)

            cpu_grad = torch.randn(cpu_result.shape)
            grad = cpu_grad.to('mps')

            cpu_result.backward(cpu_grad)
            result.backward(grad)

            self.assertEqual(result, cpu_result)
            self.assertEqual(x.grad, cpu_x.grad)
            if (elementwise_affine):
                self.assertEqual(mps_op.weight.grad, cpu_op.weight.grad)
                self.assertEqual(mps_op.bias.grad, cpu_op.bias.grad)

        for elementwise_affine in [True, False]:
            helper((2, 2, 2, 2), (2, 2), elementwise_affine=elementwise_affine)
            helper((2, 3, 4, 5), (4, 5), elementwise_affine=elementwise_affine)
            helper((2, 3, 4, 5, 6), (4, 5, 6), elementwise_affine=elementwise_affine)

        # Regression test for https://github.com/pytorch/pytorch/issues/96113
        torch.nn.LayerNorm((16,), elementwise_affine=True).to("mps")(torch.randn(1, 2, 16).to("mps", dtype=torch.float16))

    def test_instance_norm(self):
        def helper(shape, eps=1, momentum=0.1, wts=False, channels_last=False, track_running_stats=True, test_module=False):

            import numpy as np
            np.random.seed(332)
            arr = (256 - 128) * np.random.random_sample(size=shape) + 128
            cpu_x = torch.tensor(arr, device='cpu', dtype=torch.float, requires_grad=True)
            if (channels_last):
                cpu_x = cpu_x.to(memory_format=torch.channels_last)
                cpu_x.retain_grad()
            x = cpu_x.detach().clone().to('mps').requires_grad_()

            mean_shape = [shape[1]]
            cpu_running_mean = None
            cpu_running_var = None
            running_mean = None
            running_var = None
            if (track_running_stats):
                mean_arr = (240 - 140) * np.random.random_sample(size=mean_shape) + 140
                cpu_running_mean = torch.tensor(mean_arr, device='cpu', dtype=torch.float)
                var_arr = 32 * np.random.random_sample(size=mean_shape)
                cpu_running_var = torch.tensor(var_arr, device='cpu', dtype=torch.float)
                running_mean = cpu_running_mean.detach().clone().to('mps')
                running_var = cpu_running_var.detach().clone().to('mps')

            weight = None
            cpu_weight = None
            bias = None
            cpu_bias = None
            if (wts):
                cpu_weight = torch.randn(mean_shape, device='cpu', dtype=torch.float, requires_grad=True)
                weight = cpu_weight.detach().clone().to('mps').requires_grad_()
                cpu_bias = torch.randn(mean_shape, device='cpu', dtype=torch.float, requires_grad=True)
                bias = cpu_bias.detach().clone().to('mps').requires_grad_()

            y = None
            ref_y = None

            if (not test_module):
                ref_y = torch.nn.functional.instance_norm(cpu_x, cpu_running_mean, cpu_running_var,
                                                          weight=cpu_weight,
                                                          bias=cpu_bias,
                                                          momentum=momentum, eps=eps)
                y = torch.nn.functional.instance_norm(x, running_mean, running_var,
                                                      weight=weight,
                                                      bias=bias,
                                                      momentum=momentum, eps=eps)

            else:

                instancenorm_op = None
                mps_instancenorm_op = None

                if (len(shape) == 3):
                    instancenorm_op = torch.nn.InstanceNorm1d(shape[1],
                                                              eps=eps,
                                                              momentum=momentum,
                                                              affine=wts,
                                                              track_running_stats=track_running_stats,
                                                              device='cpu')
                    mps_instancenorm_op = torch.nn.InstanceNorm1d(shape[1],
                                                                  eps=eps,
                                                                  momentum=momentum,
                                                                  affine=wts,
                                                                  track_running_stats=track_running_stats,
                                                                  device='mps')
                elif (len(shape) == 4):
                    instancenorm_op = torch.nn.InstanceNorm2d(shape[1],
                                                              eps=eps,
                                                              momentum=momentum,
                                                              affine=wts,
                                                              track_running_stats=track_running_stats,
                                                              device='cpu')
                    mps_instancenorm_op = torch.nn.InstanceNorm2d(shape[1],
                                                                  eps=eps,
                                                                  momentum=momentum,
                                                                  affine=wts,
                                                                  track_running_stats=track_running_stats,
                                                                  device='mps')
                elif (len(shape) == 5):
                    instancenorm_op = torch.nn.InstanceNorm3d(shape[1],
                                                              eps=eps,
                                                              momentum=momentum,
                                                              affine=wts,
                                                              track_running_stats=track_running_stats,
                                                              device='cpu')
                    mps_instancenorm_op = torch.nn.InstanceNorm3d(shape[1],
                                                                  eps=eps,
                                                                  momentum=momentum,
                                                                  affine=wts,
                                                                  track_running_stats=track_running_stats,
                                                                  device='mps')

                if (track_running_stats):
                    instancenorm_op.running_mean = cpu_running_mean
                    instancenorm_op.running_var = cpu_running_var
                    mps_instancenorm_op.running_mean = running_mean
                    mps_instancenorm_op.running_var = running_var
                if (wts):
                    instancenorm_op.weight = torch.nn.Parameter(cpu_weight)
                    instancenorm_op.bias = torch.nn.Parameter(cpu_bias)
                    mps_instancenorm_op.weight = torch.nn.Parameter(weight)
                    mps_instancenorm_op.bias = torch.nn.Parameter(bias)

                ref_y = instancenorm_op(cpu_x)
                y = mps_instancenorm_op(x)

            self.assertEqual(y, ref_y)
            if (not test_module):
                self.assertEqual(running_mean, cpu_running_mean)
                self.assertEqual(running_var, cpu_running_var)
            else:
                self.assertEqual(mps_instancenorm_op.running_mean, instancenorm_op.running_mean)
                self.assertEqual(mps_instancenorm_op.running_var, instancenorm_op.running_var)

            cpu_grad = torch.randn(ref_y.shape)
            grad = cpu_grad.to('mps')
            ref_y.backward(gradient=cpu_grad)
            y.backward(gradient=grad)

            self.assertEqual(x.grad, cpu_x.grad)
            if (wts):
                if (not test_module):
                    self.assertEqual(weight.grad, cpu_weight.grad)
                    self.assertEqual(bias.grad, cpu_bias.grad)
                else:
                    self.assertEqual(mps_instancenorm_op.weight.grad, instancenorm_op.weight.grad)
                    self.assertEqual(mps_instancenorm_op.bias.grad, instancenorm_op.bias.grad)

        for shape in [(2, 3, 2, 2), (2, 3, 2, 2, 2), (2, 3, 2)]:
            for test_module in [False, True]:
                for track_running_stats in [True, False]:
                    for channels_last in [False]:
                        if (channels_last and len(shape) != 4):
                            continue
                        # Running stats must be tracked in eval mode
                        if (track_running_stats):
                            helper(shape, eps=0, momentum=1, channels_last=channels_last,
                                   track_running_stats=track_running_stats, test_module=test_module)
                            helper(shape, channels_last=channels_last,
                                   track_running_stats=track_running_stats, test_module=test_module)
                            helper(shape, eps=1e-05, momentum=0.1, wts=False, channels_last=channels_last,
                                   track_running_stats=track_running_stats, test_module=test_module)
                            helper(shape, eps=0, momentum=1.0, wts=False, channels_last=channels_last,
                                   track_running_stats=track_running_stats, test_module=test_module)
                            helper(shape, eps=1, momentum=1, wts=True, channels_last=channels_last,
                                   track_running_stats=track_running_stats, test_module=test_module)
                            helper(shape, eps=3, momentum=0.67, wts=True, channels_last=channels_last,
                                   track_running_stats=track_running_stats, test_module=test_module)
                        helper(shape, eps=1e-05, momentum=0.1, wts=False, channels_last=channels_last,
                               track_running_stats=track_running_stats, test_module=test_module)
                        helper(shape, eps=0, momentum=1.0, wts=False, channels_last=channels_last,
                               track_running_stats=track_running_stats, test_module=test_module)
                        helper(shape, eps=1, momentum=1, wts=True, channels_last=channels_last,
                               track_running_stats=track_running_stats, test_module=test_module)
                        helper(shape, eps=3, momentum=0.67, wts=True, channels_last=channels_last,
                               track_running_stats=track_running_stats, test_module=test_module)

    def test_weight_norm(self):
        def helper(dim, layer='linear', dtype=torch.float32):
            # linear layer
            if layer == 'linear':
                cpu_x = torch.randn((2, 5), device='cpu', dtype=dtype, requires_grad=True)
                x = cpu_x.detach().clone().to('mps').requires_grad_()

                cpu_weight = torch.randn(10, 5, device='cpu', dtype=dtype, requires_grad=True)
                weight = cpu_weight.detach().clone().to('mps').requires_grad_()

                cpu_bias = torch.randn(10, device='cpu', dtype=dtype, requires_grad=True)
                bias = cpu_bias.detach().clone().to('mps').requires_grad_()

                cpu_linear = torch.nn.Linear(5, 10, device='cpu')
                linear = torch.nn.Linear(5, 10, device='mps')

                with torch.no_grad():
                    cpu_linear.weight.copy_(cpu_weight)
                    cpu_linear.bias.copy_(cpu_bias)
                    linear.weight.copy_(weight)
                    linear.bias.copy_(bias)

                cpu_norm = torch.nn.utils.weight_norm(cpu_linear, dim=dim)
                norm = torch.nn.utils.weight_norm(linear, dim=dim)

                cpu_out = cpu_norm(cpu_x)
                out = norm(x)

                self.assertEqual(cpu_out, out)

                cpu_grad = torch.randn(cpu_out.shape)
                grad = cpu_grad.to('mps')
                cpu_out.backward(gradient=cpu_grad)
                out.backward(gradient=grad)

                self.assertEqual(cpu_linear.weight_g.grad, linear.weight_g.grad)
                self.assertEqual(cpu_linear.weight_v.grad, linear.weight_v.grad)

                self.assertEqual(x.grad, cpu_x.grad)

            # conv layer
            if layer == 'conv':
                cpu_x = torch.randn((3, 5, 5), device='cpu', dtype=dtype, requires_grad=True)
                x = cpu_x.detach().clone().to('mps').requires_grad_()

                cpu_conv = torch.nn.Conv2d(3, 3, 3, device='cpu')
                conv = torch.nn.Conv2d(3, 3, 3, device='mps')

                with torch.no_grad():
                    conv.weight.copy_(cpu_conv.weight)
                    conv.bias.copy_(cpu_conv.bias)

                cpu_norm = torch.nn.utils.weight_norm(cpu_conv, dim=dim)
                norm = torch.nn.utils.weight_norm(conv, dim=dim)

                cpu_out = cpu_norm(cpu_x)
                out = norm(x)

                self.assertEqual(cpu_out, out)

                cpu_grad = torch.randn(cpu_out.shape)
                grad = cpu_grad.to('mps')
                cpu_out.backward(gradient=cpu_grad)
                out.backward(gradient=grad)

                self.assertEqual(cpu_conv.weight_g.grad, conv.weight_g.grad)
                self.assertEqual(cpu_conv.weight_v.grad, conv.weight_v.grad)

                self.assertEqual(x.grad, cpu_x.grad)

                # conv layer
            if layer == 'conv3d':
                cpu_x = torch.randn((3, 5, 5, 4), device='cpu', dtype=dtype, requires_grad=True)
                x = cpu_x.detach().clone().to('mps').requires_grad_()

                cpu_conv = torch.nn.Conv3d(3, 3, 3, device='cpu')
                conv = torch.nn.Conv3d(3, 3, 3, device='mps')

                with torch.no_grad():
                    conv.weight.copy_(cpu_conv.weight)
                    conv.bias.copy_(cpu_conv.bias)

                cpu_norm = torch.nn.utils.weight_norm(cpu_conv, dim=dim)
                norm = torch.nn.utils.weight_norm(conv, dim=dim)

                cpu_out = cpu_norm(cpu_x)
                out = norm(x)

                self.assertEqual(cpu_out, out)

                cpu_grad = torch.randn(cpu_out.shape)
                grad = cpu_grad.to('mps')
                cpu_out.backward(gradient=cpu_grad)
                out.backward(gradient=grad)

                self.assertEqual(cpu_conv.weight_g.grad, conv.weight_g.grad)
                self.assertEqual(cpu_conv.weight_v.grad, conv.weight_v.grad)

                self.assertEqual(x.grad, cpu_x.grad)

        helper(0, layer='linear')
        helper(1, layer='linear')
        helper(-1, layer='linear')

        helper(0, layer='conv')
        helper(1, layer='conv')
        helper(2, layer='conv')
        helper(3, layer='conv')
        helper(-1, layer='conv')

        if product_version >= 13.2:
            # Conv3d is only available from MacOS 13 onwards
            helper(0, layer='conv3d')
            helper(1, layer='conv3d')
            helper(2, layer='conv3d')
            helper(3, layer='conv3d')
            helper(4, layer='conv3d')
            helper(-1, layer='conv3d')

    # Test conv2d
    def test_conv2d_unit(self):
        def helper(input_shape, wt_shape,
                   stride=1, padding=0,
                   dilation=1, groups=1,
                   bias_shape=None):

            cpu_x = torch.randn(input_shape, device='cpu', dtype=torch.float, requires_grad=True)
            x = cpu_x.detach().clone().to('mps').requires_grad_()

            cpu_wt = torch.randn(wt_shape, device='cpu', dtype=torch.float, requires_grad=True)
            wt = cpu_wt.detach().clone().to('mps').requires_grad_()

            cpu_bias = None
            bias = None

            if (bias_shape is not None):
                cpu_bias = torch.randn(bias_shape, device='cpu', dtype=torch.float, requires_grad=True)
                bias = cpu_bias.detach().clone().to('mps').requires_grad_()

            y = torch.nn.functional.conv2d(x, wt, bias=bias, stride=stride,
                                           padding=padding, dilation=dilation, groups=groups)
            ref_y = torch.nn.functional.conv2d(cpu_x, cpu_wt, bias=cpu_bias, stride=stride,
                                               padding=padding, dilation=dilation, groups=groups)

            cpu_grad = torch.ones_like(ref_y)
            grad = cpu_grad.to('mps')

            y.backward(gradient=grad)
            ref_y.backward(gradient=cpu_grad)

            self.assertEqual(y, ref_y, rtol=2.6e-05, atol=2e-04)
            self.assertEqual(x.grad, cpu_x.grad, rtol=2.6e-06, atol=2e-05)
            self.assertEqual(wt.grad, cpu_wt.grad, atol=8e-04, rtol=10.4e-05)
            if (bias_shape is not None):
                self.assertEqual(bias.grad, cpu_bias.grad, atol=8e-04, rtol=10.4e-05)

        N = 1
        C_in = 3
        C_out = 64
        H = 64
        W = 64
        kH = 4
        kW = 4
        stride = 2
        padding = 1

        helper((N, C_in, H, W), (C_out, C_in, kH, kW), stride=stride, padding=padding)

        N = 4
        C_in = 16
        H = 32
        W = 32

        C_out = 8
        kH = 3
        kW = 3

        for groups in [1, 2, 4]:
            helper((N, C_in, H, W), (C_out, C_in // groups, kH, kW), groups=groups)
            helper((N, C_in, H, W), (C_out, C_in // groups, kH, kW), groups=groups)

            helper((N, C_in, H, W), (C_out, C_in // groups, kH, kW), bias_shape=(C_out), groups=groups)
            helper((N, C_in, H, W), (C_out, C_in // groups, kH, kW), bias_shape=(C_out), groups=groups)

            helper((N, C_in * 2, H * 2, W * 2), (C_out * 2, (C_in * 2) // groups, kH + 2, kW + 2), groups=groups)
            helper((N, C_in * 2, H * 2, W * 2), (C_out * 2, (C_in * 2) // groups, kH + 2, kW + 2), groups=groups)

            helper((N, C_in * 2, H * 2, W * 2), (C_out * 2, (C_in * 2) // groups,
                   kH + 2, kW + 2), bias_shape=(C_out * 2), groups=groups)
            helper((N, C_in * 2, H * 2, W * 2), (C_out * 2, (C_in * 2) // groups,
                   kH + 2, kW + 2), bias_shape=(C_out * 2), groups=groups)

    # Test conv transpose 2d
    def test_conv_transpose2d(self):
        def helper(input_shape, wt_shape,
                   stride=1, padding=0,
                   output_padding=0,
                   dilation=1, groups=1,
                   bias_shape=None):

            cpu_x = torch.randn(input_shape, device='cpu', dtype=torch.float, requires_grad=True)
            x = cpu_x.detach().clone().to('mps').requires_grad_()

            cpu_wt = torch.randn(wt_shape, device='cpu', dtype=torch.float, requires_grad=True)
            wt = cpu_wt.detach().clone().to('mps').requires_grad_()

            cpu_bias = None
            bias = None

            if (bias_shape is not None):
                cpu_bias = torch.randn(bias_shape, device='cpu', dtype=torch.float, requires_grad=True)
                bias = cpu_bias.detach().clone().to('mps').requires_grad_()

            y = torch.nn.functional.conv_transpose2d(
                x, wt, bias=bias, stride=stride, padding=padding, output_padding=output_padding, groups=groups, dilation=dilation)
            ref_y = torch.nn.functional.conv_transpose2d(
                cpu_x, cpu_wt, bias=cpu_bias, stride=stride, padding=padding,
                output_padding=output_padding, groups=groups, dilation=dilation)

            cpu_grad = torch.randn(ref_y.shape)
            grad = cpu_grad.to('mps')

            y.backward(gradient=grad)
            ref_y.backward(gradient=cpu_grad)

            self.assertEqual(y, ref_y, rtol=2.6e-05, atol=2e-04)
            self.assertEqual(x.grad, cpu_x.grad, rtol=2.6e-06, atol=2e-05)
            self.assertEqual(wt.grad, cpu_wt.grad, atol=8e-04, rtol=10.4e-05)

            # if (bias_shape is not None):
            #  print(cpu_bias.grad)
            #  print(bias.grad.to('cpu'))
            #  self.assertEqual(bias.grad, cpu_bias.grad)

        N = 4
        C_in = 2
        H = 32
        W = 32

        C_out = 8
        groups = 1
        kH = 3
        kW = 3

        for stride in [1, 2, 3]:
            for padding in [0, 1, 2]:
                for output_padding in [0, 1, 2]:
                    for dilation in [1, 2]:
                        if (output_padding >= stride or output_padding >= dilation):
                            continue
                        helper((N, C_out, H, W), (C_out, C_in, kH, kW), stride=stride,
                               padding=padding, output_padding=output_padding, dilation=dilation)
                        helper((N, C_out, H, W), (C_out, C_in, kH, kW), stride=stride,
                               padding=padding, output_padding=output_padding, dilation=dilation)

                        helper((N, C_out, H, W), (C_out, C_in, kH, kW), bias_shape=(C_in), stride=stride,
                               padding=padding, output_padding=output_padding, dilation=dilation)
                        helper((N, C_out, H, W), (C_out, C_in, kH, kW), bias_shape=(C_in), stride=stride,
                               padding=padding, output_padding=output_padding, dilation=dilation)

    # Test sigmoid
    def test_sigmoid(self):
        def helper(shape):

            cpu_x = torch.randn(shape, device='cpu', dtype=torch.float, requires_grad=True)
            x = cpu_x.detach().clone().to('mps').requires_grad_()

            sigmoid_op = torch.nn.Sigmoid()

            y = sigmoid_op(x)
            ref_y = sigmoid_op(cpu_x)

            cpu_grad = torch.ones_like(ref_y)
            grad = cpu_grad.to('mps')

            y.backward(gradient=grad)
            ref_y.backward(gradient=cpu_grad)

            self.assertEqual(y, ref_y)
            self.assertEqual(x.grad, cpu_x.grad)

        helper((2, 3, 4, 5))
        helper((2, 3, 4))
        helper((2, 8, 4, 5))

    # Test tanh
    def test_tanh(self):
        def helper(shape):

            cpu_x = torch.randn(shape, device='cpu', dtype=torch.float, requires_grad=True)
            x = cpu_x.detach().clone().to('mps').requires_grad_()

            tanh_op = torch.nn.Tanh()

            y = tanh_op(x)
            ref_y = tanh_op(cpu_x)

            cpu_grad = torch.ones_like(ref_y)
            grad = cpu_grad.to('mps')

            y.backward(gradient=grad)
            ref_y.backward(gradient=cpu_grad)

            self.assertEqual(y, ref_y)
            self.assertEqual(x.grad, cpu_x.grad)

        helper((2, 3, 4, 5))
        helper((2, 3, 4))
        helper((2, 8, 4, 5))

    def test_threshold(self):
        def helper(threshold, value, num_elems, inplace=False, requires_grad=True):
            m = nn.Threshold(threshold=threshold, value=value, inplace=inplace)

            input_cpu = torch.randn(num_elems, requires_grad=requires_grad, dtype=torch.float)
            input_mps = input_cpu.detach().clone().to('mps').requires_grad_(requires_grad)

            output_cpu = m(input_cpu)
            output_mps = m(input_mps)

            cpu_grad = torch.ones_like(output_cpu)
            mps_grad = cpu_grad.to('mps')

            self.assertEqual(output_cpu, output_mps)

            if requires_grad:
                output_cpu.backward(gradient=cpu_grad)
                output_mps.backward(gradient=mps_grad)

                self.assertEqual(input_cpu.grad, input_mps.grad)

        helper(threshold=0.1, value=20, num_elems=2)
        helper(threshold=-0.1, value=10, num_elems=10)
        helper(threshold=0.5, value=-15, num_elems=100)
        helper(threshold=1, value=10, num_elems=100, inplace=True, requires_grad=False)

    # Test pow
    def test_pow(self):
        def helper(shape):
            # aten::pow.Tensor_Tensor
            cpu_x = torch.randn(shape, device='cpu', dtype=torch.float, requires_grad=False)
            x = cpu_x.detach().clone().to('mps')
            cpu_y = torch.randn(shape, device='cpu', dtype=torch.float, requires_grad=False)
            y = cpu_y.detach().clone().to('mps')
            z = torch.pow(x, y)
            ref_z = torch.pow(cpu_x, cpu_y)

            self.assertEqual(z, ref_z)

            # aten::pow.Tensor_Scalar
            cpu_x = torch.randn(shape, device='cpu', dtype=torch.float, requires_grad=False)
            x = cpu_x.detach().clone().to('mps')
            exp = random.random()
            z = torch.pow(x, exp)
            ref_z = torch.pow(cpu_x, exp)

            self.assertEqual(z, ref_z)

            # aten::pow.Scalar
            x = random.random()
            cpu_y = torch.randn(shape, device='cpu', dtype=torch.float, requires_grad=False)
            y = cpu_y.detach().clone().to('mps')
            z = torch.pow(x, y)
            ref_z = torch.pow(x, cpu_y)

            self.assertEqual(z, ref_z)

        helper((2, 8, 4, 5))

    # Test addcmul
    def test_addcmul(self):
        def helper(shape, value, xtype=torch.float32, ytype=None, ztype=None):
            def rand_helper(dtype):
                if dtype.is_floating_point:
                    return torch.randn(shape, device='cpu', dtype=dtype, requires_grad=False)
                return torch.randint(10, shape, dtype=dtype, device='cpu', requires_grad=False)

            cpu_x = rand_helper(xtype)
            x = cpu_x.detach().clone().to('mps')

            cpu_y = rand_helper(ytype if ytype is not None else xtype)
            y = cpu_y.detach().clone().to('mps')

            cpu_z = rand_helper(ztype if ztype is not None else xtype)
            z = cpu_z.detach().clone().to('mps')

            y = torch.addcmul(x, y, z, value=value)
            ref_y = torch.addcmul(cpu_x, cpu_y, cpu_z, value=value)

            self.assertEqual(y, ref_y)

        helper((2, 3, 4, 5), 0.1)
        helper((2, 8, 4, 5), 0.1)
        helper((2, 3, 4, 5), 0.2)
        helper((2, 8, 4, 5), 0.2)
        # Integral types
        helper((2, 2), 1.0, xtype=torch.int32)
        helper((2, 2), 2.0, xtype=torch.int16)

        # Mixed types
        helper((2, 2), 1.0, xtype=torch.float16, ytype=torch.float32)
        helper((3, 2), 1.0, ytype=torch.float16)
        helper((2, 3), 1.0, ztype=torch.float16)
        helper((2, 2), 1.0, xtype=torch.int32, ytype=torch.int16, ztype=torch.uint8)
        helper((2, 2), 1.0, ytype=torch.int16, ztype=torch.uint8)

    # Test addcdiv
    def test_addcdiv(self):
        def helper(shape, value):
            cpu_x = torch.randn(shape, device='cpu', dtype=torch.float, requires_grad=False)
            cpu_y = torch.randn(shape, device='cpu', dtype=torch.float, requires_grad=False)
            # clamp to avoid division by 0
            cpu_z = torch.randn(shape, device='cpu', dtype=torch.float, requires_grad=False).clamp_min_(0.1)
            cpu_out = torch.randn(shape, device='cpu', dtype=torch.float, requires_grad=False)

            mps_x = cpu_x.detach().clone().to('mps')
            mps_y = cpu_y.detach().clone().to('mps')
            mps_z = cpu_z.detach().clone().to('mps')
            mps_out = cpu_out.detach().clone().to('mps')

            result_div_mps = torch.addcdiv(mps_x, mps_y, mps_z, value=value)
            result_div_cpu = torch.addcdiv(cpu_x, cpu_y, cpu_z, value=value)
            self.assertEqual(result_div_mps, result_div_cpu)
            # test .out variant
            self.assertEqual(torch.addcdiv(mps_x, mps_y, mps_z, out=mps_out, value=value), result_div_cpu)

        helper((2, 3, 4, 5), 0.1)
        helper((2, 8, 4, 5), 0.2)
        helper((2, 3, 4, 5), 1.0)  # value of 1 should be ignored internally

    def test_buffer_size_match(self):
        # this test shouldn't cause any crash
        size = 16
        cpu_A = torch.rand(size, device='cpu')
        cpu_F = torch.rand(size, size, size, device='cpu')

        mps_A = cpu_A.to('mps')
        mps_F = cpu_F.to('mps')
        self.assertEqual(cpu_A @ cpu_F, mps_A @ mps_F)

    def test_transpose_inplace(self):
        values = [[1.0, 2.0, 3.0], [4.0, 5.0, 6.0], [7.0, 8.0, 9.0]]
        cpu_x = torch.tensor(values, device='cpu')
        mps_x = torch.tensor(values, device='mps')

        cpu_x.transpose_(0, 1)
        mps_x.transpose_(0, 1)
        self.assertEqual(cpu_x, mps_x.to('cpu'))

    def test_expand_cpu_to_mps_copy(self):
        # https://github.com/pytorch/pytorch/issues/78642

        x = torch.tensor(1).expand([10]).to("mps")
        x_cpu = torch.tensor(1).expand([10])

        self.assertEqual(x_cpu, x.cpu())

    def test_cpu_to_strided_mps_copy(self):
        # https://github.com/pytorch/pytorch/issues/86975

        a1 = torch.Tensor([[1, 2], [3, 4], [5, 6]]).to(torch.device("mps"))
        b1 = torch.Tensor([-1, -1])
        a1[1:, 1] = b1

        a2 = torch.Tensor([[1, 2], [3, 4], [5, 6]]).to(torch.device("mps"))
        b2 = torch.Tensor([-1, -1]).to(torch.device("mps"))
        a2[1:, 1] = b2

        self.assertEqual(a1, a2)

    def test_view_slice_reshape(self):
        x = torch.randn([1, 4, 4], device="mps")
        y = x[0, :1, 1:]

        x_cpu = x.to("cpu")
        y_cpu = x_cpu[0, :1, 1:]

        r = y + 1
        r_cpu = y_cpu + 1
        self.assertEqual(r, r_cpu)

    def test_slice_reshape(self):
        x = torch.randn([1, 6, 4, 2], dtype=torch.float, device="mps")
        x_cpu = x.detach().clone().to("cpu")

        x = x[:, 3:].view(2, 3, 4, 1)
        x_cpu = x_cpu[:, 3:].view(2, 3, 4, 1)
        self.assertEqual(x, x_cpu)

        x = x + 2
        x_cpu = x_cpu + 2
        self.assertEqual(x, x_cpu)

    def test_reshape_storage_offset(self):
        # https://github.com/pytorch/pytorch/issues/95883
        B = 4
        T = 1

        lin_cpu = nn.Linear(10, 256)
        lin_mps = nn.Linear(10, 256, device="mps")

        # Use the same weights and bias as the ones from the cpu
        lin_mps.weight.data = lin_cpu.weight.data.detach().clone().to("mps").requires_grad_()
        lin_mps.bias.data = lin_cpu.bias.data.detach().clone().to("mps").requires_grad_()

        x_mps = torch.rand([B, T, 10], device="mps", requires_grad=True)
        x_cpu = x_mps.detach().clone().cpu().requires_grad_()
        x_mps = lin_mps(x_mps)
        x_cpu = lin_cpu(x_cpu)

        self.assertEqual(x_mps.shape, (B, T, 256))
        self.assertEqual(x_cpu.shape, (B, T, 256))

        cls_token_mps = torch.rand([1, 256], device="mps", requires_grad=True).repeat(B, 1, 1)
        cls_token_cpu = cls_token_mps.detach().clone().cpu()
        x_mps = torch.cat([cls_token_mps, x_mps], dim=1)
        x_cpu = torch.cat([cls_token_cpu, x_cpu], dim=1)

        x_mps = x_mps.transpose(0, 1)
        x_cpu = x_cpu.transpose(0, 1)

        target_mps = torch.rand_like(x_mps)
        target_cpu = target_mps.detach().clone().cpu()
        loss_mps = F.mse_loss(x_mps, target_mps)
        loss_cpu = F.mse_loss(x_cpu, target_cpu)
        self.assertEqual(loss_mps, loss_cpu)

        loss_mps.backward()
        loss_cpu.backward()
        self.assertEqual(x_mps.grad, x_cpu.grad)

    def test_stack_storage_offset(self):
        # https://github.com/pytorch/pytorch/issues/87856
        x_cpu = torch.tensor([[1, 2]])
        x_mps = x_cpu.detach().clone().to("mps")

        y_cpu = torch.stack((x_cpu[:, :1], x_cpu[:, -1:]), dim=-1)
        y_mps = torch.stack((x_mps[:, :1], x_mps[:, -1:]), dim=-1)

        self.assertEqual(y_cpu, y_mps)

        t_mps = torch.tensor([1, 2, 3, 4], device="mps")
        t_cpu = t_mps.detach().cpu().detach()

        x_mps = t_mps[2:]
        y_mps = t_mps[:2]

        x_cpu = t_cpu[2:]
        y_cpu = t_cpu[:2]

        res_mps = torch.stack((y_mps, x_mps), dim=-1)
        res_cpu = torch.stack((y_cpu, x_cpu), dim=-1)

        self.assertEqual(res_mps, res_cpu)

    def test_unsafe_chunk(self):
        # https://github.com/pytorch/pytorch/issues/91065
        a = torch.rand(5, dtype=torch.float32, device="cpu")
        ret = a.unsafe_chunk(4, 0)
        y = ret[0] * ret[2]
        a_mps = a.to("mps")
        ret_mps = a_mps.unsafe_chunk(4, 0)
        y_mps = ret_mps[0] * ret_mps[2]
        self.assertEqual(y, y_mps)

    def test_slice_casting(self):
        # generate random binary numbers
        cpu_in = torch.bernoulli(torch.empty(1, 1, 128, 128).uniform_(0, 1)).to(torch.uint8)
        mps_in = cpu_in.detach().clone().to("mps")
        # check copy_cast(unit8 -> bool) on tensors with storage offset
        cpu_out = cpu_in[:, :, 11 : 12, :12].to(torch.bool)
        mps_out = mps_in[:, :, 11 : 12, :12].to(torch.bool)
        self.assertEqual(cpu_out, mps_out)

    def test_slice_reshape_contg_view(self):
        import torch

        x_mps = torch.randn(1, 4800, 2, device="mps")
        x_cpu = x_mps.detach().clone().cpu()

        r_mps = x_mps + 2
        r_cpu = x_cpu + 2

        self.assertEqual(r_mps, r_cpu)

    def test_contiguous_slice_2d(self):
        def helper(shape):
            for i in range(0, shape[0]):
                for j in range(0, shape[1]):
                    t_mps = torch.randn(shape, device="mps")
                    t_cpu = t_mps.detach().clone().cpu()

                    y_mps = t_mps[i:, :j]
                    y_cpu = t_cpu[i:, :j]
                    self.assertEqual(y_mps + 1, y_cpu + 1)

                    y_mps = t_mps[i:, j]
                    y_cpu = t_cpu[i:, j]
                    self.assertEqual(y_mps + 1, y_cpu + 1)

                    y_mps = t_mps[i, :j]
                    y_cpu = t_cpu[i, :j]
                    self.assertEqual(y_mps + 1, y_cpu + 1)

                    y_mps = t_mps[:i, :j]
                    y_cpu = t_cpu[:i, :j]
                    self.assertEqual(y_mps + 1, y_cpu + 1)

                    y_mps = t_mps[:i, j]
                    y_cpu = t_cpu[:i, j]
                    self.assertEqual(y_mps + 1, y_cpu + 1)

                    y_mps = t_mps[:i, j:]
                    y_cpu = t_cpu[:i, j:]
                    self.assertEqual(y_mps + 1, y_cpu + 1)

        l = []
        for N in range(1, 3):
            l.append(N)
            for C in range(1, 3):
                l.append(C)
                helper(l)
                for D in range(1, 3):
                    l.append(D)
                    helper(l)
                    for H in range(1, 3):
                        l.append(H)
                        helper(l)
                        for W in range(1, 3):
                            l.append(W)
                            helper(l)
                            l.pop()
                        l.pop()
                    l.pop()
                l.pop()
            l.pop()

        helper([9, 15, 4])
        helper([9, 3, 2])
        helper([3, 4, 18, 22])
        helper([3, 4, 18, 22, 150])

    def test_contiguous_slice_3d(self):
        x = torch.randn(2, 3, 3, device="mps")
        x_cpu = x.detach().clone().cpu()
        x = x[:1]
        x_cpu = x_cpu[:1]
        out = x[:, 0:1, 0:1] * x[:, 1:2, 1:2]
        out_cpu = x_cpu[:, 0:1, 0:1] * x_cpu[:, 1:2, 1:2]
        self.assertEqual(out, out_cpu)

    def test_view_slice(self):
        # https://github.com/pytorch/pytorch/issues/83995
        NUM_SAMPLES = 60
        s = (0, 1)

        X = torch.rand(8000, 3, dtype=torch.float32, device='cpu')
        X_mps = X.detach().clone().to("cpu")

        idx = torch.randint(0, X.shape[0], (1,)).repeat(len(s))
        pts = torch.randint(0, X.shape[0], (NUM_SAMPLES, X.shape[1]))
        idx_mps = idx.to("mps")
        pts_mps = pts.to("mps")
        pts[:, s] = idx
        pts_mps[:, s] = idx_mps

        actual_pts = torch.zeros(NUM_SAMPLES, X.shape[1], dtype=torch.float)
        actual_pts_mps = torch.zeros(NUM_SAMPLES, X.shape[1], dtype=torch.float, device="mps")

        for i in range(NUM_SAMPLES):
            for j in range(X.shape[1]):
                actual_pts_mps[i, j] = X_mps[pts_mps[i, j], j]
                actual_pts[i, j] = X[pts[i, j], j]
                self.assertEqual(actual_pts[i, j], actual_pts_mps[i, j])

    def test_slice_scatter(self):
        shape = (4, 4)
        tensor = torch.randint(10, shape, device="mps")
        tensor_before = tensor.clone()
        torch.empty(shape[0], shape[1] * 2, device="mps")[:, ::2].copy_(tensor)
        torch.testing.assert_close(tensor, tensor_before)

    def test_slice(self):
        values = [[1.0, 2.0, 3.0], [4.0, 5.0, 6.0], [7.0, 8.0, 9.0]]
        cpu_x = torch.tensor(values, device='cpu')
        mps_x = (torch.tensor(values, device='mps', dtype=torch.float))

        cpu_slice1 = cpu_x[:2, :]
        mps_slice1 = mps_x[:2, :]
        self.assertEqual(cpu_slice1, mps_slice1)

        cpu_slice2 = cpu_x[:, :1]
        mps_slice2 = mps_x[:, :1]
        self.assertEqual(cpu_slice2, mps_slice2)

        cpu_slice3 = cpu_x[1:2, :]
        mps_slice3 = mps_x[1:2, :]
        self.assertEqual(cpu_slice3, mps_slice3.to('cpu'))

        cpu_slice4 = cpu_x[1, :]
        mps_slice4 = mps_x[1, :].to('cpu')
        self.assertEqual(cpu_slice4, mps_slice4)

    def test_scalar_from_slice_unary(self):
        # https://github.com/pytorch/pytorch/issues/82543
        tensor_list = torch.tensor([1.0, 1.2], device="mps")

        for scalar in tensor_list:
            r_mps = torch.ceil(scalar)
            r_cpu = torch.ceil(scalar.to("cpu"))
            self.assertEqual(r_mps.cpu(), r_cpu)

    def test_scalar_from_slice_binary(self):
        # https://github.com/pytorch/pytorch/issues/82543
        def helper(binary_op):
            tensor_list = torch.tensor([1.0, 1.2, 2.5, 1.0], device="mps")

            for scalar in tensor_list:
                r_mps = binary_op(scalar, 1.0)
                r_cpu = binary_op(scalar.cpu(), 1.0)
                self.assertEqual(r_mps.cpu(), r_cpu)
        helper(torch.sub)
        helper(torch.add)
        helper(torch.not_equal)
        helper(torch.eq)

    def test_slice_contiguous_view(self):
        # https://github.com/pytorch/pytorch/issues/77750

        def helper(operator):
            t_mps = torch.tensor([1, 2, 3, 4], device="mps")
            t_cpu = torch.tensor([1, 2, 3, 4], device="cpu")

            # contiguous view
            x_mps = t_mps[2:]  # 3, 4
            y_mps = t_mps[:2]  # 1, 2

            x_cpu = t_cpu[2:]
            y_cpu = t_cpu[:2]

            res_mps = res_cpu = None
            if operator == "<=":
                res_mps = x_mps <= y_mps
                res_cpu = x_cpu <= y_cpu
            elif operator == "<":
                res_mps = x_mps < y_mps
                res_cpu = x_cpu < y_cpu
            elif operator == ">=":
                res_mps = x_mps >= y_mps
                res_cpu = x_cpu >= y_cpu
            elif operator == ">":
                res_mps = x_mps >= y_mps
                res_cpu = x_cpu >= y_cpu
            elif operator == "==":
                res_mps = x_mps == y_mps
                res_cpu = x_cpu == y_cpu
            elif operator == "!=":
                res_mps = x_mps != y_mps
                res_cpu = x_cpu != y_cpu
            elif operator == "stack":
                res_mps = torch.stack((y_mps, x_mps), dim=-1)
                res_cpu = torch.stack((y_cpu, x_cpu), dim=-1)

            self.assertEqual(res_mps, res_cpu)

        for op in ["<=", "<", ">=", ">", "==", "!=", "stack"]:
            helper(op)

    def test_slice_of_slice(self):
        x = torch.tensor([0.5, 0.5], device="cpu")
        x_mps = torch.tensor([0.5, 0.5], device="mps")

        tensor = x[1][None]
        tensor_mps = x_mps[1][None]

        res = tensor.ne(0)
        res_mps = tensor_mps.ne(0)

        self.assertEqual(res, res_mps)

    def test_index_storage_offset(self):
        # https://github.com/pytorch/pytorch/issues/78107

        a = torch.tensor([8.2670e-01, -1.0293e+00])
        b_cpu = a[0]
        c_cpu = a[1]

        # both 'b' and 'c' are views of 'a'
        # 'b' has a storage offset of 0, while 'c' has a storage offset of 1
        # when copying from 'cpu' to 'mps', c will have a storage_offset of 1 which needs to be taking into account,
        # otherwise it ends with same value as 'b'
        b = b_cpu.to('mps')
        c = c_cpu.to('mps')

        res_mps = b > c
        res_cpu = b_cpu > c_cpu
        self.assertEqual(res_mps, res_cpu)

        res_mps = c > b
        res_cpu = c_cpu > b_cpu
        self.assertEqual(res_mps, res_cpu)

    def test_flatten(self):
        values = [[[1.0, 2.0, 3.0], [4.0, 5.0, 6.0]], [[7.0, 8.0, 9.0], [10.0, 11.0, 12.0]]]
        cpu_x = torch.tensor(values, device='cpu')
        mps_x = torch.tensor(values, device='mps')

        cpu_flatten1 = cpu_x.flatten()
        mps_flatten1 = mps_x.flatten().to('cpu')
        self.assertEqual(cpu_flatten1, mps_flatten1)

        cpu_flatten2 = cpu_x.flatten(start_dim=1)
        mps_flatten2 = mps_x.flatten(start_dim=1).to('cpu')
        self.assertEqual(cpu_flatten2, mps_flatten2)

        cpu_flatten3 = cpu_x.flatten(end_dim=1)
        mps_flatten3 = mps_x.flatten(end_dim=1).to('cpu')
        self.assertEqual(cpu_flatten3, mps_flatten3)

    # Test repeat
    def test_repeat(self):
        def helper(shape, repeats):

            cpu_x = torch.randn(shape, device='cpu', dtype=torch.float, requires_grad=True)
            x = cpu_x.detach().clone().to('mps').requires_grad_()

            y = x.repeat(repeats)
            ref_y = cpu_x.repeat(repeats)

            cpu_grad = torch.randn(ref_y.shape)
            grad = cpu_grad.to('mps')

            y.backward(gradient=grad)
            ref_y.backward(gradient=cpu_grad)

            self.assertEqual(y, ref_y)
            self.assertEqual(x.grad, cpu_x.grad)

        helper((2, 3, 4, 5), (2, 3, 4, 5))
        helper((2, 3, 4), (4, 3, 2, 5, 7, 2))
        helper((3, 4, 5), (2, 3, 4, 5))
        helper((3, 4, 5), (2, 2, 2))

    def test_torch_repeat_interleave(self, device="mps"):
        y = torch.tensor([[1, 2], [3, 4]], device=device)
        # exercise single argument function signature
        temp = y.repeat_interleave(2)
        self.assertEqual(torch.Size([8]), temp.size())

        for dtype in [torch.int, torch.long]:
            lengths = torch.tensor([1, 2], dtype=dtype, device="mps")
            output_size = torch.sum(lengths)
            a = torch.repeat_interleave(
                y,
                lengths,
                dim=0,
            )
            self.assertEqual(a.dtype, y.dtype)
            self.assertEqual(a.size(), torch.Size([3, 2]))

            a_with_output = torch.repeat_interleave(
                y,
                lengths,
                dim=0,
                output_size=output_size,
            )
            self.assertEqual(a_with_output.dtype, y.dtype)
            self.assertEqual(a_with_output.size(), torch.Size([3, 2]))

    def test_repeat_interleave(self, device="mps"):
        x = torch.tensor([0, 1, 2, 3], device=device)
        expected = torch.tensor([1, 2, 2, 3, 3, 3], device=device)
        # Prior to macos 13.3, input of dtype=torch.int64 returns dtype=torch.int32
        self.assertEqual(torch.repeat_interleave(x), expected, exact_dtype=product_version >= 13.3)

        with self.assertRaises(RuntimeError):
            torch.repeat_interleave(torch.arange(4, device=device).reshape(2, 2))

        with self.assertRaises(RuntimeError):
            torch.repeat_interleave(torch.arange(4.0, device=device))

        with self.assertRaises(RuntimeError):
            torch.repeat_interleave(torch.tensor([1, 2, -1, 3, 4], device=device))

        y = torch.tensor([[1, 2], [3, 4]], device=device)

        y1_v1 = torch.repeat_interleave(y, 2)
        y1_v2 = torch.repeat_interleave(y, torch.tensor(2, device=device))
        y1_v3 = torch.repeat_interleave(y, torch.tensor([2], device=device))
        y1_expect = torch.tensor([1, 1, 2, 2, 3, 3, 4, 4], device=device)
        self.assertEqual(y1_v1, y1_expect)
        self.assertEqual(y1_v2, y1_expect)
        self.assertEqual(y1_v3, y1_expect)

        y2 = torch.repeat_interleave(y, 3, dim=1)
        y2_expect = torch.tensor([[1, 1, 1, 2, 2, 2],
                                  [3, 3, 3, 4, 4, 4]], device=device)
        self.assertEqual(y2, y2_expect)

        y3 = torch.repeat_interleave(y, torch.tensor([1, 2], device=device), dim=0)
        y3_expect = torch.tensor([[1, 2],
                                  [3, 4],
                                  [3, 4]], device=device)
        self.assertEqual(y3, y3_expect)

        with self.assertRaises(RuntimeError):
            torch.repeat_interleave(y, torch.tensor([1, 2, 3], device=device), dim=0)

        with self.assertRaises(RuntimeError):
            torch.repeat_interleave(y, torch.arange(9, device=device).reshape(3, 3), dim=0)

        # test zero sized dimension
        x = torch.zeros((5, 0), device=device)
        y = torch.repeat_interleave(x, repeats=3, dim=1)
        self.assertEqual(y, x.new_zeros(5, 0, device=device))

        x = torch.tensor([], dtype=torch.int64, device=device)
        y = torch.repeat_interleave(x, x)
        self.assertEqual(y, x)

    def test_repeat_interleave_simple(self):
        def helper(shape, dtype=torch.float32, num_repeats=torch.Tensor(), dim=None):
            x = torch.randn(shape, dtype=dtype, device="mps")
            x_cpu = x.detach().clone().cpu()

            num_repeats_cpu = num_repeats.detach().clone().cpu()

            repeats = torch.repeat_interleave(x, num_repeats, dim)
            repeats_cpu = torch.repeat_interleave(x_cpu, num_repeats_cpu, dim)

            self.assertEqual(repeats, repeats_cpu)
        helper(shape=3, num_repeats=torch.tensor([100], device="mps"))
        helper(shape=(2, 2), num_repeats=torch.tensor([3, 3], device="mps"), dim=0)
        helper(shape=(10, 15, 8), num_repeats=torch.arange(10, device="mps"), dim=0)
        helper(shape=(10, 15, 8), num_repeats=torch.randint(0, 100, (15, ), device="mps"), dim=1)
        helper(shape=(10, 15, 30), num_repeats=torch.randint(0, 100, (30, ), device="mps"), dim=2)

    def test_count_nonzero(self):
        def helper(dtype):
            n = [
                [[1, 0, 2], [3, 0, 2], [7, 9, -4]],
                [[0, 2, 3], [3, 2, 1], [2, 0, 0]],
            ]
            cpu_x = torch.tensor(n, dtype=dtype)
            mps_x = torch.tensor(n, dtype=dtype).to('mps')

            # All non-zeros
            self.assertEqual(
                torch.count_nonzero(cpu_x),
                torch.count_nonzero(mps_x)
            )

            # dim=1
            self.assertEqual(
                torch.count_nonzero(cpu_x, dim=1),
                torch.count_nonzero(mps_x, dim=1)
            )

            # dim=(0, 1)
            self.assertEqual(
                torch.count_nonzero(cpu_x, dim=(0, 1)),
                torch.count_nonzero(mps_x, dim=(0, 1))
            )
        helper(torch.int32)
        helper(torch.int64)
        helper(torch.float16)
        helper(torch.float32)

    def _test_module_empty_input(self, module, inp, check_size=True):
        inp.requires_grad_(True)
        out = module(inp)
        gO = torch.rand_like(out)
        out.backward(gO)
        if check_size:
            self.assertEqual(out.size(), inp.size())
        for p in module.parameters():
            if p.requires_grad:
                self.assertEqual(p.grad, torch.zeros_like(p.grad))
        self.assertEqual(inp.grad, torch.zeros_like(inp))

    # Test dtype casting, with and without simultaneous device change
    def test_to(self):
        values = [[[1.0, 2.0, 3.0], [4.0, 5.0, 6.0]], [[7.0, 8.0, 9.0], [10.0, 11.0, 12.0]]]
        cpu_x = torch.tensor(values, device='cpu')
        mps_x = torch.tensor(values, device='mps')

        self.assertEqual(cpu_x.int(), mps_x.int().cpu())
        self.assertEqual(cpu_x.bool(), mps_x.bool().cpu())
        self.assertEqual(cpu_x.float(), mps_x.float().cpu())

        self.assertEqual(torch.tensor(1.3, device='mps').int().cpu(),
                         torch.tensor(1, dtype=torch.int32))
        self.assertEqual(torch.tensor(0.0, device='mps').bool().cpu(), torch.tensor(False))
        self.assertEqual(torch.tensor(0.1, device='mps').bool().cpu(), torch.tensor(True))
        self.assertEqual(torch.tensor(0.1, device='mps').bool().int().cpu(),
                         torch.tensor(1, dtype=torch.int32))
        self.assertEqual(torch.tensor(0.1, device='mps').bool().int().float().cpu(),
                         torch.tensor(1.0))
        self.assertEqual(torch.tensor(4.25, device='mps').to('cpu', torch.int),
                         torch.tensor(4, dtype=torch.int32))
        self.assertEqual(torch.tensor(4.25, device='cpu').to('mps', torch.int).cpu(),
                         torch.tensor(4, dtype=torch.int32))
        self.assertEqual(torch.tensor(-8.34, device='cpu').to('mps', torch.int),
                         torch.tensor(-8.34, device='cpu').to('mps').to(torch.int))
        # Cast int8 and uint8 to float and compare results
        # See https://github.com/pytorch/pytorch/issues/80009 for more details
        cpu_byte = torch.tensor([60, 160, 20, 220], dtype=torch.uint8)
        cpu_char = torch.tensor([60, -60, 20, -120], dtype=torch.uint8)
        for x_cpu in [cpu_byte, cpu_char]:
            x_mps = x_cpu.to('mps')
            self.assertEqual(x_mps.to(torch.float32), x_cpu.to(torch.float32))


    def test_setitem_scalar(self) -> None:
        device = 'mps'
        for dtype in [torch.int32, torch.float32, torch.int64]:
            for i in range(3, 6):
                for j in range(3, 6):
                    t = torch.zeros(i, j, dtype=dtype, device=device)
                    self.assertEqual(t.sum(), 0)
                    t[1, 1] = 1
                    t[2, 1] = j
                    t[1, 2] = i
                    self.assertEqual(t[1, 1], 1)
                    self.assertEqual(t[1, 2], i)
                    self.assertEqual(t[2, 1], j)
                    self.assertEqual(t.sum(), 1 + i + j)

    def test_stride_of_strides(self) -> None:
        x = torch.rand(32, 1, device='mps')
        y = x.as_strided(size=(32, 2), stride=(1, 0))
        # Casting stride of strided tensor to CPU use to crash with "buffer is not large enough." assert
        # See https://github.com/pytorch/pytorch/issues/79181#issuecomment-1154683435
        z = y.as_strided(size=(32, 3), stride=(1, 0)).to("cpu")
        self.assertEqual(x.to("cpu").as_strided(size=(32, 3), stride=(1, 0)), z)

    def test_type_casting(self):
        # https://github.com/pytorch/pytorch/issues/81567
        def helper(data, to_dtype):
            a_cpu = torch.tensor(data)
            a_mps = a_cpu.to(torch.device('mps'))

            res_cpu = a_cpu.type(to_dtype)
            res_mps = a_mps.type(to_dtype)
            self.assertEqual(res_cpu, res_mps)

        helper([9.0, 3.0, 5.0, 4.0], torch.LongTensor)
        helper([9.0, 3.0, 5.0, 4.0], torch.FloatTensor)
        helper([9.0, 3.0, 5.0, 4.0], torch.IntTensor)
        helper([9.0, 3.0, 5.0, 4.0], torch.ShortTensor)
        helper([9.0, 3.0, 5.0, 4.0], torch.HalfTensor)
        helper([9.0, 3.0, 5.0, 4.0], torch.CharTensor)
        helper([9.0, 3.0, 5.0, 4.0], torch.ByteTensor)

    def test_to_casting(self):
        # https://github.com/pytorch/pytorch/issues/81567
        def helper(data, to_dtype):
            a_cpu = torch.tensor(data)
            a_mps = a_cpu.to(torch.device('mps'))

            res_cpu = a_cpu.to(to_dtype)
            res_mps = a_mps.to(to_dtype)
            self.assertEqual(res_cpu, res_mps)

        helper([9.0, 3.0, 5.0, 4.0], torch.int64)
        helper([9.0, 3.0, 5.0, 4.0], torch.float)
        helper([9.0, 3.0, 5.0, 4.0], torch.int32)
        helper([9.0, 3.0, 5.0, 4.0], torch.short)
        helper([9.0, 3.0, 5.0, 4.0], torch.half)
        helper([9.0, 3.0, 5.0, 4.0], torch.int8)
        helper([9.0, 3.0, 5.0, 4.0], torch.uint8)

    def test_storage_offset_greater_than_src_nbytes(self):
        # https://github.com/pytorch/pytorch/issues/80844
        n_tensors = 100
        n_tensor_elems = 784
        elems = torch.arange(n_tensors * n_tensor_elems, dtype=torch.float32)

        tensor_list = []
        for i in range(0, n_tensors - 1):
            # create a list of contiguous view tensors (view tensor created by the slice op)
            t = elems[n_tensor_elems * i : n_tensor_elems * (i + 1)]
            tensor_list.append(t)

        for i in range(0, n_tensors - 1):
            t = tensor_list[i].view(1, n_tensor_elems)
            t_mps = t.to("mps")
            self.assertEqual(t, t_mps.cpu(), f"i={i}")

    # See https://github.com/pytorch/pytorch/issues/82427
    # and https://github.com/pytorch/pytorch/issues/83692
    def test_full_bugs(self):
        # Test should not crash
        x = torch.full((3, 3), True, device='mps')
        # torch.full should work for uint8
        y_mps = torch.full((2, 2), 247, device='mps', dtype=torch.uint8)
        y_cpu = torch.full((2, 2), 247, device='cpu', dtype=torch.uint8)
        self.assertEqual(y_mps, y_cpu)

    @unittest.skipIf(product_version < 13.0, "Skipped on macOS 12")
    # See https://github.com/pytorch/pytorch/issues/84995
    def test_div_bugs(self):
        for (dtype, mode) in itertools.product(integral_types(), ['trunc', 'floor']):
            if dtype != torch.int64:
                x = torch.tensor(list(range(1, 11)), device='mps', dtype=dtype)
                y = torch.div(x, 101, rounding_mode=mode)
                self.assertEqual(y.sum(), 0)

    # See https://github.com/pytorch/pytorch/issues/82663
    def test_bool_expand(self):
        x = torch.tensor([[1], [0]], dtype=torch.bool, device='mps')
        y = torch.tensor([0, 1], dtype=torch.bool, device='mps')
        self.assertFalse(torch.equal(x.expand(2, 2), y.expand(2, 2)))

    # Empty unary op should return tensor of the same size
    def test_empty_neg(self):
        x = torch.tensor([[]], device='mps')
        y = -x
        self.assertEqual(x, y)

    def _test_unique_scalar_empty(self, dtype, device, f):
        # test scalar
        x = torch.tensor(0, dtype=dtype, device=device)
        unique, inverse, counts = f(x, return_inverse=True, return_counts=True)
        expected_unique = torch.tensor([0], dtype=dtype, device=device)
        expected_inverse = torch.tensor(0, device=device)
        expected_counts = torch.tensor([1], device=device)
        self.assertEqual(unique, expected_unique)
        self.assertEqual(inverse, expected_inverse)
        self.assertEqual(counts, expected_counts)

        # test zero sized tensor
        x = torch.zeros((0, 0, 3), dtype=dtype, device=device)
        unique, inverse, counts = f(x, return_inverse=True, return_counts=True)
        expected_unique = torch.tensor([], dtype=dtype, device=device)
        expected_inverse = torch.empty((0, 0, 3), dtype=torch.long, device=device)
        expected_counts = torch.tensor([], dtype=torch.long, device=device)
        self.assertEqual(unique, expected_unique)
        self.assertEqual(inverse, expected_inverse)
        self.assertEqual(counts, expected_counts)

    def _test_unique_with_expects(self, device, dtype, f, x, expected_unique, expected_inverse, expected_counts, additional_shape):
        def ensure_tuple(x):
            if isinstance(x, torch.Tensor):
                return (x,)
            return x

        for return_inverse in [True, False]:
            for return_counts in [True, False]:
                # test with expected
                ret = ensure_tuple(f(x, return_inverse=return_inverse, return_counts=return_counts))
                self.assertEqual(len(ret), 1 + int(return_inverse) + int(return_counts))
                self.assertEqual(expected_unique, ret[0])
                if return_inverse:
                    self.assertEqual(expected_inverse, ret[1])
                if return_counts:
                    count_index = 1 + int(return_inverse)
                    self.assertEqual(expected_counts, ret[count_index])

                # tests per-element unique on a higher rank tensor.
                y = x.view(additional_shape)
                y_unique, y_inverse, y_counts = f(y, return_inverse=True, return_counts=True)
                self.assertEqual(expected_unique, y_unique)
                self.assertEqual(expected_inverse.view(additional_shape), y_inverse)
                self.assertEqual(expected_counts, y_counts)

    def test_unique_all_dtypes(self, device="mps"):
        def helper(dtype):
            def ensure_tuple(x):
                if isinstance(x, torch.Tensor):
                    return (x,)
                return x

            if dtype is torch.bool:
                x = torch.tensor([True, False, False, False, True, False, True, False], dtype=torch.bool, device=device)
                expected_unique = torch.tensor([False, True], dtype=torch.bool, device=device)
                expected_inverse = torch.tensor([1, 0, 0, 0, 1, 0, 1, 0], dtype=torch.long, device=device)
                expected_counts = torch.tensor([5, 3], dtype=torch.long, device=device)
            else:
                x = torch.tensor([1, 2, 3, 2, 8, 5, 2, 3], dtype=dtype, device=device)
                expected_unique = torch.tensor([1, 2, 3, 5, 8], dtype=dtype, device=device)
                expected_inverse = torch.tensor([0, 1, 2, 1, 4, 3, 1, 2], device=device)
                expected_counts = torch.tensor([1, 3, 2, 1, 1], device=device)

            # test sorted unique
            fs = (
                lambda x, **kwargs: torch.unique(x, sorted=True, **kwargs),
                lambda x, **kwargs: x.unique(sorted=True, **kwargs),
            )
            x_sliced = torch.empty(x.size(0) * 2, dtype=dtype, device=device)[::2].copy_(x)
            xs = (x, x_sliced)
            for f, x in product(fs, xs):
                self._test_unique_with_expects(device, dtype, f, x, expected_unique, expected_inverse, expected_counts, (2, 2, 2))
                self._test_unique_scalar_empty(dtype, device, f)

            # test unsorted unique
            fs = (
                lambda x, **kwargs: torch.unique(x, sorted=False, **kwargs),
                lambda x, **kwargs: x.unique(sorted=False, **kwargs)
            )
            for f, x in product(fs, xs):
                self._test_unique_scalar_empty(dtype, device, f)
                for return_inverse, return_counts in product((True, False), repeat=2):
                    ret = ensure_tuple(f(x, return_inverse=return_inverse, return_counts=return_counts))
                    self.assertEqual(len(ret), 1 + int(return_inverse) + int(return_counts))
                    x_list = x.tolist()
                    x_unique_list = ret[0].tolist()
                    self.assertEqual(expected_unique.tolist(), sorted(x_unique_list))
                    if return_inverse:
                        x_inverse_list = ret[1].tolist()
                        for i, j in enumerate(x_inverse_list):
                            self.assertEqual(x_list[i], x_unique_list[j])
                    if return_counts:
                        count_index = 1 + int(return_inverse)
                        x_counts_list = ret[count_index].tolist()
                        for i, j in zip(x_unique_list, x_counts_list):
                            count = 0
                            for k in x_list:
                                if k == i:
                                    count += 1
                            self.assertEqual(j, count)
        [helper(dtype) for dtype in [torch.float32, torch.int64, torch.int32, torch.int16, torch.uint8]]

    def test_unique(self):
        def helper(x, return_inverse, return_counts):
            cpu_x = x
            x = cpu_x.detach().clone().to('mps')

            result = torch.unique(x, return_inverse=return_inverse, return_counts=return_counts)
            result_cpu = torch.unique(cpu_x, return_inverse=return_inverse, return_counts=return_counts)

            self.assertEqual(result, result_cpu)
        helper(torch.tensor([1, 2, 4, 2, 1]), False, False)
        helper(torch.randint(3, (10, )), False, False)
        helper(torch.randint(3, (10, )), True, False)
        helper(torch.randint(3, (10, )), False, True)
        helper(torch.randint(3, (10, )), True, True)
        helper(torch.randint(3, (1, )), True, True)
        helper(torch.randint(3, (0, )), True, True)
        # Regression test for https://github.com/pytorch/pytorch/issues/104879
        x = torch.arange(2, device="mps")
        self.assertEqual(x.reshape(1, 1, 2).unique(), x)

    def test_unique_consecutive(self):
        def helper(x, dim, return_inverse, return_counts):
            cpu_x = x
            x = cpu_x.detach().clone().to('mps')

            result = torch.unique_consecutive(x, dim=dim, return_inverse=return_inverse, return_counts=return_counts)
            result_cpu = torch.unique_consecutive(cpu_x, dim=dim, return_inverse=return_inverse, return_counts=return_counts)

            self.assertEqual(result, result_cpu)
        helper(torch.tensor([1, 2, 4, 2, 1]), 0, False, False)
        helper(torch.randint(3, (10, )), 0, False, False)
        helper(torch.randint(3, (10, )), 0, True, False)
        helper(torch.randint(3, (10, )), 0, False, True)
        helper(torch.randint(3, (10, )), 0, True, True)
        helper(torch.randint(3, (10, )), 0, True, True)
        helper(torch.randint(3, (1, )), 0, True, True)
        helper(torch.randint(3, (0, )), 0, True, True)

        helper(torch.tensor([[1, 1, 2, 3, 3, 2], [1, 1, 1, 2, 2, 1]]), 0, False, False)
        helper(torch.tensor([[1, 1, 2, 3, 3, 2], [1, 1, 1, 2, 2, 1]]), 0, True, True)
        helper(torch.randint(2, (20, 2)), 0, True, True)
        helper(torch.randint(2, (1, 2)), 0, True, True)
        helper(torch.randint(2, (0, 2)), 0, True, True)

        helper(torch.tensor([[1, 1, 2, 3, 3, 2], [1, 1, 1, 2, 2, 1]]), 1, False, False)
        helper(torch.tensor([[1, 1, 2, 3, 3, 2], [1, 1, 1, 2, 2, 1]]), 1, True, True)
        helper(torch.randint(2, (2, 20)), 1, True, True)
        helper(torch.randint(2, (2, 1)), 1, True, True)
        helper(torch.randint(2, (2, 0)), 1, True, True)

    # See https://github.com/pytorch/pytorch/issues/85675
    def test_cat_non_contiguous(self):
        def rotate_subset(data, dim):
            x1 = data[:, :, :2, :]
            x2 = data[:, :, 2:, :]
            self.assertFalse(x1.is_contiguous())
            self.assertFalse(x2.is_contiguous())
            return torch.concat((x1, x2), dim=dim)
        for dtype in MPS_DTYPES:
            if dtype == torch.bool:
                continue
            data = torch.arange(48, dtype=dtype).reshape(1, 2, 4, 6)
            data = data.to(memory_format=torch.channels_last)
            mps_data = data.to("mps")
            self.assertEqual(data, mps_data)
            for dim in range(data.dim()):
                cpu_result = rotate_subset(data, dim)
                mps_result = rotate_subset(mps_data, dim)
                self.assertEqual(cpu_result, mps_result.to("cpu"))
                # TODO: enable memory format test
                # self.assertEqual(cpu_result.is_contiguous(), mps_result.is_contiguous())

    # See https://github.com/pytorch/pytorch/issues/85967
    def test_from_numpy_non_contiguous(self):
        a = np.arange(9).reshape(3, 3)[:, :2]
        t_cpu = torch.tensor(a, device="cpu")
        t_mps = torch.tensor(a, device="mps")
        self.assertEqual(t_cpu, t_mps.to("cpu"))

    # See https://github.com/pytorch/pytorch/issues/86954
    def test_copy_non_contiguous(self):
        x = torch.arange(27).reshape(3, 3, 3).permute(2, 0, 1)
        self.assertFalse(x.is_contiguous())
        y = x.to('mps')
        self.assertFalse(y.is_contiguous())
        self.assertEqual(x, y.to('cpu'))

        x = torch.arange(4**3).reshape(4, 4, 4).permute((2, 0, 1))[1:, ::2]
        y = x.to('mps')
        self.assertEqual(x, y.to('cpu'))

        x = torch.full((4, 4, 4, 4), 13, device="cpu")
        y = torch.full((4, 4, 4, 4), 13, device="mps")
        z = torch.arange(4**4).reshape(4, 4, 4, 4).permute(3, 2, 0, 1)[1::, ::2]
        x.permute(3, 2, 1, 0)[1::, ::2] = z
        # As y is on MPS and z on CPU, this dispatches to a copy operator
        y.permute(3, 2, 1, 0)[1::, ::2] = z
        self.assertEqual(x, y.to('cpu'))

    # See https://github.com/pytorch/pytorch/issues/95417
    def test_copy_storage_offset(self):
        x_cpu = torch.zeros(5, device="cpu", dtype=torch.float32)
        x_mps = torch.zeros(5, device="mps", dtype=torch.float32)
        update_cpu = torch.tensor([1, 1], device="cpu", dtype=torch.int64)
        update_mps = torch.tensor([1, 1], device="mps", dtype=torch.int64)
        x_cpu[2:4] = update_cpu
        x_mps[2:4] = update_mps  # implicit type casting and copy
        self.assertEqual(x_cpu, x_mps)

        x_cpu[2:4] = update_mps  # implicit device moving and copy
        self.assertEqual(x_cpu, x_mps)

    def test_copy_broadcasting(self):
        def helper(src_shape, dst_shape, src_dtype, dst_dtype):
            cpu_src = torch.randint(0, 127, src_shape).to(src_dtype)
            cpu_dst = torch.randint(0, 127, dst_shape).to(dst_dtype)
            cpu_result = cpu_dst.copy_(cpu_src)
            mps_src = cpu_src.to("mps")
            mps_dst = cpu_dst.to("mps")
            mps_result = mps_dst.copy_(mps_src)
            self.assertEqual(cpu_result, mps_result)

        test_dtypes = [torch.float32, torch.int32, torch.int16, torch.int8]

        for (src_dtype, dst_dtype) in itertools.product(test_dtypes, test_dtypes):
            helper((2, 1), (2, 3), src_dtype, dst_dtype)
            helper((2, 1), (2, 2), src_dtype, dst_dtype)
            helper((3, 1, 4, 1), (3, 4, 4, 5), src_dtype, dst_dtype)
            helper((3,), (2, 3), src_dtype, dst_dtype)
            helper((2,), (2, 2), src_dtype, dst_dtype)
            helper((4, 1, 5), (3, 4, 4, 5), src_dtype, dst_dtype)
            helper((4, 1, 5), (4, 0, 5), src_dtype, dst_dtype)
            helper((1, 5), (4, 0, 5), src_dtype, dst_dtype)
            helper((3, 1, 0), (3, 5, 0), src_dtype, dst_dtype)
            helper((0, 1, 0), (0, 5, 0), src_dtype, dst_dtype)
        # Regression test for https://github.com/pytorch/pytorch/issues/107867
        self.assertEqual(torch.tensor([[1]], device='mps').item(), 1.0)

    # See https://github.com/pytorch/pytorch/pull/84742
    # and https://github.com/pytorch/pytorch/pull/78319
    def test_binops_dtype_precedence(self):
        # Test dtype precedence (casting order) in binary operations by comparing to CPU result
        # Example values for all dtypes supported on the MPS backend
        sample_vals = {
            torch.bool: [False, True],
            torch.int16: [-15, 0, 1, 10],
            torch.int32: [-376, 0, 1, 13],
            torch.int64: [-8, 0, 1, 77],
            torch.float16: [-234.5, 0.0, 1.0, 2.0],
            torch.float32: [-1.0, 0.0, 0.1, 111.99],
        }
        # Test all combinations of dtypes, operations, dimensionality
        for dtype1, dtype2, binop in itertools.product(
                sample_vals.keys(), sample_vals.keys(), ['add', 'sub', 'mul', 'div']):
            # bool minus bool is generally unsupported, so skip
            if binop == 'sub' and (dtype1 == torch.bool or dtype2 == torch.bool):
                continue
            full_shape = (10,)
            for val1, val2 in itertools.product(sample_vals[dtype1], sample_vals[dtype2]):
                # print(f'{dtype1},{dtype2}: ({val1}).{binop}({val2})')
                # print(getattr(torch.tensor(val1, dtype=dtype1, device='mps'), binop)
                #            (torch.tensor(val2, dtype=dtype2, device='mps')))
                # print(getattr(torch.tensor(val1, dtype=dtype1, device='cpu'), binop)
                #            (torch.tensor(val2, dtype=dtype2, device='cpu')))
                self.assertEqual(
                    getattr(torch.tensor(val1, dtype=dtype1, device='mps'), binop)
                           (torch.tensor(val2, dtype=dtype2, device='mps')),
                    getattr(torch.tensor(val1, dtype=dtype1, device='cpu'), binop)
                           (torch.tensor(val2, dtype=dtype2, device='cpu')))
                self.assertEqual(
                    getattr(torch.tensor([val1], dtype=dtype1, device='mps'), binop)
                           (torch.tensor([val2], dtype=dtype2, device='mps')),
                    getattr(torch.tensor([val1], dtype=dtype1, device='cpu'), binop)
                           (torch.tensor([val2], dtype=dtype2, device='cpu')))
                self.assertEqual(
                    getattr(torch.tensor(val1, dtype=dtype1, device='mps'), binop)
                           (torch.tensor([val2], dtype=dtype2, device='mps')),
                    getattr(torch.tensor(val1, dtype=dtype1, device='cpu'), binop)
                           (torch.tensor([val2], dtype=dtype2, device='cpu')))
                self.assertEqual(
                    getattr(torch.tensor([val1], dtype=dtype1, device='mps'), binop)
                           (torch.tensor(val2, dtype=dtype2, device='mps')),
                    getattr(torch.tensor([val1], dtype=dtype1, device='cpu'), binop)
                           (torch.tensor(val2, dtype=dtype2, device='cpu')))
                # Test tensors created with torch.full
                x1 = torch.full(full_shape, val1, dtype=dtype1, device='mps')
                y1 = torch.tensor(val2, dtype=dtype2, device='mps')
                x2 = torch.full(full_shape, val1, dtype=dtype1, device='cpu')
                y2 = torch.tensor(val2, dtype=dtype2, device='cpu')
                self.assertEqual(getattr(x1, binop)(y1), getattr(x2, binop)(y2))
                x3 = torch.tensor(val1, dtype=dtype1, device='mps')
                y3 = torch.full(full_shape, val2, dtype=dtype2, device='mps')
                x4 = torch.tensor(val1, dtype=dtype1, device='cpu')
                y4 = torch.full(full_shape, val2, dtype=dtype2, device='cpu')
                self.assertEqual(getattr(x3, binop)(y3), getattr(x4, binop)(y4))
                self.assertEqual(
                    getattr(torch.tensor(val1, dtype=dtype1, device='mps'), binop)
                           (torch.full(full_shape, val2, dtype=dtype2, device='mps')),
                    getattr(torch.tensor(val1, dtype=dtype1, device='cpu'), binop)
                           (torch.full(full_shape, val2, dtype=dtype2, device='cpu')))

    def test_nansum(self):
        def helper(dtype, noncontiguous, dim):
            zero_cpu = torch.zeros((), dtype=dtype)

            # Randomly scale the values
            scale = random.randint(10, 100)
            x_cpu: torch.Tensor = make_tensor(
                (5, 5), dtype=dtype, device='cpu',
                low=-scale, high=scale, noncontiguous=noncontiguous)

            if dtype.is_floating_point:
                nan_mask_cpu = x_cpu < (0.2 * scale)
                x_no_nan_cpu = torch.where(nan_mask_cpu, zero_cpu, x_cpu)
                x_cpu[nan_mask_cpu] = np.nan
            else:
                x_no_nan_cpu = x_cpu

            x_mps = x_cpu.to('mps')
            actual_out_mps = torch.empty(0, dtype=dtype, device='mps')
            expect_out_cpu = torch.empty(0, dtype=dtype)
            dim_kwargs = {"dim": dim} if dim is not None else {}
            expect = torch.sum(x_no_nan_cpu, **dim_kwargs)

            actual_cpu = torch.nansum(x_cpu, **dim_kwargs)
            # Sanity check on CPU
            self.assertEqual(expect, actual_cpu)

            # Test MPS
            actual_mps = torch.nansum(x_mps, **dim_kwargs)
            # Test out= variant
            torch.nansum(x_mps, out=actual_out_mps, **dim_kwargs)
            torch.nansum(x_cpu, out=expect_out_cpu, **dim_kwargs)
            self.assertEqual(expect, actual_mps)
            self.assertEqual(expect_out_cpu, actual_out_mps)

        args = itertools.product(
            (torch.float16, torch.float32, torch.int32, torch.int64),   # dtype
            (True, False),                                              # noncontiguous
            (0, 1, None),                                               # dim
        )

        for dtype, noncontiguous, dim in args:
            with self.subTest(dtype=dtype, noncontiguous=noncontiguous, dim=dim):
                helper(dtype, noncontiguous, dim)

    def test_cumsum_all_dtypes(self):
        def helper(dtype):
            t = torch.tensor([1, 1, 1, 1], device="mps", dtype=dtype)
            t_cpu = torch.tensor([1, 1, 1, 1], device="cpu")

            a = t.cumsum(0, dtype=dtype)
            a_cpu = t_cpu.cumsum(0, dtype=dtype)

            self.assertEqual(a.cpu(), a_cpu)
        [helper(dtype) for dtype in [torch.int8, torch.int16, torch.int32, torch.float32]]

        try:
            helper(torch.int64)
        except Exception as e:
            e_string = str(e)
            self.assertEqual(e_string, "MPS does not support cumsum_out_mps op with int64 input." +
                             " Support has been added in macOS 13.3")

    def test_cumsum_minus_one_axis(self):
        def helper(dtype):
            # Test with axis -1
            cpu_x = None
            if dtype == torch.float32:
                cpu_x = torch.randn(10, 3, device='cpu', dtype=torch.float32)
            else:
                cpu_x = torch.randint(0, 20, (10, 3), device='cpu', dtype=torch.float32)
            x = cpu_x.detach().clone().to('mps')

            cpu_y = cpu_x.cumsum(-1)
            y = x.cumsum(-1)

            self.assertEqual(y, cpu_y)

        [helper(dtype) for dtype in [torch.float32, torch.int16, torch.int32, torch.uint8]]

    def test_cumprod_all_dtypes(self):
        def helper(dtype):
            t = torch.tensor([1, 1, 1, 1], device="mps", dtype=dtype)
            t_cpu = torch.tensor([1, 1, 1, 1], device="cpu")

            a = t.cumprod(0, dtype=dtype)
            a_cpu = t_cpu.cumprod(0, dtype=dtype)

            self.assertEqual(a.cpu(), a_cpu)
        [helper(dtype) for dtype in [torch.int8, torch.int16, torch.int32, torch.float32]]

        try:
            helper(torch.int64)
        except Exception as e:
            e_string = str(e)
            self.assertEqual(e_string, "MPS does not support cumprod_out_mps op with int64 input."
                             + " Support has been added in macOS 13.3")

    def test_cumprod_minus_one_axis(self):
        def helper(dtype):
            # Test with axis -1
            cpu_x = None
            if dtype == torch.float32:
                cpu_x = torch.randn(10, 3, device='cpu', dtype=torch.float32)
            else:
                cpu_x = torch.randint(0, 20, (10, 3), device='cpu', dtype=torch.float32)
            x = cpu_x.detach().clone().to('mps')

            cpu_y = cpu_x.cumprod(-1)
            y = x.cumprod(-1)

            self.assertEqual(y, cpu_y)

        [helper(dtype) for dtype in [torch.float32, torch.int16, torch.int32, torch.uint8]]

    def test_median_int16(self):
        def helper(shape, dtype):
            cpu_x = torch.randint(-9999, 9999, shape, device='cpu', dtype=dtype)
            x = cpu_x.detach().clone().to('mps')

            median_result = torch.median(x)
            median_result_cpu = torch.median(cpu_x)
            self.assertEqual(median_result, median_result_cpu)

        helper((2, 8, 4, 5), torch.int16)

    def test_activation_checkpoint_does_not_error(self):
        from torch.utils.checkpoint import checkpoint

        for use_reentrant in (True, False):
            a = torch.tensor(1., device="mps", requires_grad=True)

            def fn(x):
                return x.sin().cos().exp()

            out = checkpoint(fn, a, use_reentrant=use_reentrant)
            out.backward()

    def test_as_strided(self):
        values = [[1.0, 2.0, 3.0], [4.0, 5.0, 6.0], [7.0, 8.0, 9.0]]
        values_1 = [[1.0, 1.0], [1.0, 1.0]]
        cpu_x = torch.tensor(values, device='cpu')
        ones1 = torch.tensor(values_1, device='mps')
        x = cpu_x.detach().clone().to('mps').requires_grad_()
        strided_cpu = torch.as_strided(cpu_x, (2, 2), (1, 2))
        strided_mps = torch.as_strided(x, (2, 2), (1, 2))
        self.assertEqual(strided_mps, strided_cpu)
        strided_cpu_out = strided_cpu + ones1.to('cpu')
        strided_mps_out = strided_mps + ones1
        self.assertEqual(strided_cpu_out, strided_mps_out)

        # test with storage offsets
        cpu_x = torch.rand(3, 3, device='cpu')
        mps_x = cpu_x.to('mps')
        strided_cpu1 = torch.as_strided(cpu_x, (2, 2), (1, 2), 0)
        strided_mps1 = torch.as_strided(mps_x, (2, 2), (1, 2), 0)
        strided_cpu2 = torch.as_strided(cpu_x, (2, 2), (1, 2), 1)
        strided_mps2 = torch.as_strided(mps_x, (2, 2), (1, 2), 1)
        strided_cpu_out = strided_cpu1 - strided_cpu2
        strided_mps_out = strided_mps1 - strided_mps2
        self.assertEqual(strided_cpu_out, strided_mps_out)

    def test_unfold(self):
        x = torch.arange(1., 8)
        x_mps = torch.arange(1., 8, device="mps")

        y = x.unfold(0, 2, 1)
        y_mps = x_mps.unfold(0, 2, 1)

        self.assertEqual(y, y_mps)

    def test_unfold_all_devices_and_dtypes(self):
        supported_dtypes = [torch.float32, torch.float16, torch.int64, torch.int32, torch.int16, torch.uint8]
        for dt in supported_dtypes:
            x = torch.empty((0, 1, 3, 0), dtype=dt, device="mps")
            self.assertEqual((0, 1, 1, 0, 3), x.unfold(2, 3, 2).shape)

    def test_unfold_scalars(self):
        x = torch.tensor(0.5, device="mps")
        # unfold on a 0-dimensional tensor should always return a 1-d dimensional
        # tensor of shape [size] (i.e., the second parameter to unfold)

        self.assertEqual(torch.empty(0, device="mps"), x.unfold(0, 0, 1))
        self.assertEqual(torch.empty(0, device="mps"), x.unfold(0, 0, 2))
        self.assertEqual(torch.tensor([0.5], device="mps"), x.unfold(0, 1, 1))

    def test_bincount_simple(self):
        input = torch.randint(0, 8, (5,), dtype=torch.int32, device="mps")
        input_cpu = input.to("cpu")
        weights = torch.linspace(0, 1, steps=5, device="mps", dtype=torch.float32)
        weights_cpu = weights.to("cpu")

        x = torch.bincount(input)
        x_cpu = torch.bincount(input_cpu)
        self.assertEqual(x, x_cpu)

        y = input.bincount(weights)
        y_cpu = input_cpu.bincount(weights_cpu)
        self.assertEqual(y, y_cpu)

    def test_bincount_reduction(self):
        device = "mps"
        # negative input throws
        with self.assertRaisesRegex(RuntimeError, '1-d non-negative integral'):
            torch.bincount(torch.tensor([1, -1], device=device, dtype=torch.int32))
        # n-d input, with n > 1 throws
        with self.assertRaisesRegex(RuntimeError, '1-d non-negative integral'):
            torch.bincount(torch.tensor([[1, 2], [3, 4]], device=device))
        # minlength < 0 throws
        with self.assertRaisesRegex(RuntimeError, 'minlength should be >= 0'):
            torch.bincount(torch.tensor([1, 3], device=device),
                           torch.tensor([.2, .2], device=device),
                           minlength=-1)
        # n-d weights, with n > 1 throws
        with self.assertRaisesRegex(RuntimeError, '1-d'):
            torch.bincount(torch.tensor([1, 0], device=device, dtype=torch.int32),
                           torch.tensor([[1., 0.3], [1., 0.3]], device=device, dtype=torch.float))
        # input and weights dim mismatch
        with self.assertRaisesRegex(RuntimeError, 'same length'):
            torch.bincount(torch.tensor([1, 0], device=device, dtype=torch.int32),
                           torch.tensor([1., 0.3, 0.5], device=device, dtype=torch.float))
        # 1-d input with no elements and default minlength
        self.assertEqual(torch.bincount(torch.tensor([], device=device, dtype=torch.long)),
                         torch.zeros(0, dtype=torch.long, device=device))
        # 1-d input with no elements and specified minlength
        self.assertEqual(torch.bincount(torch.tensor([], device=device, dtype=torch.long), minlength=10),
                         torch.zeros(10, dtype=torch.long, device=device))

        # test tensor method without weights
        long_counts = torch.tensor(
            [0, 3, 2, 1, 3], dtype=torch.uint8, device=device).bincount()
        self.assertEqual(
            torch.tensor([1, 1, 1, 2], dtype=torch.int64, device=device),
            long_counts)
        # test avoiding overflow for uint8 (#76979)
        count_uint8 = torch.tensor([0, 1, 2, 3, 255], dtype=torch.uint8, device=device).bincount()
        count_int16 = torch.tensor([0, 1, 2, 3, 255], dtype=torch.int16, device=device).bincount()
        self.assertEqual(count_uint8, count_int16)
        # test minlength functionality
        int_counts = torch.bincount(
            torch.tensor([1, 1, 1, 1], device=device, dtype=torch.int32), minlength=5)
        self.assertEqual(
            torch.tensor([0, 4, 0, 0, 0], dtype=torch.int64, device=device),
            int_counts)
        # test weights
        byte_counts = torch.bincount(
            torch.tensor([0, 1, 1, 1, 4], device=device, dtype=torch.int32),
            torch.tensor([.1, .2, .3, .4, .5], device=device))
        self.assertEqual(
            torch.tensor([0.1, 0.9, 0, 0, 0.5], device=device), byte_counts)
        byte_counts = torch.bincount(
            torch.tensor([0, 1, 1, 1, 4], device=device, dtype=torch.int32),
            torch.tensor([1, 2, 3, 4, 5], dtype=torch.int8, device=device))
        self.assertEqual(
            torch.tensor([1, 9, 0, 0, 5], device=device, dtype=torch.int32), byte_counts)
        # test non-contiguous inputs and weights
        inputs = torch.tensor([[0, 0], [3, 1], [2, 1], [1, 1], [3, 4]], device=device, dtype=torch.int32)
        weights = torch.tensor([[.1, 1], [.2, 2], [.3, 3], [.4, 4], [.5, 5]], device=device)
        for i in [0, 1]:
            assert not inputs[:, i].is_contiguous(), "Inputs are supposed to be non-contiguous"
            assert not weights[:, i].is_contiguous(), "Weights are supposed to be non-contiguous"
        # inputs are non-contiguous but weights are contiguous
        self.assertEqual(inputs[:, 0].bincount(), torch.tensor([1, 1, 1, 2]))
        # inputs and weights are non-contiguous
        self.assertEqual(
            inputs[:, 1].bincount(weights[:, 1]),
            torch.tensor([1, 9, 0, 0, 5], dtype=torch.float32))
        # weights are non-contiguous but inputs are contiguous
        self.assertEqual(inputs[:, 1].contiguous().bincount(weights[:, 1]),
                         torch.tensor([1, 9, 0, 0, 5], dtype=torch.float32))

        # test bincount on non-contiguous slices
        all0s = torch.zeros((32, 2), dtype=torch.int32, device=device)
        self.assertEqual(all0s[:, 0].bincount(), torch.tensor([32]))

        all1s = torch.ones((32, 2), dtype=torch.int32, device=device)
        self.assertEqual(all1s[:, 0].bincount(), torch.tensor([0, 32]))

        # test large number of bins - global memory use
        big_exp = torch.zeros(100, device=device)
        big_exp[-1] = 50.0
        big_w = torch.tensor([.5] * 100, device=device)
        big_out = torch.tensor([99] * 100, device=device, dtype=torch.int32).bincount(big_w)
        self.assertEqual(big_exp, big_out)
        # test large input size
        big_exp = torch.zeros(2, device=device, dtype=torch.int64)
        big_exp[1] = 10
        big_out = torch.ones(10, dtype=torch.int8, device=device).bincount()
        self.assertEqual(big_exp, big_out)

    def test_bincount(self):
        device = "mps"
        input_size = (5000,)
        w = torch.randn(input_size, dtype=torch.float, device=device)
        w_cpu = w.cpu()

        t = torch.randint(50, input_size, dtype=torch.int8, device=device)
        self.assertEqual(t.cpu().bincount(), t.bincount())
        self.assertEqual(t.cpu().bincount(w_cpu), t.bincount(w))

        t = torch.randint(500, input_size, dtype=torch.int32, device=device)
        self.assertEqual(t.cpu().bincount(), t.bincount())
        self.assertEqual(t.cpu().bincount(w_cpu), t.bincount(w))

        t = torch.randint(2000, input_size, dtype=torch.int32, device=device)
        self.assertEqual(t.cpu().bincount(), t.bincount())
        self.assertEqual(t.cpu().bincount(w_cpu), t.bincount(w))

        t = torch.zeros([10], dtype=torch.int32, device=device)
        t[0] = 35488
        counted = t.bincount(minlength=65536)
        self.assertEqual(torch.sum(counted), 10)

    def test_sum_backward(self):
        def helper(n, c):
            values = [[1.0, 2.0, 3.0], [4.0, 5.0, 6.0], [7.0, 8.0, 9.0]]
            cpu_x = torch.tensor(values, device='cpu', requires_grad=True)
            x = cpu_x.detach().clone().to('mps').requires_grad_()

            all_sum = torch.sum(x)
            all_sum_cpu = torch.sum(cpu_x)

            all_sum.backward()
            all_sum_cpu.backward()
            self.assertEqual(all_sum, all_sum_cpu)
            self.assertEqual(x.grad, cpu_x.grad)

        helper(3, 3)

    # L1 loss
    def test_l1_loss(self):
        def helper(shape, reduction):
            # create the criterion
            loss = torch.nn.L1Loss(reduction=reduction)

            inputCPU = torch.randn(shape, device='cpu', dtype=torch.float, requires_grad=True)
            targetCPU = torch.randn(shape, device='cpu', dtype=torch.float, requires_grad=False)
            inputMPS = inputCPU.detach().clone().to('mps').requires_grad_()
            targetMPS = targetCPU.detach().clone().to('mps')

            # forward pass
            outputCPU = loss(inputCPU, targetCPU)
            outputMPS = loss(inputMPS, targetMPS)
            self.assertEqual(outputCPU, outputMPS)

            # backward pass
            if reduction != 'none':
                # chose 2 just to make the grad_output > 1 in backward pass
                outputCPU.backward(gradient=torch.full_like(outputCPU, 2))
                outputMPS.backward(gradient=torch.full_like(outputMPS, 2))
                self.assertEqual(inputCPU.grad, inputMPS.grad)

        helper([8, 5, 4], 'none')
        helper([7, 5, 2, 4], 'sum')
        # verify if changes in shape would cause cached graph lookup problems
        helper([7, 5, 2, 4, 6], 'sum')
        helper([8, 4, 5, 7, 6], 'mean')

    # Mean Squared Error
    def test_mse_loss(self):
        def helper(shape, reduction):
            # create the criterion
            loss = torch.nn.MSELoss(reduction=reduction)

            inputCPU = torch.randn(shape, device='cpu', dtype=torch.float, requires_grad=True)
            targetCPU = torch.randn(shape, device='cpu', dtype=torch.float, requires_grad=False)
            inputMPS = inputCPU.detach().clone().to('mps').requires_grad_()
            targetMPS = targetCPU.detach().clone().to('mps')

            # forward pass
            outputCPU = loss(inputCPU, targetCPU)
            outputMPS = loss(inputMPS, targetMPS)
            self.assertEqual(outputCPU, outputMPS)

            # backward pass
            if reduction != 'none':
                # chose 2 just to make the grad_output > 1 in backward pass
                outputCPU.backward(gradient=torch.full_like(outputCPU, 2))
                outputMPS.backward(gradient=torch.full_like(outputMPS, 2))
                self.assertEqual(inputCPU.grad, inputMPS.grad)

        helper([8, 5, 4], 'none')
        helper([7, 5, 2, 4], 'sum')
        # verify if changes in shape would cause cached graph lookup problems
        helper([7, 5, 2, 4, 6], 'sum')
        helper([8, 4, 5, 7, 6], 'mean')

    # Binary Cross Enropy
    def test_bce_loss_simple(self):
        def helper(shape, reduction):
            # create the criterion
            loss = torch.nn.BCELoss(reduction=reduction)

            # input and target must be within [0..1]
            input_t = np.random.random_sample(size=shape).astype(np.float32)
            target_t = np.random.random_sample(size=shape).astype(np.float32)
            inputCPU = torch.tensor(input_t, device='cpu', dtype=torch.float, requires_grad=True)
            targetCPU = torch.tensor(target_t, device='cpu', dtype=torch.float, requires_grad=False)
            inputMPS = inputCPU.detach().clone().to('mps').requires_grad_()
            targetMPS = targetCPU.detach().clone().to('mps')

            # forward pass
            outputCPU = loss(inputCPU, targetCPU)
            outputMPS = loss(inputMPS, targetMPS)
            self.assertEqual(outputCPU, outputMPS)

            # backward pass
            if reduction != 'none':
                # chose 0.6 just to have the grad_output != 1
                outputCPU.backward(gradient=torch.full_like(outputCPU, 0.6))
                outputMPS.backward(gradient=torch.full_like(outputMPS, 0.6))
                self.assertEqual(inputCPU.grad, inputMPS.grad)

        helper([8, 5, 4], 'none')
        helper([7, 5, 2, 4], 'sum')
        # verify if changes in shape would cause cached graph lookup problems
        helper([7, 5, 2, 4, 6], 'sum')
        helper([8, 4, 5, 7, 6], 'mean')
        helper([1, 1, 32, 32], 'mean')

    def test_bce_loss_always_nonnegative(self):
        target = torch.ones(5, device='mps')
        input = torch.ones(5, device='mps')
        self.assertEqual((nn.BCELoss()(input, target) < 0).sum(), 0)

        target = torch.zeros(5, device='mps')
        input = torch.zeros(5, device='mps')
        self.assertEqual((nn.BCELoss()(input, target) < 0).sum(), 0)

    def test_bce_loss_size_mismatch(self):
        bceloss = nn.BCELoss()
        a = torch.rand(25, device='mps')
        b = torch.rand(25, 1, device='mps')
        with self.assertRaisesRegex(ValueError, r'Using a target size \('):
            bceloss(a, b)

    def test_bce_with_logits_gives_same_result_as_sigmoid_and_bce_loss_large_tensors_with_grad(self):
        x_size = 1024
        y_size = 256
        target = torch.rand(x_size, y_size, device='mps')

        for reduction in ['none', 'mean', 'sum']:
            output_sig = torch.rand(x_size, y_size, device='mps') - 0.5
            output_logits = output_sig.clone().detach()

            output_sig.requires_grad = True
            output_logits.requires_grad = True
            weight = torch.rand(y_size, device='mps')

            loss_sig = nn.BCELoss(weight, reduction=reduction)(
                torch.sigmoid(output_sig), target
            )
            loss_logits = nn.BCEWithLogitsLoss(weight, reduction=reduction)(
                output_logits, target
            )

            self.assertEqual(loss_logits, loss_sig)

            if reduction == 'none':
                grad = torch.rand(x_size, y_size, device='mps')
                loss_sig.backward(grad)
                loss_logits.backward(grad)
            else:
                loss_sig.backward()
                loss_logits.backward()

            self.assertEqual(output_sig.grad, output_logits.grad)

    def test_bce_with_logits_has_correct_grad_at_zero(self):
        output = torch.zeros(3, 1, requires_grad=True, device='mps')
        target = torch.zeros(3, 1, device='mps')
        nn.BCEWithLogitsLoss(reduction='sum')(output, target).backward()
        expected_grad = torch.empty(3, 1, device='mps').fill_(0.5)
        self.assertEqual(output.grad, expected_grad)

    def test_bce_with_logits_broadcasts_weights(self):
        target = torch.rand(16, 4, device='mps')
        output = torch.rand(16, 4, device='mps') - 0.5

        weight = torch.rand(4, device='mps')
        out1 = nn.BCEWithLogitsLoss(weight)(output, target)

        weight = weight.expand(16, 4).contiguous()
        out2 = nn.BCEWithLogitsLoss(weight)(output, target)

        self.assertEqual(out1, out2)

        weight = torch.rand(16, 1, device='mps')
        out1 = nn.BCEWithLogitsLoss(weight)(output, target)

        weight = weight.expand(16, 4).contiguous()
        out2 = nn.BCEWithLogitsLoss(weight)(output, target)

        self.assertEqual(out1, out2)

    def test_bce_with_logits_ones_in_pos_weights_are_the_same_as_none(self):
        target = torch.rand(64, 4, device='mps')
        output = torch.rand(64, 4, device='mps') - 0.5
        pos_weight = torch.ones(64, 4, device='mps')

        self.assertEqual(nn.BCEWithLogitsLoss()(output, target),
                         nn.BCEWithLogitsLoss(pos_weight=pos_weight)(output, target))

    def test_bce_with_logits_broadcasts_pos_weights(self):
        target = torch.rand(64, 4, device='mps')
        output = torch.rand(64, 4, device='mps') - 0.5
        pos_weight = torch.rand(4, device='mps')
        out1 = nn.BCEWithLogitsLoss(pos_weight=pos_weight)(output, target)

        pos_weight1 = pos_weight.expand(1, 4)
        out2 = nn.BCEWithLogitsLoss(pos_weight=pos_weight1)(output, target)

        pos_weight2 = pos_weight.expand(64, 4)
        out3 = nn.BCEWithLogitsLoss(pos_weight=pos_weight2)(output, target)

        self.assertEqual(out1, out2)
        self.assertEqual(out1, out3)

    def test_bce_with_logits_with_pos_weight_has_correct_grad_at_zero(self):
        output = torch.zeros(3, 1, requires_grad=True, device='mps')
        target = torch.zeros(3, 1, device='mps')
        pos_weight = torch.ones(3, 1, device='mps')
        nn.BCEWithLogitsLoss(pos_weight=pos_weight, reduction='sum')(output, target).backward()
        expected_grad = torch.empty(3, 1, device='mps').fill_(0.5)
        grad = output.grad
        self.assertEqual(grad, expected_grad)

    def test_bce_with_logits_stability(self):
        output = torch.tensor([0., -120.], device='mps')
        target = torch.tensor([0., 1.], device='mps')
        pos_weight = torch.tensor([1., 1.], device='mps')

        out1 = nn.BCEWithLogitsLoss()(output, target)
        self.assertTrue(torch.isfinite(out1).all().item())

        out2 = nn.BCEWithLogitsLoss(pos_weight=pos_weight)(output, target)
        self.assertTrue(torch.isfinite(out2).all().item())

    def test_bce_loss_broadcasts_weights(self):
        sigmoid = nn.Sigmoid()
        target = torch.rand(16, 4, device='mps')
        output = torch.rand(16, 4, device='mps') - 0.5

        weight = torch.rand(4, device='mps')
        out1 = nn.BCELoss(weight)(sigmoid(output), target)

        weight = weight.expand(16, 4).contiguous()
        out2 = nn.BCELoss(weight)(sigmoid(output), target)

        self.assertEqual(out1, out2)

        weight = torch.rand(16, 1, device='mps')
        out1 = nn.BCELoss(weight)(sigmoid(output), target)

        weight = weight.expand(16, 4).contiguous()
        out2 = nn.BCELoss(weight)(sigmoid(output), target)

        self.assertEqual(out1, out2)

    def test_cross_entropy_loss(self):
        # Regression test for https://github.com/pytorch/pytorch/issues/116095
        loss = nn.CrossEntropyLoss()
        pred = torch.randn(3, 5, requires_grad=True, dtype=torch.float16, device='mps')
        target = torch.ones(3, dtype=torch.long, device='mps')
        output = loss(pred, target)
        output.backward()

    def test_log_softmax(self):
        values = [[[1.0, 2.0, 3.0], [4.0, 5.0, 6.0]], [[7.0, 8.0, 9.0], [10.0, 11.0, 12.0]]]
        cpu_x = torch.tensor(values, device='cpu', requires_grad=True)
        mps_x = torch.tensor(values, device='mps', requires_grad=True)

        cpu_log_softmax = F.log_softmax(cpu_x, dim=0)
        mps_log_softmax = F.log_softmax(mps_x, dim=0)
        self.assertEqual(cpu_log_softmax, mps_log_softmax.to('cpu'))

        cpu_grad = torch.ones_like(cpu_log_softmax)
        mps_grad = torch.ones_like(cpu_log_softmax).to('mps')

        cpu_log_softmax.backward(gradient=cpu_grad)
        mps_log_softmax.backward(gradient=mps_grad)

        self.assertEqual(cpu_x.grad, mps_x.grad.to('cpu'))

    def test_log_softmax_large_numbers(self):
        values = [
            [10.0, 100.0, 1000.0, 10000.0, 100000.0, 1000000.0],
            [-10.0, -100.0, -1000.0, -10000.0, -100000.0, -1000000.0]
        ]
        cpu_x = torch.tensor(values, device='cpu', requires_grad=True)
        mps_x = torch.tensor(values, device='mps', requires_grad=True)

        cpu_log_softmax = F.log_softmax(cpu_x, dim=-1)
        mps_log_softmax = F.log_softmax(mps_x, dim=-1)
        self.assertEqual(cpu_log_softmax, mps_log_softmax.to('cpu'))

        cpu_grad = torch.ones_like(cpu_log_softmax)
        mps_grad = torch.ones_like(cpu_log_softmax).to('mps')

        cpu_log_softmax.backward(gradient=cpu_grad)
        mps_log_softmax.backward(gradient=mps_grad)

        self.assertEqual(cpu_x.grad, mps_x.grad.to('cpu'))

    def test_eq(self):
        values1 = [[[1.0, 2.0, 3.0], [4.0, 5.0, 6.0]], [[7.0, 8.0, 9.0], [10.0, 11.0, 12.0]]]
        values2 = [[[1.0, 2.0, 15.0], [4.0, 5.0, 6.0]], [[7.0, 8.0, 9.0], [0.0, 11.0, 12.0]]]
        mps_x = torch.tensor(values1, device='mps')
        mps_y = torch.tensor(values2, device='mps')
        cpu_x = torch.tensor(values1, device='cpu')
        cpu_y = torch.tensor(values2, device='cpu')
        result_mps = torch.eq(mps_x, mps_y)
        result_cpu = torch.eq(cpu_x, cpu_y)

        self.assertEqual(result_cpu, result_mps.to('cpu'))

    @unittest.skipIf(product_version < 13.0, "Skipped on macOS 12")
    def test_signed_vs_unsigned_comparison(self):
        cpu_x = torch.tensor((-1, 2, 3), device='cpu', dtype=torch.uint8)
        mps_x = torch.tensor((-1, 2, 3), device='mps', dtype=torch.uint8)
        # in the comparison of signed vs. unsigned we should always cast to unsigned
        self.assertEqual(cpu_x == -1, mps_x == -1)
        self.assertEqual(cpu_x > -1, mps_x > -1)
        self.assertEqual(cpu_x < -1, mps_x < -1)

    def test_eq_int64(self):
        values1 = [[[1, 2, 3], [4, 5, 6]], [[7, 8, 9], [10, 11, 12]]]
        values2 = [[[1, 2, 15], [4, 5, 6]], [[7, 8, 9], [0, 11, 12]]]
        mps_x = torch.tensor(values1, device='mps')
        mps_y = torch.tensor(values2, device='mps')
        cpu_x = torch.tensor(values1, device='cpu')
        cpu_y = torch.tensor(values2, device='cpu')
        result_mps = torch.eq(mps_x, mps_y)
        result_cpu = torch.eq(cpu_x, cpu_y)

        self.assertEqual(result_cpu, result_mps.to('cpu'))

    def test_ne(self):
        def helper(shape):
            cpu_x = torch.randn(shape, device='cpu', dtype=torch.float)
            cpu_y = torch.randn(shape, device='cpu', dtype=torch.float)
            mps_x = cpu_x.detach().clone().to('mps')
            mps_y = cpu_y.detach().clone().to('mps')
            result_mps = torch.ne(mps_x, mps_y)
            result_cpu = torch.ne(cpu_x, cpu_y)

            self.assertEqual(result_cpu, result_mps.to('cpu'))

        helper((2, 3, 4, 5))

    def test_ne_scalar(self):
        def helper(shape):
            cpu_x = torch.randn(shape, device='cpu', dtype=torch.float)
            mps_x = cpu_x.detach().clone().to('mps')
            result_mps = torch.ne(mps_x, 0.0)
            result_cpu = torch.ne(cpu_x, 0.0)

            self.assertEqual(result_cpu, result_mps.to('cpu'))

        helper((2, 3, 4, 5))

    def test_lt(self):
        def helper(shape):
            cpu_x = torch.randn(shape, device='cpu', dtype=torch.float)
            cpu_y = torch.randn(shape, device='cpu', dtype=torch.float)
            mps_x = cpu_x.detach().clone().to('mps')
            mps_y = cpu_y.detach().clone().to('mps')
            result_mps = torch.lt(mps_x, mps_y)
            result_cpu = torch.lt(cpu_x, cpu_y)

            self.assertEqual(result_cpu, result_mps.to('cpu'))

        helper((2, 3, 4, 5))

    def test_lt_scalar(self):
        def helper(shape):
            cpu_x = torch.randn(shape, device='cpu', dtype=torch.float)
            mps_x = cpu_x.detach().clone().to('mps')
            result_mps = torch.lt(mps_x, 0.0)
            result_cpu = torch.lt(cpu_x, 0.0)

            self.assertEqual(result_cpu, result_mps.to('cpu'))

        helper((2, 3, 4, 5))

    def test_le(self):
        def helper(shape):
            cpu_x = torch.randn(shape, device='cpu', dtype=torch.float)
            cpu_y = torch.randn(shape, device='cpu', dtype=torch.float)
            mps_x = cpu_x.detach().clone().to('mps')
            mps_y = cpu_y.detach().clone().to('mps')
            result_mps = torch.le(mps_x, mps_y)
            result_cpu = torch.le(cpu_x, cpu_y)

            self.assertEqual(result_cpu, result_mps.to('cpu'))

        helper((2, 3, 4, 5))

    def test_le_scalar(self):
        def helper(shape):
            cpu_x = torch.randn(shape, device='cpu', dtype=torch.float)
            mps_x = cpu_x.detach().clone().to('mps')
            result_mps = torch.le(mps_x, 0.0)
            result_cpu = torch.le(cpu_x, 0.0)

            self.assertEqual(result_cpu, result_mps.to('cpu'))

        helper((2, 3, 4, 5))

    def test_ge(self):
        def helper(shape):
            cpu_x = torch.randn(shape, device='cpu', dtype=torch.float)
            cpu_y = torch.randn(shape, device='cpu', dtype=torch.float)
            mps_x = cpu_x.detach().clone().to('mps')
            mps_y = cpu_y.detach().clone().to('mps')
            result_mps = torch.ge(mps_x, mps_y)
            result_cpu = torch.ge(cpu_x, cpu_y)

            self.assertEqual(result_cpu, result_mps.to('cpu'))

        helper((2, 3, 4, 5))

    def test_ge_scalar(self):
        def helper(shape):
            cpu_x = torch.randn(shape, device='cpu', dtype=torch.float)
            mps_x = cpu_x.detach().clone().to('mps')
            result_mps = torch.ge(mps_x, 0.0)
            result_cpu = torch.ge(cpu_x, 0.0)

            self.assertEqual(result_cpu, result_mps.to('cpu'))

        helper((2, 3, 4, 5))

    def test_gt(self):
        def helper(shape):
            cpu_x = torch.randn(shape, device='cpu', dtype=torch.float)
            cpu_y = torch.randn(shape, device='cpu', dtype=torch.float)
            mps_x = cpu_x.detach().clone().to('mps')
            mps_y = cpu_y.detach().clone().to('mps')
            result_mps = torch.gt(mps_x, mps_y)
            result_cpu = torch.gt(cpu_x, cpu_y)

            self.assertEqual(result_cpu, result_mps.to('cpu'))

        helper((2, 3, 4, 5))

    def test_gt_scalar(self):
        def helper(shape):
            cpu_x = torch.randn(shape, device='cpu', dtype=torch.float)
            mps_x = cpu_x.detach().clone().to('mps')
            result_mps = torch.gt(mps_x, 0.0)
            result_cpu = torch.gt(cpu_x, 0.0)

            self.assertEqual(result_cpu, result_mps.to('cpu'))

        helper((2, 3, 4, 5))

    def test_argmax(self):
        # https://github.com/pytorch/pytorch/issues/98191
        cpu_tensor = torch.tensor([[0, 1], [2, 1], [1, 0]])
        res_cpu = torch.argmax(cpu_tensor, dim=1)

        mps_tensor = cpu_tensor.to(torch.device('mps'))
        res_mps = torch.argmax(mps_tensor, dim=1)
        self.assertEqual(res_cpu, res_mps)

        # https://github.com/pytorch/pytorch/issues/92311
        mps_tensor = torch.randn(10, 2, device='mps', dtype=torch.float32)
        cpu_tensor = mps_tensor.detach().clone().cpu()

        res_mps = torch.argmax(mps_tensor, dim=1)
        res_cpu = torch.argmax(cpu_tensor, dim=1)
        self.assertEqual(res_cpu, res_mps)

    # Test forward argmin argmax
    def test_argmin_argmax(self):
        def helper(n, c, h, w, reduction_type, dtype=torch.float32):
            if reduction_type == "max":
                arg_reduction_fn = torch.argmax
            else:
                arg_reduction_fn = torch.argmin

            cpu_x = None
            x = None
            if (dtype not in [torch.float32, torch.bool]):
                cpu_x = torch.randint(50, (n, c, h, w), device='cpu', dtype=dtype, requires_grad=False)
                x = cpu_x.detach().clone().to('mps')
            elif (dtype == torch.bool):
                cpu_x = torch.randint(2, (n, c, h, w), device='cpu', dtype=dtype, requires_grad=False)
                x = cpu_x.detach().clone().to('mps')
            else:
                cpu_x = torch.randn(n, c, h, w, device='cpu', dtype=dtype, requires_grad=True)
                x = cpu_x.detach().clone().to('mps').requires_grad_()

            y = arg_reduction_fn(x)
            ref_y = arg_reduction_fn(cpu_x)
            self.assertEqual(y, ref_y)

            y_0 = arg_reduction_fn(x, dim=0)
            refy_0 = arg_reduction_fn(cpu_x, dim=0)
            self.assertEqual(y_0, refy_0)

            y_0dim = arg_reduction_fn(x, dim=0, keepdim=True)
            refy_0dim = arg_reduction_fn(cpu_x, dim=0, keepdim=True)
            self.assertEqual(y_0dim, refy_0dim)

            y_1 = arg_reduction_fn(x, dim=1)
            refy_1 = arg_reduction_fn(cpu_x, dim=1)
            self.assertEqual(y_1, refy_1)

            y_1dim = arg_reduction_fn(x, dim=1, keepdim=True)
            refy_1dim = arg_reduction_fn(cpu_x, dim=1, keepdim=True)
            self.assertEqual(y_1dim, refy_1dim)

            y_2 = arg_reduction_fn(x, dim=2)
            refy_2 = arg_reduction_fn(cpu_x, dim=2)
            self.assertEqual(y_2, refy_2)

            y_2dim = arg_reduction_fn(x, dim=2, keepdim=True)
            refy_2dim = arg_reduction_fn(cpu_x, dim=2, keepdim=True)
            self.assertEqual(y_2dim, refy_2dim)

            y_3 = arg_reduction_fn(x, dim=3)
            refy_3 = arg_reduction_fn(cpu_x, dim=3)
            self.assertEqual(y_3, refy_3)

            y_3dim = arg_reduction_fn(x, dim=3, keepdim=True)
            refy_3dim = arg_reduction_fn(cpu_x, dim=3, keepdim=True)
            self.assertEqual(y_3dim, refy_3dim)

        helper(2, 8, 4, 4, "max", torch.float32)
        helper(2, 8, 4, 4, "max", torch.int32)
        helper(2, 8, 4, 4, "max", torch.float16)
        helper(2, 8, 4, 4, "max", torch.int64)
        helper(2, 8, 4, 4, "min", torch.float32)
        helper(2, 8, 4, 4, "min", torch.int32)
        helper(2, 8, 4, 4, "min", torch.float16)
        helper(2, 8, 4, 4, "min", torch.int64)

    @unittest.skipIf(product_version < 13.3, "Long data type supported from macOS 13.3 and above")
    def test_reduction_sum_max_long_val(self):
        x_mps = torch.tensor([sys.maxsize, sys.maxsize - 10, sys.maxsize - 5, sys.maxsize - 18], device="mps")
        x_cpu = x_mps.detach().clone().cpu()

        res_mps = torch.sum(x_mps)
        res_cpu = torch.sum(x_cpu)
        self.assertEqual(res_mps, res_cpu)

    # Test forward max
    # Note - don't test grad now
    def test_max_el(self):
        def helper(n, c, h, w, dtype=torch.float32):

            if (dtype not in [torch.float32, torch.bool]):
                cpu_x = torch.randint(50, (n, c, h, w), device='cpu', dtype=dtype, requires_grad=False)
                x = cpu_x.detach().clone().to('mps')
            elif (dtype == torch.bool):
                cpu_x = torch.randint(2, (n, c, h, w), device='cpu', dtype=dtype, requires_grad=False)
                x = cpu_x.detach().clone().to('mps')
            else:
                cpu_x = torch.randn(n, c, h, w, device='cpu', dtype=dtype, requires_grad=True)
                x = cpu_x.detach().clone().to('mps')

            ref_y = torch.max(cpu_x)
            y = torch.max(x)
            self.assertEqual(y, ref_y)

            for dim in [0, 1, 2, 3]:
                for keepdim in [True, False]:
                    y, idx = torch.max(x, dim=dim, keepdim=keepdim)
                    refy, refidx = torch.max(cpu_x, dim=dim, keepdim=keepdim)
                    self.assertEqual(y, refy)
                    self.assertEqual(idx, refidx)

            y_0 = torch.ones(c, h, w, device='mps', dtype=dtype)
            idx_0 = torch.ones(c, h, w, device='mps', dtype=torch.int64)
            torch.max(x, dim=0, out=(y_0, idx_0))
            refy_0, refidx_0 = torch.max(cpu_x, dim=0)
            self.assertEqual(y_0, refy_0)
            self.assertEqual(idx_0, refidx_0)

            y_0dim = torch.ones(1, c, h, w, device='mps', dtype=dtype)
            idx_0dim = torch.ones(1, c, h, w, device='mps', dtype=torch.int64)
            torch.max(x, dim=0, keepdim=True, out=(y_0dim, idx_0dim))
            refy_0dim, refidx_0dim = torch.max(cpu_x, dim=0, keepdim=True)
            self.assertEqual(y_0dim, refy_0dim)
            self.assertEqual(idx_0dim, refidx_0dim)

            y_1 = torch.ones(n, h, w, device='mps', dtype=dtype)
            idx_1 = torch.ones(n, h, w, device='mps', dtype=torch.int64)
            torch.max(x, dim=1, out=(y_1, idx_1))
            refy_1, refidx_1 = torch.max(cpu_x, dim=1)
            self.assertEqual(y_1, refy_1)
            self.assertEqual(idx_1, refidx_1)

            y_1dim = torch.ones(n, 1, h, w, device='mps', dtype=dtype)
            idx_1dim = torch.ones(n, 1, h, w, device='mps', dtype=torch.int64)
            torch.max(x, dim=1, keepdim=True, out=(y_1dim, idx_1dim))
            refy_1dim, refidx_1dim = torch.max(cpu_x, keepdim=True, dim=1)
            self.assertEqual(y_1dim, refy_1dim)
            self.assertEqual(idx_1dim, refidx_1dim)

            y_2 = torch.ones(n, c, w, device='mps', dtype=dtype)
            idx_2 = torch.ones(n, c, w, device='mps', dtype=torch.int64)
            torch.max(x, dim=2, out=(y_2, idx_2))
            refy_2, refidx_2 = torch.max(cpu_x, dim=2)
            self.assertEqual(y_2, refy_2)
            self.assertEqual(idx_2, refidx_2)

            y_2dim = torch.ones(n, c, 1, w, device='mps', dtype=dtype)
            idx_2dim = torch.ones(n, c, 1, w, device='mps', dtype=torch.int64)
            torch.max(x, dim=2, keepdim=True, out=(y_2dim, idx_2dim))
            refy_2dim, refidx_2dim = torch.max(cpu_x, dim=2, keepdim=True,)
            self.assertEqual(y_2dim, refy_2dim)
            self.assertEqual(idx_2dim, refidx_2dim)

            y_3 = torch.ones(n, c, h, device='mps', dtype=dtype)
            idx_3 = torch.ones(n, c, h, device='mps', dtype=torch.int64)
            torch.max(x, dim=3, out=(y_3, idx_3))
            refy_3, refidx_3 = torch.max(cpu_x, dim=3)
            self.assertEqual(y_3, refy_3)
            self.assertEqual(idx_3, refidx_3)

            y_3dim = torch.ones(n, c, h, 1, device='mps', dtype=dtype)
            idx_3dim = torch.ones(n, c, h, 1, device='mps', dtype=torch.int64)
            torch.max(x, dim=3, keepdim=True, out=(y_3dim, idx_3dim))
            refy_3dim, refidx_3dim = torch.max(cpu_x, dim=3, keepdim=True,)
            self.assertEqual(y_3dim, refy_3dim)
            self.assertEqual(idx_3dim, refidx_3dim)

        helper(2, 8, 4, 5, torch.float32)
        helper(2, 8, 4, 5, torch.int32)
        # helper(2, 8, 4, 5, torch.int64)

    def test_median(self):
        def helper_dtype_int32(n1, n2, n3):
            cpu_x = torch.randint(50, (n1, n2, n3), device='cpu', dtype=torch.int32)
            mps_x = cpu_x.detach().clone().to('mps')

            result_cpu = torch.median(cpu_x)
            result_mps = torch.median(mps_x)

            self.assertEqual(result_cpu, result_mps)

            for dim in [0, 1, 2]:
                for keepdim in [True, False]:
                    y, idx = torch.median(cpu_x, dim=dim, keepdim=keepdim)
                    refy, refidx = torch.median(mps_x, dim=dim, keepdim=keepdim)
                    self.assertEqual(y, refy)
                    self.assertEqual(idx, refidx)

        def helper_dtype_float32(n1, n2, n3):
            cpu_x = torch.randn(n1, n2, n3, device='cpu', dtype=torch.float32)
            mps_x = cpu_x.detach().clone().to('mps')

            result_cpu = torch.median(cpu_x)
            result_mps = torch.median(mps_x)

            self.assertEqual(result_cpu, result_mps)

            for dim in [0, 1, 2]:
                for keepdim in [True, False]:
                    y, idx = torch.median(cpu_x, dim=dim, keepdim=keepdim)
                    refy, refidx = torch.median(mps_x, dim=dim, keepdim=keepdim)
                    self.assertEqual(y, refy)
                    self.assertEqual(idx, refidx)

        helper_dtype_int32(10, 10, 10)  # median at even place
        helper_dtype_int32(3, 3, 3)  # median at odd place
        helper_dtype_int32(1, 1, 1)
        helper_dtype_int32(1, 2, 3)
        helper_dtype_float32(10, 10, 10)
        helper_dtype_float32(3, 3, 3)
        helper_dtype_float32(1, 1, 1)

    def test_any(self):
        def helper(shape):
            input_xs = []
            prod = 1

            for i in range(len(shape)):
                prod *= shape[i]
            input_xs.append(torch.randn(prod, dtype=torch.float).reshape(shape))
            input_xs.append(torch.arange(0, prod, dtype=torch.float).reshape(shape))
            input_xs.append(torch.ones(prod, dtype=torch.float).reshape(shape))
            input_xs.append(torch.zeros(prod, dtype=torch.float).reshape(shape))
            input_xs.append(torch.arange(0, prod, dtype=torch.int).reshape(shape))
            input_xs.append(torch.ones(prod, dtype=torch.int).reshape(shape))
            input_xs.append(torch.zeros(prod, dtype=torch.int).reshape(shape))
            input_xs.append(torch.arange(0, prod, dtype=torch.int).reshape(shape).bool())
            input_xs.append(torch.ones(prod, dtype=torch.int).reshape(shape).bool())
            input_xs.append(torch.zeros(prod, dtype=torch.int).reshape(shape).bool())

            for i, cpu_x in enumerate(input_xs):
                x = cpu_x.detach().clone().to('mps')
                y = torch.any(x)
                ref_y = torch.any(cpu_x)
                self.assertEqual(y, ref_y)

                y_0 = torch.any(x, dim=0)
                refy_0 = torch.any(cpu_x, dim=0)
                self.assertEqual(y_0, refy_0)

                y_0dim = torch.any(x, dim=0, keepdim=True)
                refy_0dim = torch.any(cpu_x, dim=0, keepdim=True)
                self.assertEqual(y_0dim, refy_0dim)

                y_0dim = torch.any(x, dim=0, keepdim=True)
                refy_0dim = torch.any(cpu_x, dim=0, keepdim=True)
                self.assertEqual(y_0dim, refy_0dim)

                y_1 = torch.any(x, dim=1)
                refy_1 = torch.any(cpu_x, dim=1)
                self.assertEqual(y_1, refy_1)

                y_1dim = torch.any(x, dim=1, keepdim=True)
                refy_1dim = torch.any(cpu_x, dim=1, keepdim=True)
                self.assertEqual(y_1dim, refy_1dim)

                if (len(shape) > 2):
                    y_2 = torch.any(x, dim=2)
                    refy_2 = torch.any(cpu_x, dim=2)
                    self.assertEqual(y_2, refy_2)

                    y_2dim = torch.any(x, dim=2, keepdim=True)
                    refy_2dim = torch.any(cpu_x, dim=2, keepdim=True)
                    self.assertEqual(y_2dim, refy_2dim)

                    y_3 = torch.any(x, dim=3)
                    refy_3 = torch.any(cpu_x, dim=3)
                    self.assertEqual(y_3, refy_3)

                    y_3dim = torch.any(x, dim=3, keepdim=True)
                    refy_3dim = torch.any(cpu_x, dim=3, keepdim=True)
                    self.assertEqual(y_3dim, refy_3dim)
        helper((1, 1, 1, 1))
        helper((1, 1, 3, 3))
        helper((7, 13))
        helper((2, 8, 4, 5))

    @unittest.skip("Test is crashing")
    def test_reduction_ops_5D(self):
        def helper(fn, dim):
            x_cpu = fn(torch.zeros(1, 1, 1, 1, 1), dim=dim)
            x_mps = fn(torch.zeros(1, 1, 1, 1, 1, device="mps"), dim=dim)
            self.assertEqual(x_cpu, x_mps.to('cpu'))
        for fn in [torch.any]:
            for dim in range(0, 4):
                helper(fn, dim)

    def test_all(self):
        def helper(shape):
            input_xs = []
            prod = 1

            for i in range(len(shape)):
                prod *= shape[i]
            input_xs.append(torch.randn(prod, dtype=torch.float).reshape(shape))
            input_xs.append(torch.arange(0, prod, dtype=torch.float).reshape(shape))
            input_xs.append(torch.ones(prod, dtype=torch.float).reshape(shape))
            input_xs.append(torch.zeros(prod, dtype=torch.float).reshape(shape))
            input_xs.append(torch.arange(0, prod, dtype=torch.int).reshape(shape))
            input_xs.append(torch.ones(prod, dtype=torch.int).reshape(shape))
            input_xs.append(torch.zeros(prod, dtype=torch.int).reshape(shape))
            input_xs.append(torch.arange(0, prod, dtype=torch.int).reshape(shape).bool())
            input_xs.append(torch.ones(prod, dtype=torch.int).reshape(shape).bool())
            input_xs.append(torch.zeros(prod, dtype=torch.int).reshape(shape).bool())

            for i, cpu_x in enumerate(input_xs):
                x = cpu_x.detach().clone().to('mps')
                y = torch.all(x)
                ref_y = torch.all(cpu_x)
                self.assertEqual(y, ref_y)

                y_0 = torch.all(x, dim=0)
                refy_0 = torch.all(cpu_x, dim=0)
                self.assertEqual(y_0, refy_0)

                y_0dim = torch.all(x, dim=0, keepdim=True)
                refy_0dim = torch.all(cpu_x, dim=0, keepdim=True)
                self.assertEqual(y_0dim, refy_0dim)

                y_0dim = torch.all(x, dim=0, keepdim=True)
                refy_0dim = torch.all(cpu_x, dim=0, keepdim=True)
                self.assertEqual(y_0dim, refy_0dim)

                y_1 = torch.all(x, dim=1)
                refy_1 = torch.all(cpu_x, dim=1)
                self.assertEqual(y_1, refy_1)

                y_1dim = torch.all(x, dim=1, keepdim=True)
                refy_1dim = torch.all(cpu_x, dim=1, keepdim=True)
                self.assertEqual(y_1dim, refy_1dim)
                if (len(shape) > 2):
                    y_2 = torch.all(x, dim=2)
                    refy_2 = torch.all(cpu_x, dim=2)
                    self.assertEqual(y_2, refy_2)

                    y_2dim = torch.all(x, dim=2, keepdim=True)
                    refy_2dim = torch.all(cpu_x, dim=2, keepdim=True)
                    self.assertEqual(y_2dim, refy_2dim)

                    y_3 = torch.all(x, dim=3)
                    refy_3 = torch.all(cpu_x, dim=3)
                    self.assertEqual(y_3, refy_3)

                    y_3dim = torch.all(x, dim=3, keepdim=True)
                    refy_3dim = torch.all(cpu_x, dim=3, keepdim=True)
                    self.assertEqual(y_3dim, refy_3dim)

        helper((1, 1, 1, 1))
        helper((1, 1, 3, 3))
        helper((7, 13))
        helper((2, 8, 4, 5))
        x_cpu = torch.tensor([], dtype=torch.bool)
        x_mps = x_cpu.to("mps")
        assert x_cpu.all() == x_mps.all().cpu()

    # Test forward min
    def test_min_el(self):
        def helper(n, c, h, w):
            cpu_x = torch.randn(n, c, h, w, device='cpu', dtype=torch.float, requires_grad=False)
            x = cpu_x.detach().clone().to('mps')

            y = torch.min(x)
            ref_y = torch.min(cpu_x)
            self.assertEqual(y, ref_y)

            y_0, idx_0 = torch.min(x, dim=0)
            refy_0, refidx_0 = torch.min(cpu_x, dim=0)
            self.assertEqual(y_0, refy_0)
            self.assertEqual(idx_0, refidx_0)

            y_0 = torch.ones(c, h, w, device='mps', dtype=torch.float)
            idx_0 = torch.ones(c, h, w, device='mps', dtype=torch.int64)
            torch.min(x, dim=0, out=(y_0, idx_0))
            refy_0, refidx_0 = torch.min(cpu_x, dim=0)
            self.assertEqual(y_0, refy_0)
            self.assertEqual(idx_0, refidx_0)

            y_0dim, idx_0dim = torch.min(x, dim=0, keepdim=True)
            refy_0dim, refidx_0dim = torch.min(cpu_x, dim=0, keepdim=True)
            self.assertEqual(y_0dim, refy_0dim)
            self.assertEqual(idx_0dim, refidx_0dim)

            y_0dim = torch.ones(1, c, h, w, device='mps', dtype=torch.float)
            idx_0dim = torch.ones(1, c, h, w, device='mps', dtype=torch.int64)
            torch.min(x, dim=0, keepdim=True, out=(y_0dim, idx_0dim))
            refy_0dim, refidx_0dim = torch.min(cpu_x, dim=0, keepdim=True)
            self.assertEqual(y_0dim, refy_0dim)
            self.assertEqual(idx_0dim, refidx_0dim)

            y_1, idx_1 = torch.min(x, dim=1)
            refy_1, refidx_1 = torch.min(cpu_x, dim=1)
            self.assertEqual(y_1, refy_1)
            self.assertEqual(idx_1, refidx_1)

            y_1 = torch.ones(n, h, w, device='mps', dtype=torch.float)
            idx_1 = torch.ones(n, h, w, device='mps', dtype=torch.int64)
            torch.min(x, dim=1, out=(y_1, idx_1))
            refy_1, refidx_1 = torch.min(cpu_x, dim=1)
            self.assertEqual(y_1, refy_1)
            self.assertEqual(idx_1, refidx_1)

            y_1dim, idx_1dim = torch.min(x, dim=1, keepdim=True)
            refy_1dim, refidx_1dim = torch.min(cpu_x, dim=1, keepdim=True)
            self.assertEqual(y_1dim, refy_1dim)
            self.assertEqual(idx_1dim, refidx_1dim)

            y_1dim = torch.ones(n, 1, h, w, device='mps', dtype=torch.float)
            idx_1dim = torch.ones(n, 1, h, w, device='mps', dtype=torch.int64)
            torch.min(x, dim=1, keepdim=True, out=(y_1dim, idx_1dim))
            refy_1dim, refidx_1dim = torch.min(cpu_x, keepdim=True, dim=1)
            self.assertEqual(y_1dim, refy_1dim)
            self.assertEqual(idx_1dim, refidx_1dim)

            y_2, idx_2 = torch.min(x, dim=2)
            refy_2, refidx_2 = torch.min(cpu_x, dim=2)
            self.assertEqual(y_2, refy_2)
            self.assertEqual(idx_2, refidx_2)

            y_2 = torch.ones(n, c, w, device='mps', dtype=torch.float)
            idx_2 = torch.ones(n, c, w, device='mps', dtype=torch.int64)
            torch.min(x, dim=2, out=(y_2, idx_2))
            refy_2, refidx_2 = torch.min(cpu_x, dim=2)
            self.assertEqual(y_2, refy_2)
            self.assertEqual(idx_2, refidx_2)

            y_2dim, idx_2dim = torch.min(x, dim=2, keepdim=True)
            refy_2dim, refidx_2dim = torch.min(cpu_x, dim=2, keepdim=True)
            self.assertEqual(y_2dim, refy_2dim)
            self.assertEqual(idx_2dim, refidx_2dim)

            y_2dim = torch.ones(n, c, 1, w, device='mps', dtype=torch.float)
            idx_2dim = torch.ones(n, c, 1, w, device='mps', dtype=torch.int64)
            torch.min(x, dim=2, keepdim=True, out=(y_2dim, idx_2dim))
            refy_2dim, refidx_2dim = torch.min(cpu_x, dim=2, keepdim=True,)
            self.assertEqual(y_2dim, refy_2dim)
            self.assertEqual(idx_2dim, refidx_2dim)

            y_3, idx_3 = torch.min(x, dim=3)
            refy_3, refidx_3 = torch.min(cpu_x, dim=3)
            self.assertEqual(y_3, refy_3)
            self.assertEqual(idx_3, refidx_3)

            y_3 = torch.ones(n, c, h, device='mps', dtype=torch.float)
            idx_3 = torch.ones(n, c, h, device='mps', dtype=torch.int64)
            torch.min(x, dim=3, out=(y_3, idx_3))
            refy_3, refidx_3 = torch.min(cpu_x, dim=3)
            self.assertEqual(y_3, refy_3)
            self.assertEqual(idx_3, refidx_3)

            y_3dim, idx_3dim = torch.min(x, dim=3, keepdim=True)
            refy_3dim, refidx_3dim = torch.min(cpu_x, dim=3, keepdim=True)
            self.assertEqual(y_3dim, refy_3dim)
            self.assertEqual(idx_3dim, refidx_3dim)

            y_3dim = torch.ones(n, c, h, 1, device='mps', dtype=torch.float)
            idx_3dim = torch.ones(n, c, h, 1, device='mps', dtype=torch.int64)
            torch.min(x, dim=3, keepdim=True, out=(y_3dim, idx_3dim))
            refy_3dim, refidx_3dim = torch.min(cpu_x, dim=3, keepdim=True,)
            self.assertEqual(y_3dim, refy_3dim)
            self.assertEqual(idx_3dim, refidx_3dim)

        helper(2, 8, 4, 5)

    # Test forward sum
    def test_sum(self):
        def helper(n, c, h, w, dtype=torch.float32):
            cpu_x = None
            x = None
            if (dtype not in [torch.float32, torch.bool]):
                cpu_x = torch.randint(50, (n, c, h, w), device='cpu', dtype=dtype, requires_grad=False)
                x = cpu_x.detach().clone().to('mps')
            elif (dtype == torch.bool):
                cpu_x = torch.randint(2, (n, c, h, w), device='cpu', dtype=dtype, requires_grad=False)
                x = cpu_x.detach().clone().to('mps')
            else:
                cpu_x = torch.randn(n, c, h, w, device='cpu', dtype=dtype, requires_grad=True)
                x = cpu_x.detach().clone().to('mps').requires_grad_()

            all_sum = torch.sum(x)
            all_sum_cpu = torch.sum(cpu_x)

            self.assertEqual(all_sum, all_sum_cpu)

            nil_dim_sum = torch.sum(x, dim=[])
            nil_dim_sum_cpu = torch.sum(cpu_x, dim=[])

            self.assertEqual(nil_dim_sum, nil_dim_sum_cpu)

            nil_dim_sum_keepdim = torch.sum(x, dim=[], keepdim=True)
            nil_dim_sum_cpu_keepdim = torch.sum(cpu_x, dim=[], keepdim=True)

            self.assertEqual(nil_dim_sum_keepdim, nil_dim_sum_cpu_keepdim)

            zero_dim_sum = torch.sum(x, dim=[0])
            zero_dim_sum_cpu = torch.sum(cpu_x, dim=[0])

            self.assertEqual(zero_dim_sum, zero_dim_sum_cpu)

            zero_dim_sum_keepdim = torch.sum(x, dim=[0], keepdim=True)
            zero_dim_sum_cpu_keepdim = torch.sum(cpu_x, dim=[0], keepdim=True)

            self.assertEqual(zero_dim_sum_keepdim, zero_dim_sum_cpu_keepdim)

            zero_one_dim_sum = torch.sum(x, dim=[0, 1])
            zero_one_dim_sum_cpu = torch.sum(cpu_x, dim=[0, 1])

            self.assertEqual(zero_one_dim_sum, zero_one_dim_sum_cpu)

            zero_one_dim_sum_keepdim = torch.sum(x, dim=[0, 1], keepdim=True)
            zero_one_dim_sum_cpu_keepdim = torch.sum(cpu_x, dim=[0, 1], keepdim=True)

            self.assertEqual(zero_one_dim_sum_keepdim, zero_one_dim_sum_cpu_keepdim)

            two_three_dim_sum = torch.sum(x, dim=[2, 3])
            two_three_dim_sum_cpu = torch.sum(cpu_x, dim=[2, 3])

            self.assertEqual(two_three_dim_sum, two_three_dim_sum_cpu)

            two_three_keepdim_sum = torch.sum(x, dim=[2, 3], keepdim=True)
            two_three_dim_keepsum_cpu = torch.sum(cpu_x, dim=[2, 3], keepdim=True)

            self.assertEqual(two_three_keepdim_sum, two_three_dim_keepsum_cpu)

        helper(2, 8, 4, 5)
        helper(2, 8, 4, 5, dtype=torch.int32)
        helper(2, 8, 4, 5, dtype=torch.int64)
        helper(2, 8, 4, 5, dtype=torch.bool)

    # Test forward prod
    def test_prod(self):
        def helper(shape, dtype=torch.float32):
            cpu_x = None
            x = None
            if (dtype not in [torch.float32, torch.bool]):
                cpu_x = torch.randint(1, 6, shape, device='cpu', dtype=dtype, requires_grad=False)
                x = cpu_x.detach().clone().to('mps')
            elif (dtype == torch.bool):
                cpu_x = torch.randint(2, shape, device='cpu', dtype=dtype, requires_grad=False)
                x = cpu_x.detach().clone().to('mps')
            else:
                cpu_x = torch.randn(shape, device='cpu', dtype=dtype, requires_grad=True)
                x = cpu_x.detach().clone().to('mps').requires_grad_()

            all_prod = torch.prod(x)
            all_prod_cpu = torch.prod(cpu_x)

            self.assertEqual(all_prod, all_prod_cpu)

            for dim in range(len(shape)):
                dim_prod = torch.prod(x, dim=dim)
                dim_prod_cpu = torch.prod(cpu_x, dim=dim)

                self.assertEqual(dim_prod, dim_prod_cpu)

                dim_prod_keepdim = torch.prod(x, dim=dim, keepdim=True)
                dim_prod_cpu_keepdim = torch.prod(cpu_x, dim=dim, keepdim=True)

                self.assertEqual(dim_prod_keepdim, dim_prod_cpu_keepdim)

        for dtype in [torch.float32, torch.int32, torch.int64, torch.bool]:
            helper((2, 3), dtype)

    # Test forward mean
    def test_mean(self):
        def helper(n, c, h, w):
            cpu_x = torch.randn(n, c, h, w, device='cpu', dtype=torch.float, requires_grad=True)
            x = cpu_x.detach().clone().to('mps').requires_grad_()

            all_mean = torch.mean(x)
            all_mean_cpu = torch.mean(cpu_x)

            self.assertEqual(all_mean, all_mean_cpu)

            nil_dim_mean = torch.mean(x, dim=[])
            nil_dim_mean_cpu = torch.mean(cpu_x, dim=[])

            self.assertEqual(nil_dim_mean, nil_dim_mean_cpu)

            nil_dim_mean_keepdim = torch.mean(x, dim=[], keepdim=True)
            nil_dim_mean_cpu_keepdim = torch.mean(cpu_x, dim=[], keepdim=True)

            self.assertEqual(nil_dim_mean_keepdim, nil_dim_mean_cpu_keepdim)

            zero_dim_mean = torch.mean(x, dim=[0])
            zero_dim_mean_cpu = torch.mean(cpu_x, dim=[0])

            self.assertEqual(zero_dim_mean, zero_dim_mean_cpu)

            zero_dim_mean_keepdim = torch.mean(x, dim=[0], keepdim=True)
            zero_dim_mean_cpu_keepdim = torch.mean(cpu_x, dim=[0], keepdim=True)

            self.assertEqual(zero_dim_mean_keepdim, zero_dim_mean_cpu_keepdim)

            zero_one_dim_mean = torch.mean(x, dim=[0, 1])
            zero_one_dim_mean_cpu = torch.mean(cpu_x, dim=[0, 1])

            self.assertEqual(zero_one_dim_mean, zero_one_dim_mean_cpu)

            zero_one_dim_mean_keepdim = torch.mean(x, dim=[0, 1], keepdim=True)
            zero_one_dim_mean_cpu_keepdim = torch.mean(cpu_x, dim=[0, 1], keepdim=True)

            self.assertEqual(zero_one_dim_mean_keepdim, zero_one_dim_mean_cpu_keepdim)

            two_three_dim_mean = torch.mean(x, dim=[2, 3])
            two_three_dim_mean_cpu = torch.mean(cpu_x, dim=[2, 3])

            self.assertEqual(two_three_dim_mean, two_three_dim_mean_cpu)

            two_three_keepdim_mean = torch.mean(x, dim=[2, 3], keepdim=True)
            two_three_dim_keepmean_cpu = torch.mean(cpu_x, dim=[2, 3], keepdim=True)

            self.assertEqual(two_three_keepdim_mean, two_three_dim_keepmean_cpu)

        helper(2, 8, 4, 5)

    # Test std
    def test_std(self):
        def helper(shape):
            cpu_x = torch.randn(shape, device='cpu', dtype=torch.float, requires_grad=False)
            x = cpu_x.detach().clone().to('mps')

            all_std = torch.std(x, unbiased=False)
            all_std_cpu = torch.std(cpu_x, unbiased=False)

            self.assertEqual(all_std, all_std_cpu)

            nil_dim_std = torch.std(x, dim=[], unbiased=False)
            nil_dim_std_cpu = torch.std(cpu_x, dim=[], unbiased=False)

            self.assertEqual(nil_dim_std, nil_dim_std_cpu)

            nil_dim_std_keepdim = torch.std(x, dim=[], keepdim=True, unbiased=False)
            nil_dim_std_cpu_keepdim = torch.std(cpu_x, dim=[], keepdim=True, unbiased=False)

            self.assertEqual(nil_dim_std_keepdim, nil_dim_std_cpu_keepdim)

            zero_dim_std = torch.std(x, dim=[0], unbiased=False)
            zero_dim_std_cpu = torch.std(cpu_x, dim=[0], unbiased=False)

            self.assertEqual(zero_dim_std, zero_dim_std_cpu)

            zero_dim_std_keepdim = torch.std(x, dim=[0], keepdim=True, unbiased=False)
            zero_dim_std_cpu_keepdim = torch.std(cpu_x, dim=[0], keepdim=True, unbiased=False)

            self.assertEqual(zero_dim_std_keepdim, zero_dim_std_cpu_keepdim)

            zero_one_dim_std = torch.std(x, dim=[0, 1], unbiased=False)
            zero_one_dim_std_cpu = torch.std(cpu_x, dim=[0, 1], unbiased=False)

            self.assertEqual(zero_one_dim_std, zero_one_dim_std_cpu)

            zero_one_dim_std_keepdim = torch.std(x, dim=[0, 1], keepdim=True, unbiased=False)
            zero_one_dim_std_cpu_keepdim = torch.std(cpu_x, dim=[0, 1], keepdim=True, unbiased=False)

            self.assertEqual(zero_one_dim_std_keepdim, zero_one_dim_std_cpu_keepdim)

            two_three_dim_std = torch.std(x, dim=[2, 3], unbiased=False)
            two_three_dim_std_cpu = torch.std(cpu_x, dim=[2, 3], unbiased=False)

            self.assertEqual(two_three_dim_std, two_three_dim_std_cpu)

            two_three_keepdim_std = torch.std(x, dim=[2, 3], keepdim=True, unbiased=False)
            two_three_dim_keepstd_cpu = torch.std(cpu_x, dim=[2, 3], keepdim=True, unbiased=False)

            self.assertEqual(two_three_keepdim_std, two_three_dim_keepstd_cpu)

            all_std = torch.std(x, unbiased=True)
            all_std_cpu = torch.std(cpu_x, unbiased=True)

            self.assertEqual(all_std, all_std_cpu)

            nil_dim_std = torch.std(x, dim=[], unbiased=True)
            nil_dim_std_cpu = torch.std(cpu_x, dim=[], unbiased=True)

            self.assertEqual(nil_dim_std, nil_dim_std_cpu)

            nil_dim_std_keepdim = torch.std(x, dim=[], keepdim=True, unbiased=True)
            nil_dim_std_cpu_keepdim = torch.std(cpu_x, dim=[], keepdim=True, unbiased=True)

            self.assertEqual(nil_dim_std_keepdim, nil_dim_std_cpu_keepdim)

            zero_dim_std = torch.std(x, dim=[0], unbiased=True)
            zero_dim_std_cpu = torch.std(cpu_x, dim=[0], unbiased=True)

            self.assertEqual(zero_dim_std, zero_dim_std_cpu)

            zero_dim_std_keepdim = torch.std(x, dim=[0], keepdim=True, unbiased=True)
            zero_dim_std_cpu_keepdim = torch.std(cpu_x, dim=[0], keepdim=True, unbiased=True)

            self.assertEqual(zero_dim_std_keepdim, zero_dim_std_cpu_keepdim)

            zero_one_dim_std = torch.std(x, dim=[0, 1], unbiased=True)
            zero_one_dim_std_cpu = torch.std(cpu_x, dim=[0, 1], unbiased=True)

            self.assertEqual(zero_one_dim_std, zero_one_dim_std_cpu)

            zero_one_dim_std_keepdim = torch.std(x, dim=[0, 1], keepdim=True, unbiased=True)
            zero_one_dim_std_cpu_keepdim = torch.std(cpu_x, dim=[0, 1], keepdim=True, unbiased=True)

            self.assertEqual(zero_one_dim_std_keepdim, zero_one_dim_std_cpu_keepdim)

            two_three_dim_std = torch.std(x, dim=[2, 3], unbiased=True)
            two_three_dim_std_cpu = torch.std(cpu_x, dim=[2, 3], unbiased=True)

            self.assertEqual(two_three_dim_std, two_three_dim_std_cpu)

            two_three_keepdim_std = torch.std(x, dim=[2, 3], keepdim=True, unbiased=True)
            two_three_dim_keepstd_cpu = torch.std(cpu_x, dim=[2, 3], keepdim=True, unbiased=True)

            self.assertEqual(two_three_keepdim_std, two_three_dim_keepstd_cpu)

        helper((4, 5, 6, 7))
        # verify if a change in shape of input would cause problems with graph caching
        helper((9, 5, 6, 7))

    # Test var
    def test_var_simple(self):
        def helper():

            shape = [2, 3, 4, 5]

            cpu_x = torch.randn(shape, device='cpu', dtype=torch.float, requires_grad=False)
            x = cpu_x.detach().clone().to('mps')

            for unbiased in [False, True]:
                for keepdim in [False, True]:

                    zero_dim_var = x.var(-1, keepdim=keepdim, unbiased=unbiased)
                    zero_dim_var_cpu = cpu_x.var(-1, keepdim=keepdim, unbiased=unbiased)

                    self.assertEqual(zero_dim_var, zero_dim_var_cpu)

                    all_var = torch.var(x, unbiased=unbiased)
                    all_var_cpu = torch.var(cpu_x, unbiased=unbiased)

                    self.assertEqual(all_var, all_var_cpu)

                    nil_dim_var = torch.var(x, dim=[], keepdim=keepdim, unbiased=unbiased)
                    nil_dim_var_cpu = torch.var(cpu_x, dim=[], keepdim=keepdim, unbiased=unbiased)

                    self.assertEqual(nil_dim_var, nil_dim_var_cpu)

                    zero_dim_var = torch.var(x, dim=[0], keepdim=keepdim, unbiased=unbiased)
                    zero_dim_var_cpu = torch.var(cpu_x, dim=[0], keepdim=keepdim, unbiased=unbiased)

                    self.assertEqual(zero_dim_var, zero_dim_var_cpu)

                    zero_one_dim_var = torch.var(x, dim=[0, -1], keepdim=keepdim, unbiased=unbiased)
                    zero_one_dim_var_cpu = torch.var(cpu_x, dim=[0, -1], keepdim=keepdim, unbiased=unbiased)

                    self.assertEqual(zero_one_dim_var, zero_one_dim_var_cpu)

                    two_three_dim_var = torch.var(x, dim=[2, 3], keepdim=keepdim, unbiased=unbiased)
                    two_three_dim_var_cpu = torch.var(cpu_x, dim=[2, 3], keepdim=keepdim, unbiased=unbiased)

                    self.assertEqual(two_three_dim_var, two_three_dim_var_cpu)

        helper()

    # Test forward amax
    def test_amax(self):
        def helper(shape, dim, keepdim):
            cpu_x = torch.randn(shape, device='cpu', dtype=torch.float, requires_grad=True)
            x = cpu_x.detach().clone().to('mps').requires_grad_()

            result = torch.amax(x, dim=dim, keepdim=keepdim)
            result_cpu = torch.amax(cpu_x, dim=dim, keepdim=keepdim)

            cpu_grad = torch.randn(result_cpu.shape)
            grad = cpu_grad.to('mps')

            result_cpu.backward(gradient=cpu_grad)
            result.backward(gradient=grad)

            self.assertEqual(result, result_cpu)
            self.assertEqual(x.grad, cpu_x.grad)

        for dim in ([], [0], [0, 1], [2, 3]):
            for keepdim in [False, True]:
                helper((2, 8, 4, 5), dim, keepdim)

    # Test forward amin
    def test_amin(self):
        def helper(shape, dim, keepdim):
            cpu_x = torch.randn(shape, device='cpu', dtype=torch.float, requires_grad=True)
            x = cpu_x.detach().clone().to('mps').requires_grad_()

            result = torch.amin(x, dim=dim, keepdim=keepdim)
            result_cpu = torch.amin(cpu_x, dim=dim, keepdim=keepdim)

            cpu_grad = torch.randn(result_cpu.shape)
            grad = cpu_grad.to('mps')

            result_cpu.backward(gradient=cpu_grad)
            result.backward(gradient=grad)

            self.assertEqual(result, result_cpu)
            self.assertEqual(x.grad, cpu_x.grad)

        for dim in ([], [0], [0, 1], [2, 3]):
            for keepdim in [False, True]:
                helper((2, 8, 4, 5), dim, keepdim)

    # Test minimum and maximum
    def test_minimum_maximum(self):
        def helper(n, c, h, w):
            cpu_x = torch.randn(n, c, h, w, device='cpu', dtype=torch.float, requires_grad=False)
            cpu_y = torch.randn(n, c, h, w, device='cpu', dtype=torch.float, requires_grad=False)
            mps_x = cpu_x.detach().clone().to('mps')
            mps_y = cpu_y.detach().clone().to('mps')

            minimum_result_cpu = torch.minimum(cpu_x, cpu_y)
            minimum_result_mps = torch.minimum(mps_x, mps_y)
            self.assertEqual(minimum_result_cpu, minimum_result_mps)

            maximum_result_cpu = torch.maximum(cpu_x, cpu_y)
            maximum_result_mps = torch.maximum(mps_x, mps_y)
            self.assertEqual(maximum_result_cpu, maximum_result_mps)

        helper(1, 1, 4, 5)

    def test_clamp_fp16_fp32(self):
        cpu_x = torch.randn(10, device='cpu', dtype=torch.float, requires_grad=False)
        x = cpu_x.detach().clone().to('mps')

        dtype = torch.float16

        clamp_min_vals_mps = torch.ones(10, device="mps").to(torch.float16)
        clamp_max_vals_mps = torch.ones(10, device="mps").to(torch.float16) * 10
        clamp_result_mps = torch.clamp(x, clamp_min_vals_mps, clamp_max_vals_mps)

        clamp_min_vals_cpu = torch.ones(10, device="cpu").to(torch.float16)
        clamp_max_vals_cpu = torch.ones(10, device="cpu").to(torch.float16) * 10
        clamp_result_cpu = torch.clamp(cpu_x, clamp_min_vals_cpu, clamp_max_vals_cpu)

        self.assertEqual(clamp_result_mps, clamp_result_cpu)

    # Test clamp_min
    def test_clamp_min(self):
        def helper(n, c, h, w):
            cpu_x = torch.randn(n, c, h, w, device='cpu', dtype=torch.float, requires_grad=False)
            x = cpu_x.detach().clone().to('mps')

            cpu_min_t = torch.randn(n, c, h, w, device='cpu', dtype=torch.float, requires_grad=False)
            min_t = cpu_min_t.detach().clone().to('mps')

            clamp_min_result = torch.clamp_min(x, min=5.0)
            clamp_min_result_cpu = torch.clamp_min(cpu_x, min=5.0)

            self.assertEqual(clamp_min_result, clamp_min_result_cpu)

            clamp_min_t_result = torch.clamp_min(x, min=min_t)
            clamp_min_t_result_cpu = torch.clamp_min(cpu_x, min=cpu_min_t)

            self.assertEqual(clamp_min_t_result, clamp_min_t_result_cpu)

        helper(2, 8, 4, 5)

    # Test clamp_max

    def test_clamp_max(self):
        def helper(n, c, h, w):
            cpu_x = torch.randn(n, c, h, w, device='cpu', dtype=torch.float, requires_grad=False)
            x = cpu_x.detach().clone().to('mps')

            cpu_max_t = torch.randn(n, c, h, w, device='cpu', dtype=torch.float, requires_grad=False)
            max_t = cpu_max_t.detach().clone().to('mps')

            clamp_max_result = torch.clamp_max(x, max=100.0)
            clamp_max_result_cpu = torch.clamp_max(cpu_x, max=100.0)

            self.assertEqual(clamp_max_result, clamp_max_result_cpu)

            clamp_max_t_result = torch.clamp_max(x, max=max_t)
            clamp_max_t_result_cpu = torch.clamp_max(cpu_x, max=cpu_max_t)

            self.assertEqual(clamp_max_t_result, clamp_max_t_result_cpu)

        helper(2, 8, 4, 5)

    # Test clamp
    def test_clamp(self):
        def helper(n, c, h, w):
            import numpy as np
            upper_bound = 1000
            half_upper_bound = upper_bound / 2

            # x=[0..1000)
            x_arr = upper_bound * np.random.random_sample(size=(n, c, h, w)).astype(np.float32)
            cpu_x = torch.tensor(x_arr, device='cpu', dtype=torch.float, requires_grad=False)
            x = cpu_x.detach().clone().to('mps')

            # x=[0..500)
            min_arr = half_upper_bound * np.random.random_sample(size=(n, c, h, w)).astype(np.float32)
            cpu_min_t = torch.tensor(min_arr, device='cpu', dtype=torch.float, requires_grad=False)
            min_t = cpu_min_t.detach().clone().to('mps')

            # x=[500..1000), to ensure max's are greater than mins
            max_arr = (half_upper_bound * np.random.random_sample(size=(n, c, h, w)).astype(np.float32)) + half_upper_bound
            cpu_max_t = torch.tensor(max_arr, device='cpu', dtype=torch.float, requires_grad=False)
            max_t = cpu_max_t.detach().clone().to('mps')

            # [200..600]: just an arbitrary range between [0..1000]
            clamp_result = torch.clamp(x, min=200.0, max=600.0)
            clamp_result_cpu = torch.clamp(cpu_x, min=200.0, max=600.0)
            self.assertEqual(clamp_result, clamp_result_cpu)

            # test optional scalar refs and cached graph keys by passing only max
            clamp_opt_result = torch.clamp(x, max=600.0)
            clamp_opt_result_cpu = torch.clamp(cpu_x, max=600.0)
            self.assertEqual(clamp_opt_result, clamp_opt_result_cpu)

            clamp_t_result = torch.clamp(x, min=min_t, max=max_t)
            clamp_t_result_cpu = torch.clamp(cpu_x, min=cpu_min_t, max=cpu_max_t)
            self.assertEqual(clamp_t_result, clamp_t_result_cpu)

            # test optional tensor refs and cached graph keys by passing only max
            clamp_topt_result = torch.clamp(x, max=max_t)
            clamp_topt_result_cpu = torch.clamp(cpu_x, max=cpu_max_t)
            self.assertEqual(clamp_topt_result, clamp_topt_result_cpu)

            # test strided x
            clamp_result = torch.clamp(x.movedim(0, -1), min=200.0, max=600.0)
            clamp_result_cpu = torch.clamp(cpu_x.movedim(0, -1), min=200.0, max=600.0)
            self.assertEqual(clamp_result, clamp_result_cpu)

            # test strided x, min_t, max_t
            clamp_result = torch.clamp(x.movedim(0, -1), min=min_t.movedim(0, -1), max=max_t.movedim(0, -1))
            clamp_result_cpu = torch.clamp(cpu_x.movedim(0, -1), min=cpu_min_t.movedim(0, -1), max=cpu_max_t.movedim(0, -1))
            self.assertEqual(clamp_result, clamp_result_cpu)

            # test strided min_t, max_t
            clamp_result = torch.clamp(
                x.movedim(0, -1).clone(memory_format=torch.contiguous_format),
                min=min_t.movedim(0, -1),
                max=max_t.movedim(0, -1)
            )
            clamp_result_cpu = torch.clamp(
                cpu_x.movedim(0, -1).clone(memory_format=torch.contiguous_format),
                min=cpu_min_t.movedim(0, -1),
                max=cpu_max_t.movedim(0, -1)
            )
            self.assertEqual(clamp_result, clamp_result_cpu)

            # test inplace clamping
            x.clamp_(min=200.0, max=600.0)
            cpu_x.clamp_(min=200.0, max=600.0)
            self.assertEqual(cpu_x, x)

        helper(2, 8, 4, 5)

    def test_divmode(self):
        def helper(shape, rounding_mode):
            for dtype in [torch.float32, torch.float16, torch.int32, torch.int64]:
                if ((rounding_mode is not None and "floor" in rounding_mode and dtype == torch.int64) or
                        (rounding_mode is not None and "trunc" in rounding_mode and dtype == torch.float16)) is False:
                    cpu_x = None
                    cpu_y = None
                    if (dtype in [torch.float32, torch.float16]):
                        cpu_x = torch.randn(shape, device='cpu', dtype=dtype, requires_grad=False)
                        cpu_y = torch.randn(shape, device='cpu', dtype=dtype, requires_grad=False)
                    else:
                        cpu_x = torch.randint(-10, 0, shape, device='cpu', dtype=dtype, requires_grad=False)
                        cpu_y = torch.randint(-10, 0, shape, device='cpu', dtype=dtype, requires_grad=False)

                    mps_x = cpu_x.detach().clone().to('mps')
                    # clamp to avoid division by 0
                    mps_y = cpu_y.detach().clone().to('mps')

                    if (rounding_mode == "floor_divide"):
                        result_div_cpu = torch.floor_divide(cpu_x, cpu_y)
                        result_div_mps = torch.floor_divide(mps_x, mps_y)
                        self.assertEqual(result_div_mps, result_div_cpu)
                    else:
                        result_div_cpu = torch.div(cpu_x, cpu_y, rounding_mode=rounding_mode)
                        result_div_mps = torch.div(mps_x, mps_y, rounding_mode=rounding_mode)
                        self.assertEqual(result_div_mps, result_div_cpu)

        helper((2, 8, 4, 5), None)
        helper((2, 8, 4, 5), "floor")
        helper((2, 8, 4, 5), "trunc")
        helper((2, 8, 4, 5), "floor_divide")

    def test_rounding(self):
        def helper(shape):
            cpu_x = torch.randn(shape, device='cpu', dtype=torch.float, requires_grad=False)
            mps_x = cpu_x.detach().clone().to('mps')

            result_floor_cpu = torch.floor(cpu_x)
            result_floor_mps = torch.floor(mps_x)
            self.assertEqual(result_floor_mps, result_floor_cpu)

            result_ceil_cpu = torch.ceil(cpu_x)
            result_ceil_mps = torch.ceil(mps_x)
            self.assertEqual(result_ceil_mps, result_ceil_cpu)

            result_trunc_cpu = torch.trunc(cpu_x)
            result_trunc_mps = torch.trunc(mps_x)
            self.assertEqual(result_trunc_mps, result_trunc_cpu)

            result_round_cpu = torch.round(cpu_x)
            result_round_mps = torch.round(mps_x)
            self.assertEqual(result_round_mps, result_round_cpu)

        helper((2, 6, 3, 5))
        helper((2, 8, 4, 5))

    def test_remainder(self):
        res_cpu = torch.remainder(
            torch.tensor([-3, -2, -1, 1, 2, 3], dtype=torch.int32, device="cpu"), torch.tensor(2, device="cpu", dtype=torch.int32))
        res_mps = torch.remainder(
            torch.tensor([-3, -2, -1, 1, 2, 3], dtype=torch.int32, device="mps"), torch.tensor(2, device="mps", dtype=torch.int32))
        self.assertEqual(res_cpu, res_mps)

        res_cpu = torch.remainder(
            torch.tensor([1, 2, 3, 4, 5], dtype=torch.int32, device="cpu"), -1.5)
        res_mps = torch.remainder(
            torch.tensor([1, 2, 3, 4, 5], dtype=torch.int32, device="mps"), -1.5)
        self.assertEqual(res_cpu, res_mps)

    def test_expand(self):
        def helper(n, c):
            values = [[1.0], [4.0], [7.0]]
            cpu_x = torch.tensor(values, device='cpu')
            x = cpu_x.detach().clone().to('mps')

            strided_cpu = torch.as_strided(cpu_x, (3, 4), (1, 0))
            strided_mps = torch.as_strided(x, (3, 4), (1, 0))

            self.assertEqual(strided_mps, strided_cpu)

        helper(3, 1)

    def test_im2col(self):
        def helper(x):
            return torch.nn.functional.unfold(x, kernel_size=(10, 15), dilation=2, padding=5, stride=3)
        x_cpu = torch.rand(1, 1, 200, 100)
        x = x_cpu.detach().clone().to('mps')
        self.assertEqual(helper(x_cpu), helper(x))

    def test_select(self):
        def helper(n, c):
            cpu_x = torch.randn(n, c, device='cpu', dtype=torch.float, requires_grad=True)
            x = cpu_x.detach().clone().to('mps').requires_grad_()

            strided_cpu = torch.as_strided(cpu_x, (3, 1), (3, 1))
            strided_mps = torch.as_strided(x, (3, 1), (3, 1))
            self.assertEqual(strided_mps, strided_cpu)

            strided_cpu = torch.as_strided(cpu_x, (1, 3), (3, 1))
            strided_mps = torch.as_strided(x, (1, 3), (3, 1))
            self.assertEqual(strided_mps, strided_cpu)

            strided_cpu = torch.as_strided(cpu_x, (3, 1), (3, 1), storage_offset=1)
            strided_mps = torch.as_strided(x, (3, 1), (3, 1), storage_offset=1)

            self.assertEqual(strided_mps, strided_cpu)

        helper(3, 3)

    def test_sort(self):
        for SIZE in (4, 2049):
            device = 'mps'
            x = torch.rand(4, SIZE, device=device)
            res1val, res1ind = torch.sort(x)

            res2val = torch.tensor((), device=device)
            res2ind = torch.tensor((), device=device, dtype=torch.long)
            torch.sort(x, out=(res2val, res2ind))
            self.assertEqual(res1val, res2val, atol=0, rtol=0)
            self.assertEqual(res1ind, res2ind, atol=0, rtol=0)
            self.assertEqual(torch.argsort(x), res1ind)
            self.assertEqual(x.argsort(), res1ind)

            self.assertEqual(
                torch.sort(torch.tensor((50, 40, 30, 20, 10), device=device))[0],
                torch.tensor((10, 20, 30, 40, 50), device=device),
                atol=0, rtol=0
            )

    def test_upsample_nearest2d(self):
        def helper(N, C, H, W, memory_format):
            inputCPU = torch.arange(N * C * H * W, device='cpu', dtype=torch.float,
                                    requires_grad=True).reshape(N, C, H, W).to(memory_format=memory_format)
            inputCPU.retain_grad()
            inputMPS = inputCPU.detach().to('mps').requires_grad_()

            values = [1, 2, 5, 10, 40]

            for i in values:
                for j in values:
                    upsample_nearest2d = nn.UpsamplingNearest2d(scale_factor=(i, j))

                    outputCPU = upsample_nearest2d(inputCPU)
                    outputMPS = upsample_nearest2d(inputMPS)

                    self.assertEqual(outputCPU, outputMPS)
                    upsample_nearest2d = nn.UpsamplingNearest2d((i * H, j * W))

                    outputCPU = upsample_nearest2d(inputCPU)
                    outputMPS = upsample_nearest2d(inputMPS)

                    self.assertEqual(outputCPU, outputMPS)

                    outputCPU.backward(gradient=torch.full_like(outputCPU, 0.3))
                    outputMPS.backward(gradient=torch.full_like(outputMPS, 0.3))

                    self.assertEqual(inputCPU.grad, inputMPS.grad)

        for memory_format in [torch.channels_last, torch.contiguous_format]:
            helper(1, 1, 4, 4, memory_format=memory_format)
            helper(7, 5, 3, 2, memory_format=memory_format)

    def test_upsample_bilinear2d(self):
        def helper(N, C, H, W):
            inputCPU = torch.arange(N * C * H * W, device='cpu', dtype=torch.float,
                                    requires_grad=True).reshape(N, C, H, W)
            inputCPU.retain_grad()
            inputMPS = inputCPU.detach().clone().to('mps').requires_grad_()

            values = [1, 2, 5, 10, 40]

            for i in values:
                for j in values:
                    upsample_bilinear2d = nn.UpsamplingBilinear2d(scale_factor=(i, j))

                    outputCPU = upsample_bilinear2d(inputCPU)
                    outputMPS = upsample_bilinear2d(inputMPS)

                    self.assertEqual(outputCPU, outputMPS)

                    upsample_bilinear2d = nn.UpsamplingBilinear2d((i * H, j * W))

                    outputCPU = upsample_bilinear2d(inputCPU)
                    outputMPS = upsample_bilinear2d(inputMPS)

                    self.assertEqual(outputCPU, outputMPS)

                    outputCPU.backward(gradient=torch.full_like(outputCPU, 0.3))
                    outputMPS.backward(gradient=torch.full_like(outputMPS, 0.3))

                    self.assertEqual(inputCPU.grad, inputMPS.grad)

        helper(1, 1, 4, 4)
        helper(7, 5, 3, 2)

    def test_interpolate(self):
        def helper(shape, output_size, scales, mode, align_corners=False):
            inputCPU = torch.randn(shape, device='cpu', dtype=torch.float, requires_grad=True)
            inputCPU.retain_grad()
            inputMPS = inputCPU.detach().clone().to('mps').requires_grad_()

            # align_corners is used for 2D interpolation only
            if (align_corners is True and len(shape) > 3 and mode == 'bilinear'):
                if scales is not None:
                    outputCPU = nn.functional.interpolate(inputCPU, scale_factor=scales, mode=mode, align_corners=align_corners)
                    outputMPS = nn.functional.interpolate(inputMPS, scale_factor=scales, mode=mode, align_corners=align_corners)
                else:
                    outputCPU = nn.functional.interpolate(inputCPU, size=output_size, mode=mode, align_corners=align_corners)
                    outputMPS = nn.functional.interpolate(inputMPS, size=output_size, mode=mode, align_corners=align_corners)
            elif scales is not None:
                outputCPU = nn.functional.interpolate(inputCPU, scale_factor=scales, mode=mode)
                outputMPS = nn.functional.interpolate(inputMPS, scale_factor=scales, mode=mode)
            else:
                outputCPU = nn.functional.interpolate(inputCPU, size=output_size, mode=mode)
                outputMPS = nn.functional.interpolate(inputMPS, size=output_size, mode=mode)

            self.assertEqual(outputCPU, outputMPS)

            # backward pass (chose 0.6 just to have the grad_output != 1)
            outputCPU.backward(gradient=torch.full_like(outputCPU, 0.6))
            outputMPS.backward(gradient=torch.full_like(outputMPS, 0.6))
            self.assertEqual(inputCPU.grad, inputMPS.grad)

        # 1D interpolation
        for mode in ['nearest', 'nearest-exact']:
            helper([2, 3, 4], [3], None, mode)  # downsample with size
            helper([2, 3, 4], [6], None, mode)  # upsample with size
            helper([2, 3, 4], None, [0.6], mode)  # downsample with scale factor
            helper([2, 3, 4], None, [1.7], mode)  # upsample with scale factor
        # 2D interpolation
        for mode in ['nearest', 'nearest-exact', 'bilinear']:
            helper([2, 3, 4, 5], [3, 4], None, mode)  # downsample_nearest with size
            helper([2, 3, 4, 5], [6, 7], None, mode)  # upsample_nearest with size
            helper([2, 3, 4, 5], None, [0.6, 0.7], mode)  # downsample_nearest with scale factor
            helper([2, 3, 4, 5], None, [1.4, 1.7], mode)  # upsample_nearest with scale factor
        # align_corners=True
        helper([2, 3, 4, 5], [3, 4], None, 'bilinear', True)
        helper([2, 3, 4, 5], None, [1.4, 1.7], 'bilinear', True)

    # Test concat forward
    def test_cat1(self):
        def helper(shape_x, shape_y, shape_z):
            cpu_x = torch.randn(shape_x, device='cpu', dtype=torch.float, requires_grad=False)
            x = cpu_x.detach().clone().to('mps')

            cpu_y = torch.randn(shape_y, device='cpu', dtype=torch.float, requires_grad=False)
            y = cpu_y.detach().clone().to('mps')

            cpu_z = torch.randn(shape_z, device='cpu', dtype=torch.float, requires_grad=False)
            z = cpu_z.detach().clone().to('mps')

            cat = torch.cat([x, y, z], dim=1)
            cat_cpu = torch.cat([cpu_x, cpu_y, cpu_z], dim=1)

            self.assertEqual(cat, cat_cpu)

        helper([2, 2, 4, 5], [2, 3, 4, 5], [2, 5, 4, 5])
        helper([2, 2, 6, 5], [2, 3, 6, 5], [2, 5, 6, 5])
        helper([0, 2, 4, 5], [0, 3, 4, 5], [0, 5, 4, 5])
        helper([2, 2, 6, 5], [0], [2, 5, 6, 5])
        helper([0], [2, 3, 6, 5], [2, 5, 6, 5])
        helper([2, 3, 4, 5], [2, 5, 4, 5], [0])
        helper([2, 2, 6, 5], [2, 0, 6, 5], [2, 5, 6, 5])
        helper([2, 0, 6, 5], [2, 3, 6, 5], [2, 5, 6, 5])
        helper([2, 0, 6, 5], [2, 3, 6, 5], [2, 0, 6, 5])

    # Test stack forward
    def test_stack(self):
        # All shapes must be same
        def helper(shape, dtype=torch.float32):

            x, cpu_x = None, None
            y, cpu_y = None, None
            z, cpu_z = None, None

            if (dtype not in [torch.float32, torch.bool]):
                cpu_x = torch.randint(50, shape, device='cpu', dtype=dtype, requires_grad=False)
                x = cpu_x.detach().clone().to('mps')
                cpu_y = torch.randint(50, shape, device='cpu', dtype=dtype, requires_grad=False)
                y = cpu_y.detach().clone().to('mps')
                cpu_z = torch.randint(50, shape, device='cpu', dtype=dtype, requires_grad=False)
                z = cpu_z.detach().clone().to('mps')
            elif (dtype == torch.bool):
                cpu_x = torch.randint(2, shape, device='cpu', dtype=dtype, requires_grad=False)
                x = cpu_x.detach().clone().to('mps')
                cpu_y = torch.randint(2, shape, device='cpu', dtype=dtype, requires_grad=False)
                y = cpu_y.detach().clone().to('mps')
                cpu_z = torch.randint(2, shape, device='cpu', dtype=dtype, requires_grad=False)
                z = cpu_z.detach().clone().to('mps')
            else:
                cpu_x = torch.randn(shape, device='cpu', dtype=dtype, requires_grad=True)
                x = cpu_x.detach().clone().to('mps').requires_grad_()
                cpu_y = torch.randn(shape, device='cpu', dtype=dtype, requires_grad=True)
                y = cpu_y.detach().clone().to('mps').requires_grad_()
                cpu_z = torch.randn(shape, device='cpu', dtype=dtype, requires_grad=True)
                z = cpu_z.detach().clone().to('mps').requires_grad_()

            stack = torch.stack([x, y, z], dim=1)
            stack_cpu = torch.stack([cpu_x, cpu_y, cpu_z], dim=1)

            self.assertEqual(stack, stack_cpu)

        helper([2, 8, 4, 5])
        helper([2, 8, 4, 5], dtype=torch.float16)
        helper([2, 8, 4, 5], dtype=torch.int32)
        helper([2, 8, 4, 5], dtype=torch.int64)
        helper([2, 8, 4, 5], dtype=torch.bool)
        # Empty test - Currently failing! Empty tensor not handled!
        # helper([0, 2, 4, 5])

    # Test abs
    def test_abs(self):
        def helper(shape):
            cpu_x = torch.randn(shape, device='cpu', dtype=torch.float, requires_grad=False)
            x = cpu_x.detach().clone().to('mps')

            abs_result = torch.abs(x)
            abs_result_cpu = torch.abs(cpu_x)

            self.assertEqual(abs_result, abs_result_cpu)

        helper((2, 8, 4, 5))

    def test_log(self):
        def helper(shape):
            cpu_x = torch.randn(shape, device='cpu', dtype=torch.float, requires_grad=False)
            x = cpu_x.detach().clone().to('mps')

            log_result = torch.log(x)
            log_result_cpu = torch.log(cpu_x)

            self.assertEqual(log_result, log_result_cpu)

        helper((2, 8, 4, 5))

    def test_log_ten(self):
        def helper(shape):
            cpu_x = torch.randn(shape, device='cpu', dtype=torch.float, requires_grad=False)
            x = cpu_x.detach().clone().to('mps')

            log_ten_result = torch.log10(x)
            log_ten_result_cpu = torch.log10(cpu_x)

            self.assertEqual(log_ten_result, log_ten_result_cpu)

        helper((2, 8, 4, 5))

    def test_log_two(self):
        def helper(shape):
            cpu_x = torch.randn(shape, device='cpu', dtype=torch.float, requires_grad=False)
            x = cpu_x.detach().clone().to('mps')

            log_two_result = torch.log2(x)
            log_two_result_cpu = torch.log2(cpu_x)

            self.assertEqual(log_two_result, log_two_result_cpu)

        helper((2, 8, 4, 5))

    def test_log1p(self):
        def helper(shape):
            cpu_x = torch.randn(shape, device='cpu', dtype=torch.float, requires_grad=False)
            x = cpu_x.detach().clone().to('mps')

            log_result = torch.log1p(x)
            log_result_cpu = torch.log1p(cpu_x)

            self.assertEqual(log_result, log_result_cpu)

        helper((2, 8, 4, 5))

    def test_logaddexp(self):
        def helper(shape):
            cpu_x = torch.randn(shape, device='cpu', dtype=torch.float, requires_grad=False)
            x = cpu_x.detach().clone().to('mps')

            cpu_y = torch.randn(shape, device='cpu', dtype=torch.float, requires_grad=False)
            y = cpu_y.detach().clone().to('mps')

            log_result = torch.logaddexp(x, y)
            log_result_cpu = torch.logaddexp(cpu_x, cpu_y)

            self.assertEqual(log_result, log_result_cpu)

        helper((2, 8, 4, 5))

    def test_logaddexp2(self):
        def helper(shape):
            cpu_x = torch.randn(shape, device='cpu', dtype=torch.float, requires_grad=False)
            x = cpu_x.detach().clone().to('mps')

            cpu_y = torch.randn(shape, device='cpu', dtype=torch.float, requires_grad=False)
            y = cpu_y.detach().clone().to('mps')

            log_result = torch.logaddexp2(x, y)
            log_result_cpu = torch.logaddexp2(cpu_x, cpu_y)

            self.assertEqual(log_result, log_result_cpu)

        helper((2, 8, 4, 5))

    # Test concat forward
    def test_cat2(self):

        def helper1(shape_x, shape_y, shape_z, shape_w):
            cpu_x = torch.randn(shape_x, device='cpu', dtype=torch.float, requires_grad=False)
            x = cpu_x.detach().clone().to('mps')

            cpu_y = torch.randn(shape_y, device='cpu', dtype=torch.float, requires_grad=False)
            y = cpu_y.detach().clone().to('mps')

            cpu_z = torch.randn(shape_z, device='cpu', dtype=torch.float, requires_grad=False)
            z = cpu_z.detach().clone().to('mps')

            cpu_w = torch.randn(shape_w, device='cpu', dtype=torch.float, requires_grad=False)
            w = cpu_w.detach().clone().to('mps')

            cat = torch.cat([x, y, z, w], dim=1)
            cat_cpu = torch.cat([cpu_x, cpu_y, cpu_z, cpu_w], dim=1)

            self.assertEqual(cat, cat_cpu)

        def helper(shape_x, shape_y, shape_z):
            cpu_x = torch.randn(shape_x, device='cpu', dtype=torch.float, requires_grad=False)
            x = cpu_x.detach().clone().to('mps')

            cpu_y = torch.randn(shape_y, device='cpu', dtype=torch.float, requires_grad=False)
            y = cpu_y.detach().clone().to('mps')

            cpu_z = torch.randn(shape_z, device='cpu', dtype=torch.float, requires_grad=False)
            z = cpu_z.detach().clone().to('mps')

            cat = torch.cat([x, y, z], dim=1)
            cat_cpu = torch.cat([cpu_x, cpu_y, cpu_z], dim=1)

            self.assertEqual(cat, cat_cpu)

        helper([2, 8, 4, 5], [2, 10, 4, 5], [2, 6, 4, 5])
        helper([2, 2, 4, 5], [2, 3, 4, 5], [2, 5, 4, 5])
        # Empty test - Currently failing! Empty tensor not handled!
        # helper([0, 2, 4, 5], [2, 0, 4, 5], [2, 5, 0, 5])

    # Test isnan
    def test_isnan(self):
        def helper(shape):
            cpu_x = torch.randn(shape, device='cpu', dtype=torch.float, requires_grad=False)
            nan_index = [random.randrange(0, shape[0])]
            # make a selected row inf
            cpu_x.index_put_(indices=[torch.tensor(nan_index)], values=torch.tensor(float('nan')))
            x = cpu_x.detach().clone().to('mps')

            isnan_result = torch.isnan(x)
            isnan_result_cpu = torch.isnan(cpu_x)

            self.assertEqual(isnan_result, isnan_result_cpu)

        helper((8, 2, 4, 5))

    # Test reciprocal
    def test_reciprocal(self):
        def helper(shape):
            cpu_x = torch.randn(shape, device='cpu', dtype=torch.float, requires_grad=True)
            x = cpu_x.detach().clone().to('mps').requires_grad_()

            reciprocal_result = torch.reciprocal(x)
            reciprocal_result_cpu = torch.reciprocal(cpu_x)

            cpu_grad = torch.ones_like(reciprocal_result_cpu)
            grad = cpu_grad.to('mps')

            reciprocal_result.backward(gradient=grad)
            reciprocal_result_cpu.backward(gradient=cpu_grad)

            self.assertEqual(reciprocal_result, reciprocal_result_cpu)
            self.assertEqual(x.grad, cpu_x.grad)

        helper((2, 8, 4, 5))

    # Test sqrt
    def test_sqrt(self):
        def helper(shape):
            cpu_x = torch.randn(shape, device='cpu', dtype=torch.float, requires_grad=True)
            x = cpu_x.detach().clone().to('mps').requires_grad_()

            sqrt_result = torch.sqrt(x)
            sqrt_result_cpu = torch.sqrt(cpu_x)

            cpu_grad = torch.ones_like(sqrt_result_cpu)
            grad = cpu_grad.to('mps')

            sqrt_result.backward(gradient=grad)
            sqrt_result_cpu.backward(gradient=cpu_grad)

            self.assertEqual(sqrt_result, sqrt_result_cpu)
            self.assertEqual(x.grad, cpu_x.grad)

        helper((2, 8, 4, 5))

    # Test selu, elu, celu
    def test_elu(self):
        def helper(shape, alpha=1.0, memory_format=torch.contiguous_format):
            cpu_x = torch.randn(shape, device='cpu', dtype=torch.float)
            cpu_x = cpu_x.to(memory_format=memory_format).requires_grad_()

            x = cpu_x.detach().clone().to('mps').requires_grad_(True)
            for activation_func in [torch.nn.ELU(alpha=alpha), torch.nn.CELU(alpha=alpha), torch.nn.SELU()]:
                elu_result = activation_func(x)
                elu_result_cpu = activation_func(cpu_x)

                cpu_grad = torch.randn(elu_result_cpu.shape)
                grad = cpu_grad.to('mps')

                elu_result.backward(gradient=grad)
                elu_result_cpu.backward(gradient=cpu_grad)

                self.assertEqual(elu_result, elu_result_cpu)
                self.assertEqual(x.grad, cpu_x.grad)

        # Test empty shape too
        for memory_fromat in [torch.channels_last, torch.contiguous_format]:
            for shape in [(2, 8, 4, 5)]:
                for alpha in [0.000001, 1.0, 2.3, 0.34, 23]:
                    helper(shape, alpha, memory_fromat)

    # Test glu
    def test_glu(self):
        def helper(shape, dim=0):
            cpu_x = torch.randn(shape, device='cpu', dtype=torch.float, requires_grad=True)
            x = cpu_x.detach().clone().to('mps').requires_grad_()

            for activation_func in [torch.nn.GLU(dim=dim)]:
                glu_result = activation_func(x)
                glu_result_cpu = activation_func(cpu_x)

                cpu_grad = torch.randn(glu_result_cpu.shape)
                grad = cpu_grad.to('mps')

                glu_result.backward(gradient=grad)
                glu_result_cpu.backward(gradient=cpu_grad)

                self.assertEqual(glu_result, glu_result_cpu)
                self.assertEqual(x.grad, cpu_x.grad)

        for shape in [[4], (2, 4), (2, 8, 4, 6)]:
            for dim in range(len(shape)):
                helper(shape, dim)

    # Test softplus
    def test_softplus(self):
        def helper(shape, beta, threshold, dtype):
            cpu_x = torch.randn(shape, device='cpu', dtype=dtype, requires_grad=True)
            x = cpu_x.detach().clone().to('mps').requires_grad_()

            softplus_result = torch.nn.Softplus(beta=beta, threshold=threshold)(x)
            softplus_result_cpu = torch.nn.Softplus(beta=beta, threshold=threshold)(cpu_x)

            cpu_grad = torch.randn(softplus_result.shape)
            grad = cpu_grad.to('mps')

            softplus_result.backward(gradient=grad)
            softplus_result_cpu.backward(gradient=cpu_grad)

            self.assertEqual(softplus_result, softplus_result_cpu)
            self.assertEqual(x.grad, cpu_x.grad)

        # Test empty shape too
        for shape, beta, threshold, dtype in product(
            [(), (2, 3), (10, 10), (2, 3, 4, 5)],
            [0.5, 1, 2, 3, 4],
            [0.5, 20, 30, 40, 50],
            [torch.float16, torch.float32]
        ):
            helper(shape, beta, threshold, dtype)

    # Test silu

    def test_silu(self):
        def helper(shape):
            cpu_x = torch.randn(shape, device='cpu', dtype=torch.float, requires_grad=True)
            x = cpu_x.detach().clone().to('mps').requires_grad_()

            silu_result = torch.nn.SiLU()(x)
            silu_result_cpu = torch.nn.SiLU()(cpu_x)

            cpu_grad = torch.randn(silu_result_cpu.shape)
            grad = cpu_grad.to('mps')

            silu_result.backward(gradient=grad)
            silu_result_cpu.backward(gradient=cpu_grad)

            self.assertEqual(silu_result, silu_result_cpu)
            self.assertEqual(x.grad, cpu_x.grad)

        # Test empty shape too
        for shape in [[], (2, 3), (2, 8, 4, 5)]:
            helper(shape)

    def test_cast_mps_to_cpu(self):
        def helper(src_dtype, dst_dtype):
            input = torch.rand((1, 3, 128, 128), dtype=src_dtype)
            input_cast_mps = input.to('mps')
            input_cast_cpu = input_cast_mps.to('cpu', dtype=dst_dtype)

            # needs to match the initial Tensor
            self.assertEqual(input_cast_cpu, input.to(dtype=dst_dtype))
        helper(torch.half, torch.float)
        helper(torch.float, torch.half)

    def test_cast_mps_to_mps(self):
        def helper(src_dtype, dst_dtype):
            input_cpu = torch.rand((1, 3, 128, 128), dtype=src_dtype)
            input_mps = input_cpu.to('mps')
            output_mps = input_mps.to(dtype=dst_dtype)
            output_cpu = input_cpu.to(dtype=dst_dtype)
            self.assertEqual(output_mps.cpu(), output_cpu)
        helper(torch.half, torch.float)
        helper(torch.float, torch.half)
        helper(torch.half, torch.long)
        helper(torch.float, torch.int)

    def test_avg_pool2d_count_include_pad(self):
        cpu_x = torch.randn((1, 3, 9, 9), device='cpu', dtype=torch.float, requires_grad=True)
        x = cpu_x.detach().clone().to('mps').requires_grad_()
        pool = torch.nn.AvgPool2d(kernel_size=(3, 3), padding=(1, 1), stride=(1, 1), ceil_mode=True, count_include_pad=True)
        ref_y = pool(cpu_x)
        y = pool(x)
        self.assertEqual(y, ref_y)
        cpu_grad = torch.randn(ref_y.shape)
        grad = cpu_grad.to('mps')
        ref_y.backward(gradient=cpu_grad)
        y.backward(gradient=grad)
        self.assertEqual(x.grad, cpu_x.grad)

    # Test adaptive avg pool2d - when the input size is a multiple of output size
    # Not testing for channels last right now
    def test_adaptive_avg_pool2d_simple(self):
        def helper(input_shape, out_shape, channels_last):
            cpu_x = torch.randn(input_shape, device='cpu', dtype=torch.float, requires_grad=True)
            if (channels_last):
                cpu_x = cpu_x.to(memory_format=torch.channels_last)
                cpu_x.retain_grad()
            x = cpu_x.detach().clone().to('mps').requires_grad_()

            avg_result = torch.nn.AdaptiveAvgPool2d(out_shape)(x)
            avg_result_cpu = torch.nn.AdaptiveAvgPool2d(out_shape)(cpu_x)

            cpu_grad = torch.randn(avg_result_cpu.shape)
            grad = cpu_grad.to('mps')

            avg_result.backward(gradient=grad)
            avg_result_cpu.backward(gradient=cpu_grad)

            self.assertEqual(avg_result, avg_result_cpu)
            self.assertEqual(x.grad, cpu_x.grad)

        helper((2, 2, 4, 4), (2, 2), False)
        helper((2, 2, 9, 9), (3, 3), False)
        helper((2, 2, 9, 9), (9, 9), False)
        helper((2, 2, 16, 16), (2, 2), False)
        helper((2, 2, 16, 16), (2, 16), False)

        helper((2, 16, 16), (4, 4), False)

        # Output shape larger than input shape

        helper((2, 2, 4, 4), (8, 8), False)
        helper((2, 2, 2, 2), (4, 4), False)
        helper((2, 2, 3, 3), (9, 9), False)
        helper((2, 2, 2, 2), (16, 16), False)
        helper((2, 2, 2, 16), (16, 16), False)

        helper((2, 4, 4), (16, 16), False)

        try:
            helper((2, 2, 3, 3), (7, 7), False)
        except Exception as e:
            pass

    # Test max avg pool2d - when the input size is a multiple of output size
    # Not testing for channels last right now
    def test_adaptive_max_pool2d_simple(self):
        def helper(input_shape, out_shape, return_indices, dtype, channels_last=False):
            cpu_x = None
            if (dtype in [torch.float16, torch.float32]):
                cpu_x = torch.randn(input_shape, device='cpu', dtype=dtype, requires_grad=True)
            else:
                cpu_x = torch.randint(50, input_shape, device='cpu', dtype=dtype, requires_grad=True)
            if (channels_last):
                cpu_x = cpu_x.to(memory_format=torch.channels_last)
                cpu_x.retain_grad()
            x = cpu_x.detach().clone().to('mps').requires_grad_()

            max_result, max_indices = None, None
            max_result_cpu, max_indices_cpu = None, None

            if (return_indices):
                max_result, max_indices = torch.nn.AdaptiveMaxPool2d(out_shape, return_indices)(x)
                max_result_cpu, max_indices_cpu = torch.nn.AdaptiveMaxPool2d(out_shape, return_indices)(cpu_x)
            else:
                max_result = torch.nn.AdaptiveMaxPool2d(out_shape, return_indices)(x)
                max_result_cpu = torch.nn.AdaptiveMaxPool2d(out_shape, return_indices)(cpu_x)

            cpu_grad = torch.randn(max_result_cpu.shape)
            grad = cpu_grad.to('mps')

            max_result.backward(gradient=grad)
            max_result_cpu.backward(gradient=cpu_grad)

            self.assertEqual(max_result, max_result_cpu)
            if (return_indices):
                self.assertEqual(max_indices, max_indices_cpu)
            self.assertEqual(x.grad, cpu_x.grad)

        for dtype in [torch.float32]:
            for return_indices in [False, True]:
                helper((2, 2, 4, 4), (2, 2), return_indices, dtype)
                helper((2, 2, 9, 9), (3, 3), return_indices, dtype)
                helper((2, 2, 9, 9), (9, 9), return_indices, dtype)
                helper((2, 2, 16, 16), (2, 2), return_indices, dtype)
                helper((2, 2, 16, 16), (2, 16), return_indices, dtype)
                helper((2, 16, 16), (4, 4), return_indices, dtype)

    def test_gelu_simple(self):
        def helper(shape, dtype=torch.float):
            cpu_x = torch.randn(shape, device='cpu', dtype=dtype, requires_grad=True)
            x = cpu_x.detach().clone().to('mps').requires_grad_()

            gelu_result = torch.nn.GELU()(x)
            # GELU is not supported on CPU, so cast it to float
            gelu_result_cpu = torch.nn.GELU()(cpu_x.to(torch.float))

            cpu_grad = torch.ones_like(gelu_result_cpu)
            grad = cpu_grad.to('mps')

            gelu_result.backward(gradient=grad)
            gelu_result_cpu.backward(gradient=cpu_grad)

            atol = 1e-5 if dtype == torch.float else 1e-2
            rtol = 1e-3 if dtype == torch.float else 1e-2
            self.assertEqual(gelu_result, gelu_result_cpu.to(dtype), atol=atol, rtol=rtol)
            self.assertEqual(x.grad, cpu_x.grad, atol=atol, rtol=rtol)

        # Test empty shape too
        for dtype in [torch.float, torch.half]:
            for shape in [(0, 3), [], (2, 3), (2, 8, 4, 5)]:
                helper(shape, dtype)
        # Test that gelu would raise an assert for integral types
        for dtype in [torch.int8, torch.int16, torch.int32, torch.int64]:
            self.assertRaises(RuntimeError, lambda: torch.nn.GELU()(torch.randint(100, (2,), dtype=dtype, device="mps")))

    def test_gelu(self):
        def _test_gelu(n, m, dtype, contiguous, atol=None, rtol=None):
            numpy_dtype = {
                torch.bfloat16: torch.float, torch.float: torch.float, torch.double: torch.double
            }[dtype]
            devices = ['cpu']
            devices += ['mps']

            def _gelu_ref(X):
                return X * stats.norm.cdf(X)  # noqa: F821

            for d in devices:
                X = torch.rand(n, m, dtype=dtype, requires_grad=True, device=d)[:, ::2]
                res = X
                ref = (X.to(numpy_dtype).cpu().detach().numpy())
                self.assertEqual(res, ref, rtol=rtol, atol=atol, exact_dtype=False)

        for n in [1, 5, 10]:
            for m in [1, 5, 10]:
                _test_gelu(n, m, torch.float32, True)
                _test_gelu(n, m, torch.float32, False)

        # Test multi threaded
        num_threads = torch.get_num_threads()
        torch.set_num_threads(4)
        try:
            _test_gelu(32, 32, torch.float32, False)
        finally:
            torch.set_num_threads(num_threads)

    def test_gelu_tanh(self):
        def helper(shape):
            cpu_x = torch.randn(shape, device='cpu', dtype=torch.float)
            x = cpu_x.detach().clone().to('mps')

            gelu_tanh_result = torch.nn.functional.gelu(x, approximate='tanh')
            gelu_tanh_result_cpu = torch.nn.functional.gelu(cpu_x, approximate='tanh')
            self.assertEqual(gelu_tanh_result, gelu_tanh_result_cpu)

        helper((2, 8, 4, 5))

    # Test hardtanh
    def test_hardtanh(self):
        def helper(shape, min_val, max_val, inplace=False):
            cpu_x = None
            x = None

            if (not inplace):
                cpu_x = torch.randn(shape, device='cpu', dtype=torch.float, requires_grad=True)
                x = cpu_x.detach().clone().to('mps').requires_grad_()
            else:
                cpu_x = torch.randn(shape, device='cpu', dtype=torch.float, requires_grad=False)
                x = cpu_x.detach().clone().to('mps')

            hardtanh_result = torch.nn.Hardtanh(min_val=min_val, max_val=max_val, inplace=inplace)(x)
            hardtanh_result_cpu = torch.nn.Hardtanh(min_val=min_val, max_val=max_val, inplace=inplace)(cpu_x)

            self.assertEqual(hardtanh_result, hardtanh_result_cpu)

            if (not inplace):
                cpu_grad = torch.randn(hardtanh_result_cpu.shape)
                grad = cpu_grad.to('mps')
                hardtanh_result.backward(gradient=grad)
                hardtanh_result_cpu.backward(gradient=cpu_grad)
                self.assertEqual(x.grad, cpu_x.grad)

        # Test empty shape too
        for shape in [(0, 3), [], (2, 3), (2, 8, 4, 5)]:
            for min_val, max_val in zip([-1, -2, 3], [1, -1, 4]):
                helper(shape, min_val, max_val)
                helper(shape, min_val, max_val, inplace=True)

    def test_hardswish(self):
        def helper(shape, inplace=False, requires_grad=True):
            m = nn.Hardswish(inplace=inplace)

            input_cpu = torch.randn(shape, device='cpu', dtype=torch.float, requires_grad=requires_grad)
            input_mps = input_cpu.detach().clone().to('mps').requires_grad_(requires_grad)

            if inplace and requires_grad:  # check that both raise runtime error
                self.assertRaises(RuntimeError, lambda: m(input_cpu))
                self.assertRaises(RuntimeError, lambda: m(input_mps))
                return

            output_cpu = m(input_cpu)
            output_mps = m(input_mps)

            cpu_grad = torch.ones_like(output_cpu)
            mps_grad = cpu_grad.to('mps')

            self.assertEqual(output_cpu, output_mps)

            if requires_grad:
                output_cpu.backward(gradient=cpu_grad)
                output_mps.backward(gradient=mps_grad)

                self.assertEqual(input_cpu.grad, input_mps.grad)

        for shape in [(0, 3), [], (2, 3), (2, 8, 4, 5)]:
            helper(shape, inplace=False, requires_grad=False)
            helper(shape, inplace=True, requires_grad=False)
            helper(shape, inplace=False, requires_grad=True)
            helper(shape, inplace=True, requires_grad=True)

    def test_transpose_2D(self):
        values = [[1.0, 2.0, 3.0], [4.0, 5.0, 6.0], [7.0, 8.0, 9.0]]
        values1 = [[1.0, 1.0, 1.0], [1.0, 1.0, 1.0], [1.0, 1.0, 1.0]]
        cpu_x = torch.tensor(values, device='cpu')
        mps_x = torch.tensor(values, device='mps')
        mps_x1 = torch.tensor(values1, device='mps')

        cpu_transpose = torch.transpose(cpu_x, 0, 1)
        mps_transpose = torch.transpose(mps_x, 0, 1)
        self.assertEqual(cpu_transpose, mps_transpose.to('cpu'))

    def test_transpose_3D(self):
        values = [[[1.0, 2.0, 3.0], [4.0, 5.0, 6.0]], [[7.0, 8.0, 9.0], [10.0, 11.0, 12.0]]]
        cpu_x = torch.tensor(values, device='cpu')
        mps_x = torch.tensor(values, device='mps')

        cpu_transpose1 = torch.transpose(cpu_x, 0, 1)
        mps_transpose1 = torch.transpose(mps_x, 0, 1).to('cpu')
        self.assertEqual(cpu_transpose1, mps_transpose1)

        cpu_transpose2 = torch.transpose(cpu_x, 0, 2)
        mps_transpose2 = torch.transpose(mps_x, 0, 2).to('cpu')
        self.assertEqual(cpu_transpose2, mps_transpose2)

        cpu_transpose3 = torch.transpose(cpu_x, 1, 2)
        mps_transpose3 = torch.transpose(mps_x, 1, 2).to('cpu')
        self.assertEqual(cpu_transpose3, mps_transpose3)


    def test_transpose_4D(self):
        values = [[[[1.0, 2.0, 3.0], [4.0, 5.0, 6.0]], [[7.0, 8.0, 9.0], [10.0, 11.0, 12.0]]],
                  [[[13.0, 14.0, 15.0], [16.0, 17.0, 18.0]], [[19.0, 20.0, 21.0], [22.0, 23.0, 24.0]]]]
        cpu_x = torch.tensor(values, device='cpu')
        mps_x = torch.tensor(values, device='mps')

        cpu_transpose1 = torch.transpose(cpu_x, 0, 1)
        mps_transpose1 = torch.transpose(mps_x, 0, 1).to('cpu')
        self.assertEqual(cpu_transpose1, mps_transpose1)

        cpu_transpose2 = torch.transpose(cpu_x, 0, 2)
        mps_transpose2 = torch.transpose(mps_x, 0, 2).to('cpu')
        self.assertEqual(cpu_transpose2, mps_transpose2)

        cpu_transpose3 = torch.transpose(cpu_x, 0, 3)
        mps_transpose3 = torch.transpose(mps_x, 0, 3).to('cpu')
        self.assertEqual(cpu_transpose3, mps_transpose3)

        cpu_transpose4 = torch.transpose(cpu_x, 3, 1)
        mps_transpose4 = torch.transpose(mps_x, 3, 1).to('cpu')
        self.assertEqual(cpu_transpose4, mps_transpose4)

        cpu_transpose5 = torch.transpose(cpu_x, 3, 2)
        mps_transpose5 = torch.transpose(mps_x, 3, 2).to('cpu')
        self.assertEqual(cpu_transpose5, mps_transpose5)

        cpu_transpose6 = torch.transpose(cpu_x, 1, 2)
        mps_transpose6 = torch.transpose(mps_x, 1, 2).to('cpu')
        self.assertEqual(cpu_transpose6, mps_transpose6)

    # Test sign
    def test_sign(self):
        def helper(shape):
            cpu_x = torch.randn(shape, device='cpu', dtype=torch.float, requires_grad=True)
            x = cpu_x.detach().clone().to('mps').requires_grad_()

            sign_result = torch.sign(x)
            sign_result_cpu = torch.sign(cpu_x)

            cpu_grad = torch.ones_like(sign_result_cpu)
            grad = cpu_grad.to('mps')

            sign_result.backward(gradient=grad)
            sign_result_cpu.backward(gradient=cpu_grad)

            self.assertEqual(sign_result, sign_result_cpu)

        helper((2, 8, 4, 5))

    def test_signbit(self):
        def helper(shape, dtype):
            cpu_x = torch.randn(shape, device='cpu').to(dtype)
            x = cpu_x.clone().to('mps')

            signbit_result = torch.signbit(x)
            signbit_result_cpu = torch.signbit(cpu_x)

            self.assertEqual(signbit_result, signbit_result_cpu)

        helper((2, 8, 4, 5), torch.int)
        helper((2, 8, 4, 5), torch.float)
        helper((2, 8, 4, 5), torch.int64)

    # Test neg
    def test_neg(self):
        def helper(shape):
            cpu_x = torch.randn(shape, device='cpu', dtype=torch.float, requires_grad=True)
            x = cpu_x.detach().clone().to('mps').requires_grad_()

            neg_result = torch.neg(x)
            neg_result_cpu = torch.neg(cpu_x)

            cpu_grad = torch.ones_like(neg_result_cpu)
            grad = cpu_grad.to('mps')

            neg_result.backward(gradient=grad)
            neg_result_cpu.backward(gradient=cpu_grad)

            self.assertEqual(neg_result, neg_result_cpu)

        helper((2, 8, 4, 5))

    def test_neg_strided_input(self):
        # See https://github.com/pytorch/pytorch/issues/98074#issuecomment-1496088337
        x = torch.arange(18.0, device='mps').reshape(2, 3, 3)
        y = x.permute(1, 0, 2)[..., 1]
        z = y + y.neg()
        self.assertEqual(z.abs().max().item(), 0.0)

    # Test index add
    def test_index_add(self):
        def helper(shape, dim, index, source_shape, alpha, x_dtype=torch.float32, idx_dtype=torch.int32):
            cpu_x = torch.randn(shape, device='cpu', dtype=x_dtype, requires_grad=False)
            x = cpu_x.detach().clone().to('mps')

            cpu_idx = torch.tensor(index, device='cpu', dtype=idx_dtype)
            idx = cpu_idx.detach().clone().to('mps')

            cpu_source = torch.randn(source_shape, device='cpu', dtype=x_dtype, requires_grad=False)
            source = cpu_source.detach().clone().to('mps')

            idx_result = torch.index_add(x, dim=dim, index=idx, source=source, alpha=alpha)
            idx_result_cpu = torch.index_add(cpu_x, dim=dim, index=cpu_idx, source=cpu_source, alpha=alpha)
            self.assertEqual(idx_result, idx_result_cpu)

        helper((2, 8, 4, 5), 0, [0, 1, 0], (3, 8, 4, 5), 5)
        helper((8, 8, 4, 5), 0, [7], (1, 8, 4, 5), 6.0)
        helper((2, 8, 4, 5), 1, [0, 3, 7], (2, 3, 4, 5), 5)
        helper((2, 8, 4, 5), 2, [3, 0], (2, 8, 2, 5), 3.0)
        helper((2, 8, 4, 5), 3, [2, 3, 0], (2, 8, 4, 3), 4)
        helper((2, 3, 3), -1, [1, 2], (2, 3, 2), 6.0)
        # test result dim=1
        helper((2,), 0, [1], (1,), 6.0)
        helper(2, 0, 1, 1, 6)
        # test float16
        helper((2,), 0, [1], (1,), 6.0, x_dtype=torch.float16)

<<<<<<< HEAD
=======
    def test_index_64bit(self):
        """ Test that index operations work for 4Gb+ tensors """
        if product_version < 14.0:
            raise unittest.SkipTest("Sonoma is needed for large tensors, see https://github.com/pytorch/pytorch/issues/84039")
        # Cleanup memory
        gc.collect()
        torch.mps.empty_cache()
        # Check that index operations work for 4+GB tensors
        x = torch.rand(16000, 67120, device="mps")
        self.assertGreater(x.element_size() * x.numel(), 2**32)
        idx = torch.arange(0, 2, device="mps")
        x_sampled = x[:, idx]
        self.assertEqual(x[:, 0], x_sampled[:, 0])
        # Reclaim memory after running the tests
        del x
        gc.collect()
        torch.mps.empty_cache()

    def test_mm_large(self):
        """ Test that MM works for matrices with index larger than 32K """
        x = torch.rand(10, 1, device="mps")
        y = torch.rand(1, 32769, device="mps")
        # This used to crash with:
        # error: subRange.start (24576) is not less than length of dimension[0] (16384)
        # See https://github.com/pytorch/pytorch/issues/116769#issuecomment-1888302095
        self.assertNotEqual(torch.mm(x, y[:, 16384:32768]).abs().max().item(), 0.0)
        # And below used to produce incorrect results
        m, n, k = 1024, 1, 32769
        x = torch.rand(m, n, device="mps")
        y = torch.rand(n, k, device="mps")
        z = torch.mm(x, y).to("cpu")
        z_cpu = torch.mm(x.to("cpu"), y.to("cpu"))
        self.assertEqual(z, z_cpu)

>>>>>>> 9768f73c
    # Test flip
    def test_flip(self):
        def helper(shape, dims):
            cpu_x = torch.randn(shape, device='cpu', dtype=torch.float, requires_grad=False)
            x = cpu_x.detach().clone().to('mps')

            flip_result = torch.flip(x, dims=dims)
            flip_result_cpu = torch.flip(cpu_x, dims=dims)

            self.assertEqual(flip_result, flip_result_cpu)

        helper((2, 8, 4, 5), [0])
        helper((8, 8, 4, 5), [0, 1])
        helper((2, 8, 4, 5), (0, 1, 2, 3))
        helper((2, 3, 3), (-1,))
        # empty dims
        helper((2, 8, 4, 5), [])
        # input.numel() == 1
        helper((1,), (0,))
        # input.numel() == 0
        helper((0,), (0,))
        # none of dims that needs to be flipped
        helper((1, 3), [0])

    # Test index select
    def test_index_select(self):
        def helper(shape, dim, index, idx_dtype=torch.int32):
            cpu_x = torch.randn(shape, device='cpu', dtype=torch.float, requires_grad=False)
            x = cpu_x.detach().clone().to('mps')

            cpu_idx = torch.tensor(index, device='cpu', dtype=idx_dtype)
            idx = cpu_idx.detach().clone().to('mps')

            idx_result = torch.index_select(x, dim=dim, index=idx)
            idx_result_cpu = torch.index_select(cpu_x, dim=dim, index=cpu_idx)

            self.assertEqual(idx_result, idx_result_cpu)

        helper((2, 8, 4, 5), 0, [1])
        helper((8, 8, 4, 5), 0, [0, 3, 2, 7, 6])
        helper((2, 8, 4, 5), 1, [0, 3, 2, 7, 6])
        helper((2, 8, 4, 5), 2, [3, 0, 1])
        helper((2, 8, 4, 5), 3, [2, 3, 0])
        helper((2, 3, 3), -1, [1, 2])
        helper((), 0, [0])
        helper((5), 0, [])

    def test_index_select_scalar(self):
        def helper(value, dim, index, idx_dtype=torch.int32):
            cpu_x = torch.tensor(value, device='cpu', dtype=torch.float, requires_grad=False)
            x = cpu_x.detach().clone().to('mps')

            cpu_idx = torch.tensor(index, device='cpu', dtype=idx_dtype)
            idx = cpu_idx.detach().clone().to('mps')

            idx_result = torch.index_select(x, dim=dim, index=idx)
            idx_result_cpu = torch.index_select(cpu_x, dim=dim, index=cpu_idx)

            self.assertEqual(idx_result, idx_result_cpu)

        helper(22, 0, [0])
        with self.assertRaisesRegex(RuntimeError, "Index to scalar can have only 1 value"):
            helper(22, 0, [])

    def test_embedding_dense_backward(self):
        def helper(n, d, m, idx):
            embeddingMPS = nn.Embedding(n, d, max_norm=True, device='mps')
            emedding_weight = embeddingMPS.weight.detach().cpu()
            W_MPS = torch.randn((m, d), requires_grad=True, device='mps')
            idx_MPS = torch.tensor(idx, device='mps')
            a_MPS = embeddingMPS.weight.clone() @ W_MPS.t()  # weight must be cloned for this to be differentiable
            a_MPS.retain_grad()
            b_MPS = embeddingMPS(idx_MPS) @ W_MPS.t()  # modifies weight in-place
            b_MPS.retain_grad()
            out_MPS = (a_MPS.unsqueeze(0) + b_MPS)
            loss_MPS = out_MPS.sigmoid().prod()
            loss_MPS.backward()

            embeddingCPU = nn.Embedding(n, d, max_norm=True, _weight=emedding_weight)
            W_CPU = W_MPS.to('cpu')
            idx_CPU = torch.tensor(idx)
            a_CPU = embeddingCPU.weight.clone() @ W_CPU.t()  # weight must be cloned for this to be differentiable
            a_CPU.retain_grad()
            b_CPU = embeddingCPU(idx_CPU) @ W_CPU.t()  # modifies weight in-place
            b_CPU.retain_grad()
            out_CPU = (a_CPU.unsqueeze(0) + b_CPU)
            loss_CPU = out_CPU.sigmoid().prod()
            loss_CPU.backward()

            self.assertEqual(b_CPU.grad, b_MPS.grad)
            self.assertEqual(a_CPU.grad, a_MPS.grad)

        helper(3, 5, 7, [0, 1, 2])
        helper(3, 6, 7, [0, 1, 2])  # verify if changes in shape would cause cached graph lookup problems
        helper(3, 5, 7, 2)  # test scalar index

    # Test pytorch gather
    def test_gather(self):
        def helper(shape, dim, idx_shape, idx_dtype=torch.int64):
            cpu_x = torch.randn(shape, device='cpu', dtype=torch.float, requires_grad=True)
            x = cpu_x.detach().clone().to('mps').requires_grad_()

            # Indices should be taken from range of axis along which gathering is done
            idx_np = np.random.randint(0, shape[dim], idx_shape)

            cpu_idx = torch.tensor(idx_np, device='cpu', dtype=idx_dtype)
            idx = cpu_idx.detach().clone().to('mps')

            gather_result = torch.gather(x, dim=dim, index=idx)
            gather_result_cpu = torch.gather(cpu_x, dim=dim, index=cpu_idx)

            cpu_grad = torch.randn(idx_shape, device='cpu', dtype=torch.float)
            grad = cpu_grad.to('mps')
            gather_result.backward(gradient=grad)
            gather_result_cpu.backward(gradient=cpu_grad)

            self.assertEqual(gather_result, gather_result_cpu)
            self.assertEqual(cpu_x.grad, x.grad)

        helper((6, 3, 3), 0, (3, 3, 3))
        helper((2, 3, 3, 3), 0, (10, 3, 3, 3))
        helper((2, 8, 4, 5), 0, (10, 8, 4, 5))
        helper((2, 8, 4, 5), 0, (10, 6, 3, 2))
        helper((8, 8, 4, 5), 0, (6, 8, 4, 5))
        helper((8, 8, 4, 5), 0, (6, 7, 2, 3))
        helper((2, 8, 4, 5), 1, (2, 5, 3, 4))
        helper((2, 8, 4, 5), 2, (1, 8, 10, 3))
        helper((2, 8, 4, 5), 3, (2, 5, 3, 12))

    # Test pytorch gather
    def test_gather_scalar(self):
        idx_dtype = torch.int64
        cpu_x = torch.tensor(3, device='cpu', dtype=torch.float, requires_grad=True)
        x = cpu_x.detach().clone().to('mps').requires_grad_()

        idx_np = [0]

        cpu_idx = torch.tensor(idx_np, device='cpu', dtype=idx_dtype)
        idx = cpu_idx.detach().clone().to('mps')

        gather_result = torch.gather(x, dim=0, index=idx)
        gather_result_cpu = torch.gather(cpu_x, dim=0, index=cpu_idx)

        cpu_grad = torch.randn([1], device='cpu', dtype=torch.float)
        grad = cpu_grad.to('mps')
        gather_result.backward(gradient=grad)
        gather_result_cpu.backward(gradient=cpu_grad)

        self.assertEqual(gather_result, gather_result_cpu)
        self.assertEqual(cpu_x.grad, x.grad)

    # Test pytorch scatter_add and scatter
    def test_scatter_add(self):
        def helper(shape, dim, idx_shape, src_shape, idx_dtype=torch.int64, do_add=True):
            cpu_x = torch.randn(shape, device='cpu', dtype=torch.float, requires_grad=True)
            x = cpu_x.detach().clone().to('mps').requires_grad_()

            cpu_src = torch.randn(src_shape, device='cpu', dtype=torch.float, requires_grad=True)
            src = cpu_src.detach().clone().to('mps').requires_grad_()

            # Indices should be taken from range of axis along which gathering is done
            idx_np = None
            if (do_add):
                idx_np = np.random.randint(0, shape[dim], idx_shape)
            else:
                idx_np = np.array([[0, 1, 2],
                                   [1, 2, 3],
                                   [2, 3, 4],
                                   [3, 4, 5],
                                   [4, 5, 6]])

            cpu_idx = torch.tensor(idx_np, device='cpu', dtype=idx_dtype)
            idx = cpu_idx.detach().clone().to('mps')

            scatter_result = None
            scatter_result_cpu = None

            if (do_add):
                scatter_result = torch.scatter_add(x, dim=dim, index=idx, src=src)
                scatter_result_cpu = torch.scatter_add(cpu_x, dim=dim, index=cpu_idx, src=cpu_src)
            else:
                scatter_result = torch.scatter(x, dim=dim, index=idx, src=src)
                scatter_result_cpu = torch.scatter(cpu_x, dim=dim, index=cpu_idx, src=cpu_src)

            cpu_grad = None
            grad = None

            if (idx_shape == src_shape):
                cpu_grad = torch.randn(shape, device='cpu', dtype=torch.float)
                grad = cpu_grad.to('mps')
                scatter_result.backward(gradient=grad)
                scatter_result_cpu.backward(gradient=cpu_grad)

            self.assertEqual(scatter_result, scatter_result_cpu)
            if (idx_shape == src_shape):
                self.assertEqual(cpu_x.grad, x.grad)
                self.assertEqual(cpu_src.grad, src.grad)

        helper((2, 3), 0, (5, 3), (5, 3))
        helper((2, 8, 4, 5), 0, (10, 8, 4, 5), (10, 8, 4, 5))
        helper((8, 8, 4, 5), 0, (10, 8, 4, 5), (10, 8, 4, 5))
        helper((8, 8, 4, 5), 0, (4, 7, 3, 2), (4, 7, 3, 2))
        helper((8, 8, 4, 5), 0, (4, 6, 3, 2), (4, 7, 3, 2))
        helper((8, 8, 4, 5), 0, (4, 6, 3, 2), (8, 8, 4, 5))

        helper((2, 8, 4, 5), 1, (2, 20, 4, 5), (2, 20, 4, 5))
        helper((2, 8, 4, 5), 1, (2, 13, 3, 2), (2, 13, 3, 2))
        helper((8, 8, 4, 5), 1, (6, 5, 2, 3), (6, 5, 2, 3))
        helper((8, 8, 4, 5), 1, (3, 4, 2, 2), (6, 5, 2, 3))

        helper((4, 5, 9, 8), 2, (4, 5, 13, 8), (4, 5, 13, 8))
        helper((4, 5, 9, 8), 2, (3, 4, 10, 6), (3, 4, 10, 6))
        helper((4, 5, 9, 8), 2, (3, 3, 7, 5), (3, 4, 10, 6))

        # Test scatter src
        helper((8, 3), 0, (5, 3), (5, 3), do_add=False)
        helper((10, 3), 0, (5, 3), (5, 8), do_add=False)

    # Test pytorch scatter_add and scatter for scalar input
    def test_scatter_add_scalar(self):
        def helper(idx_dtype=torch.int64, do_add=True):
            cpu_x = torch.tensor(2, device='cpu', dtype=torch.float, requires_grad=True)
            x = cpu_x.detach().clone().to('mps').requires_grad_()

            cpu_src = torch.tensor(3, device='cpu', dtype=torch.float, requires_grad=True)
            src = cpu_src.detach().clone().to('mps').requires_grad_()

            # Indices should be taken from range of axis along which gathering is done
            idx_np = [0]

            cpu_idx = torch.tensor(idx_np, device='cpu', dtype=idx_dtype)
            idx = cpu_idx.detach().clone().to('mps')

            scatter_result = None
            scatter_result_cpu = None

            if (do_add):
                scatter_result = torch.scatter_add(x, dim=0, index=idx, src=src)
                scatter_result_cpu = torch.scatter_add(cpu_x, dim=0, index=cpu_idx, src=cpu_src)
            else:
                scatter_result = torch.scatter(x, dim=0, index=idx, src=src)
                scatter_result_cpu = torch.scatter(cpu_x, dim=0, index=cpu_idx, src=cpu_src)

            cpu_grad = None
            grad = None

            cpu_grad = torch.tensor(1.2, device='cpu', dtype=torch.float)
            grad = cpu_grad.to('mps')
            scatter_result.backward(gradient=grad)
            scatter_result_cpu.backward(gradient=cpu_grad)

            self.assertEqual(scatter_result, scatter_result_cpu)
            self.assertEqual(cpu_x.grad, x.grad)
            self.assertEqual(cpu_src.grad, src.grad)

        helper()
        helper(do_add=False)

    # Test pytorch scatter_reduce
    def test_scatter_reduce(self):
        def helper(shape, dim, idx_shape, src_shape, idx_dtype=torch.int64, reduce_str="sum"):
            cpu_x = torch.randn(shape, device='cpu', dtype=torch.float, requires_grad=True)
            x = cpu_x.detach().clone().to('mps').requires_grad_()

            cpu_src = torch.randn(src_shape, device='cpu', dtype=torch.float, requires_grad=True)
            src = cpu_src.detach().clone().to('mps').requires_grad_()

            # Indices should be taken from range of axis along which gathering is done
            idx_np = np.random.randint(0, shape[dim], idx_shape)

            cpu_idx = torch.tensor(idx_np, device='cpu', dtype=idx_dtype)
            idx = cpu_idx.detach().clone().to('mps')

            scatter_result = torch.scatter(x, dim=dim, index=idx, src=src, reduce=reduce_str)
            scatter_result_cpu = torch.scatter(cpu_x, dim=dim, index=cpu_idx, src=cpu_src, reduce=reduce_str)

            self.assertEqual(scatter_result, scatter_result_cpu)

        # for reduce in ["sum", "prod", "amax", "amin"]:
        for reduce_type in ["add", "multiply"]:
            helper((2, 3), 0, (5, 3), (5, 3), reduce_str=reduce_type)
            helper((2, 8, 4, 5), 0, (10, 8, 4, 5), (10, 8, 4, 5), reduce_str=reduce_type)
            helper((8, 8, 4, 5), 0, (10, 8, 4, 5), (10, 8, 4, 5), reduce_str=reduce_type)
            helper((8, 8, 4, 5), 0, (4, 7, 3, 2), (4, 7, 3, 2), reduce_str=reduce_type)
            helper((8, 8, 4, 5), 0, (4, 6, 3, 2), (4, 7, 3, 2), reduce_str=reduce_type)
            helper((8, 8, 4, 5), 0, (4, 6, 3, 2), (8, 8, 4, 5), reduce_str=reduce_type)

            helper((2, 8, 4, 5), 1, (2, 20, 4, 5), (2, 20, 4, 5), reduce_str=reduce_type)
            helper((2, 8, 4, 5), 1, (2, 13, 3, 2), (2, 13, 3, 2), reduce_str=reduce_type)
            helper((8, 8, 4, 5), 1, (6, 5, 2, 3), (6, 5, 2, 3), reduce_str=reduce_type)
            helper((8, 8, 4, 5), 1, (3, 4, 2, 2), (6, 5, 2, 3), reduce_str=reduce_type)

            helper((4, 5, 9, 8), 2, (4, 5, 13, 8), (4, 5, 13, 8), reduce_str=reduce_type)
            helper((4, 5, 9, 8), 2, (3, 4, 10, 6), (3, 4, 10, 6), reduce_str=reduce_type)
            helper((4, 5, 9, 8), 2, (3, 3, 7, 5), (3, 4, 10, 6), reduce_str=reduce_type)

    def test_is_nonzero(self):
        self.assertFalse(torch.is_nonzero(torch.tensor([0.]).to('mps')))
        self.assertTrue(torch.is_nonzero(torch.tensor([1.5]).to('mps')))
        self.assertFalse(torch.is_nonzero(torch.tensor([False]).to('mps')))
        self.assertTrue(torch.is_nonzero(torch.tensor([3]).to('mps')))

    # Test triu
    def test_triu(self):
        def helper(shape, diag=0):
            cpu_x = torch.randn(shape, device='cpu', dtype=torch.float, requires_grad=True)
            x = cpu_x.detach().clone().to('mps').requires_grad_()

            triu_result = torch.triu(x, diag)
            triu_result_cpu = torch.triu(cpu_x, diag)

            cpu_grad = torch.randn(triu_result_cpu.shape)
            grad = cpu_grad.to('mps')

            triu_result.backward(gradient=grad)
            triu_result_cpu.backward(gradient=cpu_grad)

            self.assertEqual(triu_result, triu_result_cpu)
            self.assertEqual(x.grad, cpu_x.grad)

        helper((2, 8, 4, 5))
        helper((2, 8, 4, 5), diag=1)
        helper((2, 8, 4, 5), diag=2)
        helper((2, 8, 4, 5), diag=3)
        helper((2, 8, 4, 5), diag=-1)
        helper((2, 8, 4, 5), diag=-2)
        helper((2, 8, 4, 5), diag=-3)

    # Test inverse
    def test_inverse(self):
        def helper(n):
            cpu_input = torch.randn(n, n, device='cpu')
            mps_input = cpu_input.to('mps')

            cpu_result = torch.linalg.inv(cpu_input)
            mps_result = torch.linalg.inv(mps_input)
            self.assertEqual(cpu_result, mps_result)

        helper(2)
        helper(6)
        helper(3)
        helper(8)

    # Test tril
    def test_tril(self):
        def helper(shape, diag=0):
            cpu_x = torch.randn(shape, device='cpu', dtype=torch.float, requires_grad=True)
            x = cpu_x.detach().clone().to('mps').requires_grad_()

            tril_result = torch.tril(x, diag)
            tril_result_cpu = torch.tril(cpu_x, diag)

            cpu_grad = torch.randn(tril_result_cpu.shape)
            grad = cpu_grad.to('mps')

            tril_result.backward(gradient=grad)
            tril_result_cpu.backward(gradient=cpu_grad)

            self.assertEqual(tril_result, tril_result_cpu)
            self.assertEqual(x.grad, cpu_x.grad)

        helper((2, 8, 4, 5))
        helper((2, 8, 4, 5), diag=1)
        helper((2, 8, 4, 5), diag=2)
        helper((2, 8, 4, 5), diag=3)
        helper((2, 8, 4, 5), diag=-1)
        helper((2, 8, 4, 5), diag=-2)
        helper((2, 8, 4, 5), diag=-3)

    # test eye
    def test_eye(self):
        def helper(n, m, dtype):
            cpu_result = None
            result = None

            if (n == m):
                cpu_result = torch.eye(n, dtype=dtype, device='cpu')
                result = torch.eye(n, dtype=dtype, device='mps')
            else:
                cpu_result = torch.eye(n, m, device='cpu')
                result = torch.eye(n, m, device='mps')

            self.assertEqual(result, cpu_result)

        for dtype in [torch.bool, torch.float16, torch.float32, torch.uint8, torch.int16, torch.int32, torch.int64]:
            helper(2, 2, dtype)
            helper(2, 3, dtype)
            helper(0, 2, dtype)
            helper(0, 0, dtype)
            helper(3, 8, dtype)
            helper(8, 3, dtype)

    # Test diag
    def test_diag(self):
        def helper(shape, diag=0):
            cpu_x = torch.randn(shape, device='cpu', dtype=torch.float, requires_grad=True)
            x = cpu_x.detach().clone().to('mps').requires_grad_()

            diag_result = torch.diag(x, diag)
            diag_result_cpu = torch.diag(cpu_x, diag)

            # cpu_grad = torch.randn(diag_result_cpu.shape)
            # grad = cpu_grad.to('mps')

            # diag_result.backward(gradient=grad)
            # diag_result_cpu.backward(gradient=cpu_grad)

            self.assertEqual(diag_result, diag_result_cpu)
            # self.assertEqual(x.grad, cpu_x.grad)

        for shape in [(5, 5), (5, 6), (6, 5), (5,), (6,)]:
            for diag in [0, 1, 2, 3, 4, -1, -2, -3, -4]:
                helper(shape, diag=diag)

    # Test linspace
    def test_linspace(self):
        def helper(start, end, steps, dtype=torch.float32):
            cpu_result = torch.tensor(np.linspace(start, end, steps), dtype=dtype)
            result = torch.linspace(start, end, steps, dtype=dtype, device='mps')
            self.assertEqual(cpu_result, result)

        for dtype in [torch.float32, torch.int32, torch.uint8, torch.int64]:
            helper(2, 5, 10, dtype)
            helper(2, 2, 10, dtype)
            helper(5, 2, 10, dtype)
            helper(2, 2, 0, dtype)

    # Test argange
    def test_arange(self):
        self.assertEqual(np.arange(10), torch.arange(10, device='mps'))
        self.assertEqual(np.arange(7, 1, -1), torch.arange(7, 1, -1, device='mps'))
        self.assertEqual(np.arange(1, 2, .3, dtype=np.float32), torch.arange(1, 2, .3, device='mps'))
        self.assertEqual(np.arange(6.3, dtype=np.float32), torch.arange(6.3, device='mps'))

    def test_arange_empty(self):
        out_mps = torch.tensor([], device="mps")
        out_cpu = torch.tensor([], device="cpu")

        y_mps = torch.arange(0, 0, 1, out=out_mps)
        y_cpu = torch.arange(0, 0, 1, out=out_cpu)
        self.assertEqual(y_mps, y_cpu)

    # Test rgange
    def test_range(self):
        self.assertEqual(np.arange(11, dtype=np.float32), torch.range(0, 10, device='mps'))
        self.assertEqual(np.arange(7, 0, -1, dtype=np.float32), torch.range(7, 1, -1, device='mps'))
        self.assertEqual(np.array([1.0000, 1.3000, 1.6000, 1.9000], dtype=np.float32), torch.range(1, 2, .3, device='mps'))
        self.assertEqual(np.arange(6.3, dtype=np.float32), torch.arange(0, 6.3, device='mps'))

    # Test softmax
    def test_softmax(self):
        def helper(shape, dim, channels_last=False):
            cpu_x = torch.randn(shape, device='cpu', dtype=torch.float, requires_grad=True)
            if (channels_last):
                cpu_x = cpu_x.to(memory_format=torch.channels_last)
                cpu_x.retain_grad()
            x = cpu_x.detach().clone().to('mps').requires_grad_()

            softmax_result = torch.nn.functional.softmax(x, dim=dim)
            softmax_result_cpu = torch.nn.functional.softmax(cpu_x, dim=dim)

            # Currently NOT testing backward for channels last backward
            cpu_grad = None
            grad = None

            if (not channels_last):
                cpu_grad = torch.randn(shape, device='cpu', dtype=torch.float)
                grad = cpu_grad.to('mps')

                softmax_result.backward(gradient=grad)
                softmax_result_cpu.backward(gradient=cpu_grad)

            self.assertEqual(softmax_result, softmax_result_cpu)
            if (not channels_last):
                self.assertEqual(x.grad, cpu_x.grad)

        def helper2(dim):
            cpu_x = torch.tensor(1.23, device='cpu', dtype=torch.float, requires_grad=True)
            x = cpu_x.detach().clone().to('mps').requires_grad_()

            softmax_result = torch.nn.functional.softmax(x, dim=dim)
            softmax_result_cpu = torch.nn.functional.softmax(cpu_x, dim=dim)

            cpu_grad = torch.tensor(2.34, device='cpu', dtype=torch.float)
            grad = cpu_grad.to('mps')

            softmax_result.backward(gradient=grad)
            softmax_result_cpu.backward(gradient=cpu_grad)

            self.assertEqual(softmax_result, softmax_result_cpu)
            self.assertEqual(x.grad, cpu_x.grad)

        helper2(0)

        for channels_last in [False]:
            for shape in [(2, 4, 8, 5), (3, 4, 6, 7, 2)]:
                if (len(shape) != 4 and channels_last):
                    continue
                for dim in [0, 1, 2, 3, -1, -2, -3]:
                    helper(shape, dim, channels_last)

    def test_nan_to_num(self):
        inputCPU = torch.tensor([float('nan'), float('inf'), -float('inf'), 3.14])
        inputMPS = inputCPU.detach().clone().to('mps').requires_grad_()
        outputCPU = torch.nan_to_num(inputCPU, nan=2.0, posinf=1.0, neginf=-1.0)
        outputMPS = torch.nan_to_num(inputMPS, nan=2.0, posinf=1.0, neginf=-1.0)
        self.assertEqual(outputMPS, outputCPU)

    # Test where
    def test_where(self):
        def helper(shape, x_shape, y_shape, cond_dtype=torch.bool, x_dtype=torch.float):

            cpu_cond = torch.randint(2, shape, device='cpu', dtype=cond_dtype, requires_grad=False)
            cond = cpu_cond.detach().clone().to('mps')

            cpu_x = torch.randn(x_shape, device='cpu', dtype=x_dtype, requires_grad=True)
            x = cpu_x.detach().clone().to('mps').requires_grad_()

            cpu_y = torch.randn(y_shape, device='cpu', dtype=x_dtype, requires_grad=True)
            y = cpu_y.detach().clone().to('mps').requires_grad_()

            cpu_out = torch.where(cpu_cond, cpu_x, cpu_y)
            out = torch.where(cond, x, y)

            cpu_grad = torch.randn(cpu_out.shape)
            grad = cpu_grad.to('mps')

            cpu_out.backward(gradient=cpu_grad)
            out.backward(gradient=grad)

            self.assertEqual(out, cpu_out)
            self.assertEqual(x.grad, cpu_x.grad)
            self.assertEqual(y.grad, cpu_y.grad)

        for shape in ([(0, 3), [], (2, 3), (9,)]):
            helper(shape, shape, shape)

        helper((2, 3, 1), (2, 3, 4), (2, 1, 4))
        helper((2, 1, 1), (2, 3, 4), (1, 3, 4))
        helper((1, 1, 1), (1, 1, 4), (2, 3, 1))
        helper([], (1, 1, 4), (2, 3, 1))
        helper([], (2, 3, 4), [])
        helper((5, 2, 3), (2, 3), (2, 3))
        helper((2, 3), (5, 2, 3), (2, 3))
        helper((2, 3), (2, 3), (5, 2, 3))
        helper((2, 3), (5, 2, 3), (6, 5, 2, 3))

    # Test normal
    def test_normal(self):
        def helper(shape, mean=0.0, std=1.0):
            mps_out = torch.normal(mean, std, shape, device='mps')

            mean_array = np.ones(shape)
            mean_array *= mean
            cpu_mean_tensor = torch.tensor(mean_array, device='cpu', dtype=torch.float, requires_grad=False)
            mean_tensor = cpu_mean_tensor.detach().clone().to('mps')

            std_array = np.ones(shape)
            std_array *= std
            cpu_std_tensor = torch.tensor(std_array, device='cpu', dtype=torch.float, requires_grad=False)
            std_tensor = cpu_std_tensor.detach().clone().to('mps')

            # test out
            mps_out = torch.zeros(shape, device='mps')
            torch.normal(mean_tensor, std, out=mps_out)

            mps_out = torch.zeros(shape, device='mps')
            torch.normal(mean, std_tensor, out=mps_out)

            mps_out = torch.zeros(shape, device='mps')
            torch.normal(mean_tensor, std_tensor, out=mps_out)

            # test without out
            mps_out = torch.normal(mean_tensor, std)
            self.assertEqual(mps_out.size(), mean_tensor.size())

            mps_out = torch.normal(mean, std_tensor)
            self.assertEqual(mps_out.size(), std_tensor.size())

            inferred_shape = torch.broadcast_shapes(mean_tensor.size(), std_tensor.size())
            mps_out = torch.normal(mean_tensor, std_tensor)
            self.assertEqual(mps_out.size(), inferred_shape)

        helper((2, 3, 4, 5, 6))
        helper((100, 100), 2.5, 1.2)

    def test_bernoulli(self):
        shape = (10, 10)
        all_ones = torch.ones(shape, device='mps')
        all_zeros = torch.zeros(shape, device='mps')

        prob_tensor = all_ones * 0.5
        # probability of drawing "1" is 0.5
        mps_out = torch.bernoulli(prob_tensor)
        # We can't check reliably the mean and std.
        # Just make sure we don't return constant values
        self.assertNotEqual(mps_out.to('cpu').mean(), 0.)
        self.assertNotEqual(mps_out.to('cpu').std() ** 2, 0.)

        # probability of drawing "1" is 0
        mps_out = torch.bernoulli(all_zeros)
        self.assertEqual(mps_out, all_zeros)

        # probability of drawing "1" is 1
        mps_out = torch.bernoulli(all_ones)
        self.assertEqual(mps_out, all_ones)

        # Check it works for different dtypes
        for dtype in [torch.float16, torch.int8, torch.int16, torch.int32, torch.int64]:
            mps_out = torch.zeros(shape, device='mps', dtype=dtype).bernoulli(0.5)
            # Check that output is not all zeros or ones
            if product_version > 13.0:
                uniq = mps_out.unique()
                self.assertEqual(uniq, torch.arange(2, device='mps', dtype=dtype))
            else:
                self.assertEqual(mps_out.min().item(), 0.)
                self.assertEqual(mps_out.max().item(), 1.)

    def test_mps_generator(self):
        # explicit manual seeding by creating an MPS Generator
        g_mps = torch.Generator(device='mps')
        g_mps.manual_seed(999)
        mps_x = torch.randn(5, device='mps', generator=g_mps)
        g_mps.manual_seed(999)
        mps_y = torch.randn(5, device='mps', generator=g_mps)
        # seed values were the same, so the random tensor contents should match
        self.assertEqual(mps_x, mps_y)
        # save generator's state to restore it later
        g_state = g_mps.get_state()

        # generate random numbers without seeding
        mps_x = torch.randn(5, device='mps', generator=g_mps)
        # in this case, the random results must differ from the last generated random results
        self.assertNotEqual(mps_x, mps_y)

        # restore the previously saved state, and the results should match again
        g_mps.set_state(g_state)
        mps_x = torch.randn(5, device='mps', generator=g_mps)
        self.assertEqual(mps_x, mps_y)

    def test_default_mps_generator(self):
        # manual seeding on the "default" MPS generator using
        # the global torch.manual_seed()
        torch.manual_seed(230)
        mps_x = torch.randn(5, device='mps')
        # manual seeding using torch.mps.manual_seed()
        # which should set the "default" MPS generator
        # like the global torch.manual_seed()
        torch.mps.manual_seed(230)
        mps_y = torch.randn(5, device='mps')
        # seed values were the same, so the random tensor contents should match
        self.assertEqual(mps_x, mps_y)

        # save the default generator's state to restore it later
        g_state = torch.mps.get_rng_state()

        # generate random numbers without seeding
        mps_x = torch.randn(5, device='mps')
        # in this case, the random results must differ from the last generated random results
        self.assertNotEqual(mps_x, mps_y)

        # restore the previously saved state, and the results should match again
        torch.mps.set_rng_state(g_state)
        mps_x = torch.randn(5, device='mps')
        self.assertEqual(mps_x, mps_y)

    def test_device_synchronize(self):
        # just running some ops each followed by a synchronize to wait for
        # MPS stream to finish running each of them
        net1 = torch.nn.ConvTranspose2d(128, 64, kernel_size=3, stride=2, padding=1, output_padding=1)\
            .to(device='mps', dtype=torch.float)

        x = torch.rand(1, 128, 6, 6, device='mps', dtype=torch.float, requires_grad=True)
        torch.mps.synchronize()
        x = net1(x)
        torch.mps.synchronize()
        x.backward(torch.randn_like(x))
        torch.mps.synchronize()

    @unittest.expectedFailure
    def test_mps_allocator_module(self):
        # first garbage collect and empty the cached blocks
        gc.collect()
        torch.mps.empty_cache()
        # measure memory allocations from MPSAllocator
        current_alloc_before = torch.mps.current_allocated_memory()
        # after garbage collection and emptying the cache the
        # current_allocated_memory must be zero
        self.assertTrue(current_alloc_before == 0)
        # measure total memory allocations from Metal driver
        driver_alloc_before = torch.mps.driver_allocated_memory()
        # allocate a new 8 MB tensor to force allocation of a new Metal Heap
        x = torch.ones(1024 * 1024 * 8, device="mps")
        # get memory allocations after allocating tensor x
        current_alloc_after = torch.mps.current_allocated_memory()
        driver_alloc_after = torch.mps.driver_allocated_memory()
        # current and driver memory allocations must have
        # grown at this point
        self.assertTrue(current_alloc_after > current_alloc_before)
        self.assertTrue(driver_alloc_after > driver_alloc_before)

    # to verify this test, run XCode Instruments "Metal System Trace" or "Logging" tool,
    # press record, then run this python test, and press stop. Next expand
    # the os_signposts->PyTorchMPS and check if events or intervals are logged
    # like this example:
    # "aten::mps_convolution_backward_input:f32[1,128,6,6]:f32[128,64,3,3]:1,128,6,6 (id=G2, run=2)"
    def test_mps_profiler_module(self):
        with torch.mps.profiler.profile(mode="event", wait_until_completed=False) as p:
            # just running some ops to capture the OS Signposts traces for profiling
            net1 = torch.nn.ConvTranspose2d(128, 64, kernel_size=3, stride=2, padding=1, output_padding=1)\
                .to(device='mps', dtype=torch.float)
            x = torch.rand(1, 128, 6, 6, device='mps', dtype=torch.float, requires_grad=True)
            x = net1(x)

        torch.mps.profiler.start(mode="interval", wait_until_completed=True)
        # just running some ops to capture the OS Signposts traces for profiling
        x = torch.rand(1, 128, 6, 6, device='mps', dtype=torch.float, requires_grad=True)
        x = net1(x)
        torch.mps.profiler.stop()

    def test_mps_event_module(self):
        startEvent = torch.mps.Event(enable_timing=True)
        startEvent.record()
        net1 = torch.nn.ConvTranspose2d(128, 64, kernel_size=3, stride=2, padding=1, output_padding=1)\
            .to(device='mps', dtype=torch.float)
        x = torch.rand(1, 128, 6, 6, device='mps', dtype=torch.float, requires_grad=True)
        x = net1(x)
        endEvent = torch.mps.Event(enable_timing=True)
        endEvent.record()
        elapsedTime = startEvent.elapsed_time(endEvent)
        self.assertTrue(elapsedTime > 0.0)

    def test_jit_save_load(self):
        m = torch.nn.Module()
        m.x = torch.rand(3, 3, device='mps')
        buffer = io.BytesIO()
        torch.jit.save(torch.jit.script(m), buffer)
        buffer.seek(0)
        n = torch.jit.load(buffer)
        self.assertEqual(n.x, m.x)

    # Test random_, random_.to and random_.from
    def test_random(self):
        def helper(shape, low, high, dtype=torch.int32):

            mps_out = torch.randint(low, high, shape, dtype=dtype, device='mps')

            # We can't check reliably the mean and std.
            # Just make sure we don't return constant values
            self.assertNotEqual(mps_out.float().mean().item(), 0.)
            self.assertNotEqual(mps_out.float().std().item(), 0.)

        helper([100, 100], 0, 10)
        helper([100, 100], 23, 89)
        helper([100, 100], 23, 89, dtype=torch.float32)
        helper([100, 100], 23, 89, dtype=torch.int64)
        helper([100, 100], 0, 2, dtype=torch.bool)

        # Test random_
        for dtype in [torch.bool, torch.int8, torch.uint8, torch.int32, torch.float16, torch.float32]:
            x = torch.empty(10, 10, dtype=dtype, device='mps')
            x.random_()
            self.assertNotEqual(x.max().item(), 0)

    # Test exponential
    def test_exponential(self):
        def helper(shape, lamda, dtype=torch.float32):

            mps_out = torch.zeros(shape, device='mps', dtype=dtype)
            mps_out.exponential_(lamda)

            print(mps_out.to('cpu').float().mean(), 1 / lamda)
            print(mps_out.to('cpu').float().std() ** 2, 1 / (lamda**2))

        for dtype in [torch.float32, torch.float16]:
            helper([100, 100], 2, dtype)
            helper([100, 100], 1, dtype)
            helper([100, 100], 3, dtype)
            helper([100, 100], 0.5, dtype)

    def test_exponential_1(self):
        rate = torch.randn(5, 5).abs().requires_grad_()
        rate_1d = torch.randn(1).abs().requires_grad_()
        self.assertEqual(Exponential(rate).sample().size(), (5, 5))
        self.assertEqual(Exponential(rate).sample((7,)).size(), (7, 5, 5))
        self.assertEqual(Exponential(rate_1d).sample((1,)).size(), (1, 1))
        self.assertEqual(Exponential(rate_1d).sample().size(), (1,))
        self.assertEqual(Exponential(0.2).sample((1,)).size(), (1,))
        self.assertEqual(Exponential(50.0).sample((1,)).size(), (1,))

    # Test add
    def test_add_sub(self):
        def helper(shape, alpha, op_name, inplace):
            if op_name == "add":
                op = torch.Tensor.add_ if inplace else torch.add
            elif op_name == "sub":
                op = torch.Tensor.sub_ if inplace else torch.sub

            for dtype in [torch.float16, torch.float32]:
                cpu_x = torch.randn(shape, device='cpu', dtype=dtype, requires_grad=False)
                mps_x = cpu_x.detach().clone().to('mps')

                cpu_y = torch.randn(shape, device='cpu', dtype=dtype, requires_grad=False)
                mps_y = cpu_y.detach().clone().to('mps')

                cpu_out = op(cpu_x, cpu_y, alpha=alpha)
                mps_out = op(mps_x, mps_y, alpha=alpha)
                # fp16 isn't accurate when alpha is passed
                # TODO: remove or fix 'tol' when we fix problems with fp16
                tol = 2e-3 if dtype is torch.float16 else None
                self.assertEqual(mps_out, cpu_out, rtol=tol, atol=tol)
                if not (cpu_y.shape != () and inplace):  # in-place output cannot be broadcasted.
                    # create a scalar tensor
                    cpu_s = torch.tensor(2.3, device='cpu', dtype=dtype, requires_grad=False)
                    mps_s = cpu_s.detach().clone().to('mps')
                    # primary tensor is scalar
                    self.assertEqual(op(cpu_s, cpu_y), op(mps_s, mps_y))
                # create a scalar tensor
                cpu_s = torch.tensor(2.3, device='cpu', dtype=dtype, requires_grad=False)
                mps_s = cpu_s.detach().clone().to('mps')
                # secondary tensor is scalar
                self.assertEqual(op(cpu_x, cpu_s), op(mps_x, mps_s), rtol=tol, atol=tol)


        for op_name, inplace in product(["add", "sub"], [True, False]):
            helper((), 0.0, op_name, inplace)
            helper((2, 8, 4, 5), 0.0, op_name, inplace)
            helper((2, 8, 4, 5), 0.1, op_name, inplace)
            helper((2, 8, 4, 5), 1.0, op_name, inplace)
            helper((2, 8, 3, 5), 0.1, op_name, inplace)
            helper((2, 8, 3, 5), 0.2, op_name, inplace)

    # Test add
    def test_add_scalars(self):
        def helper(alpha):
            for dtype in [torch.float16, torch.float32]:
                cpu_x = torch.tensor(2.3, device='cpu', dtype=dtype, requires_grad=False)
                x = cpu_x.detach().clone().to('mps')

                cpu_y = torch.tensor(3.4, device='cpu', dtype=dtype, requires_grad=False)
                y = cpu_y.detach().clone().to('mps')

                cpu_out = torch.add(cpu_x, cpu_y, alpha=alpha)
                out = torch.add(x, y, alpha=alpha)
                # fp16 isn't accurate when alpha is passed
                tol = 1e-3 if dtype is torch.float16 else None
                self.assertEqual(out, cpu_out, rtol=tol, atol=tol)

        helper(1.0)
        helper(0.0)
        helper(0.1)
        helper(0.2)

        # Test int32 tensor + int64 scalar add
        # see https://github.com/pytorch/pytorch/issues/79835#issuecomment-1164984534
        x = torch.ones(4, dtype=torch.int32, device='mps')
        self.assertEqual(x + 1, torch.full((4,), 2, dtype=torch.int32, device='mps'))
        self.assertTrue(torch.equal(x + 1.5, torch.full((4,), 2.5, device='mps')))

    def test_types_binary_op(self):
        # Float * Bool
        cpu_x = torch.arange(5, dtype=torch.float32, device="cpu") * torch.tensor([True, False, True, False, True], device="cpu")
        mps_x = torch.arange(5, dtype=torch.float32, device="mps") * torch.tensor([True, False, True, False, True], device="mps")
        self.assertEqual(cpu_x, mps_x)
        # Float * Int64
        cpu_y = torch.arange(5, dtype=torch.float32, device="cpu") * torch.tensor([1, 0, 1, 0, 1], device="cpu")
        mps_y = torch.arange(5, dtype=torch.float32, device="mps") * torch.tensor([1, 0, 1, 0, 1], device="mps")
        self.assertEqual(cpu_y, mps_y)

    def test_unary_ops(self):
        def helper(shape, op):
            for dtypef in [torch.float32]:
                cpu_x = torch.randn(shape, device='cpu', dtype=dtypef, requires_grad=False)
                mps_x = cpu_x.detach().clone().to('mps')
                self.assertEqual(op(cpu_x), op(mps_x))

            for dtypei in [torch.int32, torch.int16]:
                cpu_x = torch.randint(0, 1000, shape, device='cpu', dtype=dtypei, requires_grad=False)
                mps_x = cpu_x.to('mps')
                self.assertEqual(op(cpu_x), op(mps_x), rtol=1e-4, atol=1e-4)
            # test slice
            for dtypef in [torch.float32]:
                cpu_x = torch.randn(shape, device='cpu', dtype=dtypef, requires_grad=False)
                mps_x = cpu_x.detach().clone().to('mps')
                cpu_slice = cpu_x[:, ::2, :, :]
                mps_slice = mps_x[:, ::2, :, :]
                self.assertEqual(op(cpu_slice), op(mps_slice))
            # test view
            for dtypef in [torch.float32]:
                cpu_x = torch.randn(shape, device='cpu', dtype=dtypef, requires_grad=False)
                mps_x = cpu_x.detach().clone().to('mps')
                # create view of tensor by reducing the 3rd and 4th dimension
                combined_dim = shape[-1] * shape[-2]
                reshaped_dims = list(shape[:-2]) + [combined_dim]
                cpu_view = cpu_x.view(*reshaped_dims)
                mps_view = mps_x.view(*reshaped_dims)
                self.assertEqual(op(cpu_view), op(mps_view))

        helper((2, 8, 4, 5), torch.exp)
        helper((2, 8, 3, 5), torch.exp2)
        helper((2, 8, 3, 5), torch.expm1)
        helper((2, 8, 3, 5), torch.log)
        helper((2, 8, 3, 5), torch.cos)
        helper((2, 8, 3, 5), torch.erfinv)


    def test_non_dense_in_storage_unary_ops(self):
        def helper(op):
            for dtypef in [torch.float32]:
                cpu_x = torch.randn(100, device='cpu', dtype=dtypef, requires_grad=False)
                mps_x = cpu_x.detach().clone().to('mps')
                self.assertEqual(op(cpu_x[::2]), op(mps_x[::2]))

            for dtypei in [torch.int32, torch.int16, torch.int8]:
                cpu_x = torch.randint(127, device='cpu', size=(100,), dtype=dtypei, requires_grad=False)
                mps_x = cpu_x.to('mps')
                self.assertEqual(op(cpu_x[::2]), op(mps_x[::2]), rtol=1e-4, atol=1e-4)

        helper(torch.exp)
        helper(torch.exp2)
        helper(torch.expm1)
        helper(torch.log)
        helper(torch.cos)

    def test_unary_ops_storage_offset_strided(self):
        def helper(shape, op, inplace, dtype=torch.float32):
            # test in-place with storage_offset
            cpu_x = torch.randn(shape, device='cpu', dtype=dtype)
            mps_x = cpu_x.detach().clone().to('mps')
            y = op(mps_x[1])
            cpu_y = op(cpu_x[1])
            self.assertEqual(y, cpu_y)


            # See https://github.com/pytorch/pytorch/issues/100764
            if not inplace:
                cpu_x = torch.randn(shape, device='cpu', dtype=dtype)
                mps_x = cpu_x.detach().clone().to('mps')
                cpu_y = torch.empty(shape, device='cpu', dtype=dtype).t()
                mps_y = cpu_y.detach().clone().to('mps')
                op(cpu_x, out=cpu_y)
                op(mps_x, out=mps_y)
                self.assertEqual(mps_y, cpu_y)


        helper((5, 5), torch.exp, False)
        helper((5, 5), torch.cos, False)
        helper((5, 5), torch.neg, False)
        helper((5, 5), torch.tanh, False)
        helper((5, 5), torch.tanh_, True)

    def test_atan2(self):
        def helper(shape):
            input_cpu = torch.randn(shape)
            input_mps = input_cpu.detach().clone().to("mps")

            other_cpu = torch.randn(shape)
            other_mps = other_cpu.detach().clone().to("mps")

            atan2_cpu = torch.atan2(input_cpu, other_cpu)
            atan2_mps = torch.atan2(input_mps, other_mps)

            self.assertEqual(atan2_cpu, atan2_mps.to("cpu"))

        helper(4)
        helper(10000)
        helper((10000, 40))

    def test_multinomial(self):
        # Test with num_dist = 1
        def helper(probs, compare_mean, compare_var, num_samples=5, replacement=True):
            cpu_prob_tensor = torch.tensor(probs, device='cpu', dtype=torch.float, requires_grad=False)
            prob_tensor = cpu_prob_tensor.detach().clone().to('mps')

            mps_out = torch.multinomial(prob_tensor, num_samples, replacement=replacement)
            if (not replacement):
                print(mps_out.to('cpu'))
            else:
                # Compare "real" with theoretical values
                print(mps_out.to('cpu').float().mean(), compare_mean)
                print(mps_out.to('cpu').float().std() ** 2, compare_var)

        # TODO: Add tests for data types
        helper(np.array([[0., 0., 0., 0.5, 0.5]]), (3 + 4) / 2, (12.5 - 3.5 ** 2), 100000)
        helper(np.array([[.2, .2, .2, .2, .2]]), (0 + 1 + 2 + 3 + 4) / 5, (6 - 2 * 2), 10000)
        helper(np.array([[1, 1, 1, 1, 1]]), (0 + 1 + 2 + 3 + 4) / 5, (6 - 2 * 2), 10000)
        helper(np.array([1, 1, 1, 1, 1]), (0 + 1 + 2 + 3 + 4) / 5, (6 - 2 * 2), 10000)
        helper(np.array([[1, 1, 1, 1, 1, 1, 1]]), 0, 0, 7, False)

    def test_cumsum_dim_check(self):
        x = torch.rand((3, 3), device="mps")
        self.assertEqual(x.cumsum(1), x.cumsum(-1))
        self.assertEqual(x.cumsum(0), x.cumsum(-2))
        self.assertRaises(IndexError, lambda: x.cumsum(2))
        self.assertRaises(IndexError, lambda: x.cumsum(-3))

    def test_cumprod_dim_check(self):
        x = torch.rand((3, 3), device="mps")
        self.assertEqual(x.cumprod(1), x.cumprod(-1))
        self.assertEqual(x.cumprod(0), x.cumprod(-2))
        self.assertRaises(IndexError, lambda: x.cumprod(2))
        self.assertRaises(IndexError, lambda: x.cumprod(-3))

class TestLogical(TestCaseMPS):
    def _wrap_tensor(self, x, device="cpu", dtype=None, requires_grad=False):
        return torch.tensor(x, device=device, dtype=dtype, requires_grad=requires_grad)

    def test_logical_not(self):
        def helper(x):
            cpu_x = x
            x = cpu_x.detach().clone().to('mps')

            result = torch.logical_not(x)
            result_cpu = torch.logical_not(cpu_x)

            self.assertEqual(result, result_cpu)

        helper(self._wrap_tensor([1, 1, 0, 0]))
        helper(self._wrap_tensor([1, 1, 0, 0], dtype=torch.float, requires_grad=True))
        helper(self._wrap_tensor([True, True, False, False]))
        helper(self._wrap_tensor(1))
        helper(self._wrap_tensor(0))
        helper(self._wrap_tensor(True))
        helper(self._wrap_tensor(False))

    def test_logical_and(self):
        def helper(x, other):
            cpu_x = x
            x = cpu_x.detach().clone().to('mps')

            cpu_other = other
            other = cpu_other.detach().clone().to('mps')

            result = torch.logical_and(x, other)
            result_cpu = torch.logical_and(cpu_x, cpu_other)
            self.assertEqual(result, result_cpu)

        helper(self._wrap_tensor([1, 1, 0, 0]), self._wrap_tensor([1, 0, 0, 1]))
        helper(
            self._wrap_tensor([1, 1, 0, 0], dtype=torch.float, requires_grad=True),
            self._wrap_tensor([1, 0, 0, 1], dtype=torch.float)
        )
        helper(self._wrap_tensor([True, True, False, False]), self._wrap_tensor([True, False, False, True]))
        helper(self._wrap_tensor((1, 0, 1, 0)), self._wrap_tensor(1))
        helper(self._wrap_tensor((1, 0, 1, 0)), self._wrap_tensor(0))
        helper(self._wrap_tensor((1, 0, 1, 0)), self._wrap_tensor(True))
        helper(self._wrap_tensor((1, 0, 1, 0)), self._wrap_tensor(False))

    def test_logical_or(self):
        def helper(x, other):
            cpu_x = x
            x = cpu_x.detach().clone().to('mps')

            cpu_other = other
            other = cpu_other.detach().clone().to('mps')

            result = torch.logical_or(x, other)
            result_cpu = torch.logical_or(cpu_x, cpu_other)

            self.assertEqual(result, result_cpu)

        helper(self._wrap_tensor([1, 1, 0, 0]), self._wrap_tensor([1, 0, 0, 1]))
        helper(
            self._wrap_tensor([1, 1, 0, 0], dtype=torch.float, requires_grad=True),
            self._wrap_tensor([1, 0, 0, 1], dtype=torch.float)
        )
        helper(self._wrap_tensor([True, True, False, False]), self._wrap_tensor([True, False, False, True]))
        helper(self._wrap_tensor((1, 0, 1, 0)), self._wrap_tensor(1))
        helper(self._wrap_tensor((1, 0, 1, 0)), self._wrap_tensor(0))
        helper(self._wrap_tensor((1, 0, 1, 0)), self._wrap_tensor(True))
        helper(self._wrap_tensor((1, 0, 1, 0)), self._wrap_tensor(False))

    def test_logical_xor(self):
        def helper(x, other):
            cpu_x = x
            x = cpu_x.detach().clone().to('mps')

            cpu_other = other
            other = cpu_other.detach().clone().to('mps')

            result = torch.logical_xor(x, other)
            result_cpu = torch.logical_xor(cpu_x, cpu_other)

            self.assertEqual(result, result_cpu)

        helper(self._wrap_tensor([1, 1, 0, 0]), self._wrap_tensor([1, 0, 0, 1]))
        helper(
            self._wrap_tensor([1, 1, 0, 0], dtype=torch.float, requires_grad=True),
            self._wrap_tensor([1, 0, 0, 1], dtype=torch.float)
        )
        helper(self._wrap_tensor([True, True, False, False]), self._wrap_tensor([True, False, False, True]))
        helper(self._wrap_tensor((1, 0, 1, 0)), self._wrap_tensor(1))
        helper(self._wrap_tensor((1, 0, 1, 0)), self._wrap_tensor(0))
        helper(self._wrap_tensor((1, 0, 1, 0)), self._wrap_tensor(True))
        helper(self._wrap_tensor((1, 0, 1, 0)), self._wrap_tensor(False))

    def test_min_max(self):
        def helper(dtype):
            for _ in range(10):
                if dtype == torch.float32 or dtype == torch.float16:
                    x = torch.randn((30, 15), device='mps', dtype=dtype)
                else:
                    x = torch.randint(0, 100, (30, 15), device="mps", dtype=dtype)
                x_cpu = x.to("cpu")

                y = x.max()
                y_cpu = x_cpu.max()
                self.assertEqual(y, y_cpu)

                z = x.min()
                z_cpu = x_cpu.min()
                self.assertEqual(z, z_cpu)

        [helper(dtype) for dtype in [torch.float32, torch.float16, torch.int32, torch.int16, torch.uint8, torch.int8, torch.bool]]

class TestSmoothL1Loss(TestCaseMPS):

    def _smooth_l1_loss_helper(self, reduction="mean", requires_grad=False):
        # CPU
        input_cpu = torch.randn(4, 7, requires_grad=requires_grad)
        target_cpu = torch.randn(4, 7)

        # MPS
        input_mps = input_cpu.detach().clone().to('mps').requires_grad_()
        target_mps = target_cpu.detach().clone().to('mps')

        smooth_l1_loss_cpu = F.smooth_l1_loss(input_cpu, target_cpu, beta=1.0, reduction=reduction)
        smooth_l1_loss_mps = F.smooth_l1_loss(input_mps, target_mps, beta=1.0, reduction=reduction)

        self.assertEqual(smooth_l1_loss_cpu, smooth_l1_loss_mps)

        if requires_grad:
            smooth_l1_loss_cpu.backward()
            smooth_l1_loss_mps.backward()
            self.assertEqual(input_cpu.grad, input_mps.grad.to("cpu"))

        return smooth_l1_loss_cpu, smooth_l1_loss_mps

    def test_smooth_l1_loss_reduction_none(self):
        self._smooth_l1_loss_helper(reduction="none")

    def test_smooth_l1_loss_reduction_mean(self):
        self._smooth_l1_loss_helper(reduction="mean")

    def test_smooth_l1_loss_reduction_sum(self):
        self._smooth_l1_loss_helper(reduction="sum")

    def test_smooth_l1_loss_reduction_mean_backward(self):
        self._smooth_l1_loss_helper(reduction="mean", requires_grad=True)

    def test_smooth_l1_loss_reduction_mean_sum_backward(self):
        self._smooth_l1_loss_helper(reduction="sum", requires_grad=True)

class TestNLLLoss(TestCaseMPS):
    def test_nll_loss_mismatched_batch(self, device='mps'):
        x = torch.randn((10, 3), requires_grad=True, device=device)
        # t should have size (10,)
        t = torch.zeros((3,), dtype=torch.int64, device=device)
        with self.assertRaisesRegex(ValueError, 'Expected.*batch_size'):
            F.nll_loss(x, t)

    def test_nll_loss_out_of_bounds_ignore_index(self):

        def test_nll_loss_out_of_bounds_ignore_index_helper(device):
            output = []
            x = torch.tensor([[0.3, 0.5, 0.2], [0.1, 0.7, 0.2], [0.4, 0.5, 0.1], [
                             0.3, 0.5, 0.2], [0.1, 0.7, 0.2], [0.4, 0.5, 0.1]], device=device)
            t1 = torch.tensor([0, 1, 255, 0, 1, 2], dtype=torch.int64, device=device)
            t2 = torch.tensor([0, 1, 1, 0, -100, 2], dtype=torch.int64, device=device)
            for reduction in ['mean', 'none']:
                # out of bound ignore_index
                output.append(F.nll_loss(x, t1, ignore_index=255, reduction=reduction))
                # default ignore_index
                output.append(F.nll_loss(x, t2, reduction=reduction))
            return output

        output_cpu = test_nll_loss_out_of_bounds_ignore_index_helper(device='cpu')
        output_mps = test_nll_loss_out_of_bounds_ignore_index_helper(device='mps')

        for cpu, mps in zip(output_cpu, output_mps):
            self.assertEqual(cpu, mps)

    def test_nll_loss_invalid_target_dim(self):

        def _test_nll_loss_invalid_target_dim(device):
            output = []
            x = torch.tensor([[0.3, 0.5, 0.2], [0.1, 0.7, 0.2], [0.4, 0.5, 0.1], [
                             0.3, 0.5, 0.2], [0.1, 0.7, 0.2], [0.4, 0.5, 0.1]], device=device)
            t = torch.zeros((6, 2), dtype=torch.int64, device=device)
            with self.assertRaisesRegex(RuntimeError, "1D target tensor expected"):
                F.nll_loss(x, t)

        _test_nll_loss_invalid_target_dim(device='cpu')
        _test_nll_loss_invalid_target_dim(device='mps')

    def test_nll_loss_invalid_weights(self):

        def _test_nll_loss_invalid_weights(device):
            x = torch.tensor([[0.3, 0.5, 0.2], [0.1, 0.7, 0.2], [0.4, 0.5, 0.1], [
                             0.3, 0.5, 0.2], [0.1, 0.7, 0.2], [0.4, 0.5, 0.1]], device=device)
            t = torch.tensor([0, 1, 2, 1, 1, 2], dtype=torch.int64, device=device)
            invalid_weights = [
                torch.zeros(4, device=device),
                torch.zeros((1, 3), device=device),
            ]
            msg = "weight tensor should be defined either for all 3 classes or no classes"
            for weight in invalid_weights:
                with self.assertRaisesRegex(RuntimeError, msg):
                    F.nll_loss(x, t, weight=weight)

        _test_nll_loss_invalid_weights(device='cpu')
        _test_nll_loss_invalid_weights(device='mps')

    def _nll_loss_helper(self, input_size, reduction, expected):

        # CPU
        input = torch.rand(input_size, requires_grad=True, device='cpu')
        num_channels = input_size[1]
        target_size = (input_size[0], ) + tuple(input_size[2:])
        target = torch.randint(num_channels, target_size, device='cpu')
        weights = torch.randn(num_channels)

        # MPS
        input_mps = input.detach().clone().to('mps').requires_grad_()
        target_mps = target.detach().clone().to('mps')
        weights_mps = weights.to("mps")

        output_cpu = F.nll_loss(input, target, weight=weights, reduction=reduction)
        output_mps = F.nll_loss(input_mps, target_mps, weight=weights_mps, reduction=reduction)
        self.assertEqual(output_cpu, output_mps.to('cpu'))

        output_cpu.sum().backward()
        output_mps.sum().backward()
        self.assertEqual(input.grad, input_mps.grad.to('cpu'))

    def _nll_loss_1d_helper(self, input_size, reduction):

        # CPU
        input = torch.rand(input_size, requires_grad=True, device='cpu')
        num_channels = input_size[0]
        target = torch.randint(num_channels, [], device='cpu')

        # MPS
        input_mps = input.detach().clone().to('mps').requires_grad_()
        target_mps = target.detach().clone().to('mps')

        output_cpu = F.nll_loss(input, target, reduction=reduction)
        output_mps = F.nll_loss(input_mps, target_mps, reduction=reduction)
        self.assertEqual(output_cpu, output_mps.to('cpu'))

        output_cpu.sum().backward()
        output_mps.sum().backward()
        self.assertEqual(input.grad, input_mps.grad.to('cpu'))

    def test_nll_loss_1d(self, device='cpu'):
        self._nll_loss_1d_helper([10], "none")
        self._nll_loss_1d_helper([10], "mean")
        self._nll_loss_1d_helper([10], "sum")

    def test_nll_loss_empty_tensor_reduction_none(self, device='cpu'):
        self._nll_loss_helper([1, 3], "none", torch.empty([0], device=device))
        self._nll_loss_helper([3, 5, 7], "none", torch.empty([5, 7], device=device))
        self._nll_loss_helper([2, 3, 1, 7], "none", torch.empty([2, 1, 7], device=device))
        self._nll_loss_helper([2, 3, 5, 1], "none", torch.empty([2, 5, 1], device=device))
        self._nll_loss_helper([2, 3, 5, 7, 1], "none", torch.empty([2, 5, 7, 1], device=device))

    def test_nll_loss_empty_tensor_reduction_mean(self, device='cpu'):
        nan = torch.tensor(float('nan'), device=device)
        self._nll_loss_helper([1, 3], "mean", nan)
        self._nll_loss_helper([1, 3, 5, 7], "mean", nan)
        self._nll_loss_helper([2, 3, 1, 7], "mean", nan)
        self._nll_loss_helper([2, 3, 5, 1], "mean", nan)
        self._nll_loss_helper([2, 3, 5, 7, 1], "mean", nan)

    def test_nll_loss_empty_tensor_reduction_sum(self, device='cpu'):
        zero = torch.tensor(0, device=device)
        self._nll_loss_helper([1, 3], "sum", zero)
        self._nll_loss_helper([1, 3, 5, 7], "sum", zero)
        self._nll_loss_helper([2, 3, 1, 7], "sum", zero)
        self._nll_loss_helper([2, 3, 5, 1], "sum", zero)
        self._nll_loss_helper([2, 3, 5, 7, 1], "sum", zero)

    def test_nll_loss_byte_target_matches_long(self, device='cpu'):
        N, C = 10, 4
        input = torch.randn(N, C, device=device, requires_grad=True)
        target = torch.empty(N, dtype=torch.long, device=device).random_(0, C)

        def compute_result_and_gradient(reduction, target_dtype):
            result, grad = {}, {}
            for dev in ['cpu', 'mps']:
                input_dev = input.to(dev)
                input_ = input_dev.detach()
                input_.requires_grad_()

                target_dev = target.to(dev)

                prob = F.log_softmax(input_, dim=-1)
                loss = nn.NLLLoss(reduction=reduction)
                result[dev] = loss(prob, target_dev.to(target_dtype))
                result[dev].sum().backward()
                grad[dev] = input_.grad

            return result, grad

        for reduction in ["none", "mean", "sum"]:
            result_long, grad_long = compute_result_and_gradient(reduction, torch.long)
            result_byte, grad_byte = compute_result_and_gradient(reduction, torch.uint8)

            self.assertEqual(result_long['mps'].to('cpu'), result_long['cpu'])
            self.assertEqual(grad_long['mps'].to('cpu'), grad_long['cpu'])

class TestTopK(TestCase):
    def _test_topk(self, shape, largest):
        cpu_x = torch.randn(shape, device='cpu', dtype=torch.float, requires_grad=False)
        x = cpu_x.detach().clone().to('mps')
        if isinstance(shape, tuple):
            for curr_dim, dim_size in enumerate(shape):
                for k in range(1, dim_size + 1):
                    topk_values, topk_indices = torch.topk(x, k, dim=curr_dim, largest=largest)
                    topk_values_cpu, topk_indices_cpu = torch.topk(cpu_x, k, dim=curr_dim, largest=largest)
                    self.assertEqual(topk_values, topk_values_cpu)
                    self.assertEqual(topk_indices, topk_indices_cpu)
        else:
            for k in range(1, shape):
                topk_values, topk_indices = torch.topk(x, k, dim=0, largest=largest)
                topk_values_cpu, topk_indices_cpu = torch.topk(cpu_x, k, dim=0, largest=largest)
                self.assertEqual(topk_values, topk_values_cpu)
                self.assertEqual(topk_indices, topk_indices_cpu)

    def test_topk(self):
        largest_vals = [True, False]
        shapes = [
            # Zero Element Tensors
            0,
            (1, 0),
            (0, 1),
            (1, 0, 1),
            # Multiple Element Tensors
            1,
            2,
            (5, 1),
            (1, 5),
            (5, 9, 7, 4),
        ]

        for shape in shapes:
            for largest_val in largest_vals:
                with self.subTest(shape=shape, largest_val=largest_val):
                    self._test_topk(shape, largest_val)

class TestNNMPS(NNTestCase):

    def _create_basic_net(self):
        class Layer(nn.Module):
            def __init__(self):
                super().__init__()
                self.layer_dummy_param = Parameter(torch.empty(3, 5))
                self.register_buffer('layer_dummy_buf', torch.zeros(1, 3, 3, 7))

        class Net(nn.Module):
            def __init__(self):
                super().__init__()
                self.l1 = Layer()
                self.dummy_param = Parameter(torch.empty(3, 5))
                self.register_buffer('dummy_buf', torch.zeros(7, 3, 3, 1))

        l = Layer()
        n = Net()
        s = nn.Sequential(n, n)

        return l, n, s

    def test_requires_grad_(self):
        m = self._create_basic_net()[-1]
        assert len(list(m.buffers())) > 0, 'invalid test'
        assert all(not b.requires_grad for b in m.buffers()) > 0, 'invalid test'
        assert len(list(m.parameters())) > 0, 'invalid test'
        assert all(p.requires_grad for p in m.parameters()) > 0, 'invalid test'
        for requires_grad in (False, True):
            self.assertIs(m.requires_grad_(requires_grad), m)
            for p in m.parameters():
                self.assertEqual(p.requires_grad, requires_grad)
            for b in m.buffers():
                self.assertFalse(b.requires_grad)

    def test_module_backcompat(self):
        from torch.serialization import SourceChangeWarning
        path = download_file('https://download.pytorch.org/test_data/linear.pt')
        with warnings.catch_warnings():
            warnings.simplefilter('ignore', SourceChangeWarning)
            m = torch.load(path)
        input = torch.randn(2, 3, dtype=torch.float)
        self.assertEqual(m(input).size(), (2, 5))

    def test_conv_backcompat(self):
        from torch.serialization import SourceChangeWarning
        # This file was generated by running on PyTorch 1.0.1 on Python 2:
        #
        #     import torch
        #     from torch import nn
        #     m = nn.Conv2d(1, 1, 1)
        #     torch.save(m, 'legacy_conv2d.pt')
        #
        # NB: This Pickle also contains some Unicode data!
        path = download_file('https://download.pytorch.org/test_data/legacy_conv2d.pt')
        with warnings.catch_warnings():
            warnings.simplefilter('ignore', SourceChangeWarning)
            m = torch.load(path, encoding='utf-8')
        input = torch.randn((1, 1, 1, 1), dtype=torch.float)
        self.assertEqual(m(input).size(), (1, 1, 1, 1))

    def test_conv_expand(self):
        device = 'mps'
        input_ = torch.rand(2, 3, 16, 16, device=device)
        kernel = torch.rand(1, 1, 3, 11, device=device)
        tmp_kernel = kernel.expand(-1, 3, -1, -1)
        output = F.conv2d(input_, tmp_kernel, groups=1, padding=0, stride=1)

    # The test should not crash
    def test_permute(self):
        M_cpu = torch.randn(5, 5)
        M_mps = M_cpu.to('mps')

        output_cpu = M_cpu.permute(1, 0)
        output_mps = M_mps.permute(1, 0)

        self.assertEqual(output_cpu, output_mps)
        self.assertEqual(output_cpu.size(), output_mps.size())

    # Printing of non_contiguous should not crash
    def test_print_non_contiguous(self):
        print(torch.ones(100, 100, device='mps').nonzero())
        print(torch.ones(100, 100, device='mps').nonzero().contiguous())

    def test_zero_grad(self):
        i = torch.randn(2, 5, requires_grad=True)
        module = nn.Linear(5, 5)
        for p in module.parameters():
            p.requires_grad = False
        module.zero_grad()

        module.weight.requires_grad = True
        module.zero_grad()
        self.assertIsNone(module.weight.grad)  # uninitialized grad

        module(i).sum().backward()
        self.assertIsNotNone(module.weight.grad)
        self.assertGreater(module.weight.grad.data.abs().sum(), 0)
        module.zero_grad()
        self.assertIsNone(module.weight.grad)

        module.bias.requires_grad = True
        module.zero_grad()
        self.assertIsNone(module.weight.grad)
        self.assertIsNone(module.bias.grad)
        module(i).sum().backward()
        self.assertIsNotNone(module.weight.grad)
        self.assertIsNotNone(module.bias.grad)
        self.assertGreater(module.weight.grad.data.abs().sum(), 0)
        self.assertGreater(module.bias.grad.data.abs().sum(), 0)

        # Force set to zeros.
        module.zero_grad(set_to_none=False)
        self.assertEqual(module.weight.grad.data, module.weight.data.clone().zero_())
        self.assertEqual(module.bias.grad.data, module.bias.data.clone().zero_())

        module.zero_grad()
        self.assertIsNone(module.weight.grad)
        self.assertIsNone(module.bias.grad)


    def test_no_grad(self):
        for dtype in [torch.bfloat16, torch.float, torch.double]:
            module = nn.Conv2d(2, 5, kernel_size=3, padding=1).to(dtype)
            input = torch.randn(1, 2, 10, 10).to(dtype)
            x = input
            y = input.clone()

            output = module(x)
            self.assertTrue(output.requires_grad)
            output.backward(torch.ones(1, 5, 10, 10))

            with torch.no_grad():
                output2 = module(y)
                self.assertFalse(output2.requires_grad)
                self.assertRaises(RuntimeError, lambda: output2.backward(torch.ones(1, 5, 10, 10)))

    def test_invalid_conv1d(self):
        for dtype in [torch.bfloat16, torch.float, torch.double]:
            module = nn.Conv1d(in_channels=3, out_channels=33, kernel_size=10, stride=1, bias=True).to(dtype)
            input = torch.randn(1, 3, 4).to(dtype)
            with self.assertRaisesRegex(RuntimeError,
                                        r'Calculated padded input size per channel: \(4\). ' +
                                        r'Kernel size: \(10\). Kernel size can\'t be greater than actual input size'):
                module(input)

            # Negative stride check
            module = nn.Conv1d(in_channels=3, out_channels=6, kernel_size=3, stride=-1, bias=True).to(dtype)
            input = torch.randn(1, 3, 4).to(dtype)
            with self.assertRaisesRegex(RuntimeError, 'non-positive stride is not supported'):
                module(input)

    def test_conv2d_discontiguous_weight(self):
        # Test for https://github.com/pytorch/pytorch/issues/55781
        x = torch.ones(64, 16, 16, 16)
        weight = torch.arange(0, 1.0, 1 / 2.0 ** 10).reshape(32, 16, 1, 2)[:, :, :, ::2]
        self.assertFalse(weight.is_contiguous())
        y = torch.nn.functional.conv2d(x, weight, None)
        if torch.backends.mkldnn.is_available():
            # Disable MKLDNN explicitly, so that either NNPACK or THCNN will be used
            with torch.backends.mkldnn.flags(enabled=False):
                y_ = torch.nn.functional.conv2d(x, weight, None)
                self.assertEqual(y, y_)
        self.assertEqual(y.sum(), 4186112.)

    def test_invalid_conv2d(self):
        for dtype in [torch.bfloat16, torch.float, torch.double]:
            module = torch.nn.Conv2d(1, 1, kernel_size=3, dilation=2, stride=2).to(dtype)
            input = torch.empty(1, 1, 4, 4).to(dtype)
            self.assertRaises(RuntimeError, lambda: module(input))

            module = nn.Conv2d(in_channels=3, out_channels=33, kernel_size=10, stride=1, bias=True)
            input = torch.randn(1, 3, 1, 1)
            with self.assertRaisesRegex(RuntimeError,
                                        r'Calculated padded input size per channel: \(1 x 1\). ' +
                                        r'Kernel size: \(10 x 10\). Kernel size can\'t be greater than actual input size'):
                module(input)

            # Negative stride check
            module = nn.Conv2d(in_channels=3, out_channels=6, kernel_size=4, stride=-1, bias=True).to(dtype)
            input = torch.randn(1, 3, 4, 4).to(dtype)
            with self.assertRaisesRegex(RuntimeError, 'non-positive stride is not supported'):
                module(input)

            # Zero stride check
            module = nn.Conv2d(in_channels=3, out_channels=6, kernel_size=4, stride=0, bias=True).to(dtype)
            input = torch.randn(1, 3, 4, 4).to(dtype)
            with self.assertRaisesRegex(RuntimeError, 'non-positive stride is not supported'):
                module(input)

            # Input and weights on different devices
            self.assertRaisesRegex(RuntimeError,
                                   'must be on the same device',
                                   lambda: torch.conv2d(torch.rand(1, 3, 32, 32), torch.rand(1, 3, 3, 3, device='mps')))
            self.assertRaisesRegex(RuntimeError,
                                   'Input type \\(MPSFloatType\\) and weight type \\(torch\\.FloatTensor\\) should be the same',
                                   lambda: torch.conv2d(torch.rand(1, 3, 32, 32, device='mps'), torch.rand(1, 3, 3, 3)))


    def test_conv2d_valid_padding(self, device='mps'):
        # Test F.conv2d padding='valid' is the same as no padding
        x = torch.rand(1, 1, 1, 10, device=device).to(torch.float)
        y = torch.rand(1, 1, 1, 4, device=device).to(torch.float)

        expect = F.conv2d(x, y)
        actual = F.conv2d(x, y, padding='valid')
        self.assertEqual(expect.to('cpu'), actual.to('cpu'))

    def test_conv2d_backward_collision(self):
        # Test for https://github.com/pytorch/pytorch/issues/112998
        x = torch.rand(1, 1, 10, 10, device="mps", requires_grad=True)
        m1 = nn.Conv2d(1, 1, 3, stride=2, padding=1).to("mps")
        m2 = nn.Conv2d(1, 1, 4, stride=2, padding=1).to("mps")
        y1, y2 = m1(x), m2(x)
        self.assertEqual(y1.shape, y2.shape)
        y1.sum().backward()
        # This used to crash with MPSNDArrayConvolutionA14.mm:4352: failed assertion
        y2.sum().backward()

    @unittest.skipIf(product_version < 13.2, "Skipped on macOS 12")
    def test_conv3d_backward_collision(self):
        # Conv3D is only available from MacOS 13.2 onwards
        x = torch.rand(1, 1, 10, 10, 20, device="mps", requires_grad=True)
        m1 = nn.Conv3d(1, 1, 3, stride=2, padding=1).to("mps")
        m2 = nn.Conv3d(1, 1, 4, stride=2, padding=1).to("mps")
        y1, y2 = m1(x), m2(x)
        self.assertEqual(y1.shape, y2.shape)
        y1.sum().backward()
        # This used to crash with MPSNDArrayConvolutionA14.mm:4352: failed assertion
        y2.sum().backward()

    def test_gemm_permute_transpose(self):
        batch_size = 32
        n = 20
        hidden = 768
        num_attention_heads = 12
        attention_head_size = hidden // num_attention_heads

        def transpose_for_scores(x: torch.Tensor) -> torch.Tensor:
            new_x_shape = x.size()[:-1] + (num_attention_heads, attention_head_size)
            x = x.view(new_x_shape)
            return x.permute(0, 2, 1, 3)

        def attention2(key, *, workaround=False, device):
            key = transpose_for_scores(key)
            res = key.transpose(-1, -2)
            return res

        A = torch.randn(batch_size, n, hidden)
        A_mps = A.detach().clone().to("mps")

        r1 = attention2(A, device="cpu")
        r2 = attention2(A_mps, device="mps")

        r2_cpu = r2.to("cpu")
        self.assertEqual(r1, r2_cpu)

    def test_group_norm_backward(self, device='mps'):
        # See https://github.com/pytorch/pytorch/issues/88331 for more detail
        shape = [1, 4, 16, 16]
        x = torch.full(shape, 7.0, device=device)

        target = torch.ones((1, 3, 128, 128), device=device)

        conv_in = nn.Conv2d(4, 128, kernel_size=(3, 3), stride=(1, 1), padding=(1, 1), device=device)
        conv_out = nn.Conv2d(128, 3, kernel_size=(3, 3), stride=(1, 1), padding=(1, 1), device=device)
        norm = nn.GroupNorm(32, 128, eps=1e-6, affine=True, device=device)

        with torch.enable_grad():
            x = x.detach().requires_grad_()
            out = 5.5 * x
            out = conv_in(out)
            out = out + norm(out)
            out = out + norm(out)
            out = out + norm(out)
            out = F.interpolate(out, scale_factor=8.0, mode="nearest")
            out = norm(out)
            out = conv_out(out)

            loss = (out - target).norm(dim=-1).sum()
            grad = -torch.autograd.grad(loss, x)[0]
            self.assertFalse(grad.detach().isnan().any().item(), 'NaN gradients returned by autograd')


    # def test_conv2d_same_padding(self, device='mps'):
        # x = torch.rand(1, 1, 10, 11, device=device)
        # y = torch.rand(1, 1, 4, 5, device=device)
        # expect = F.conv2d(x, y, padding=(2, 2))[..., 1:, :]
        # actual = F.conv2d(x, y, padding='same')
        # self.assertEqual(expect.to('cpu'), actual.to('cpu'))

        # # With dilation
        # y = torch.rand(1, 1, 3, 4, device=device)
        # expect = F.conv2d(x, y, padding=(2, 3), dilation=2)
        # actual = F.conv2d(x, y, padding='same', dilation=2)
        # self.assertEqual(expect, actual)

        # # Dilation with asymmetric padding
        # y = torch.rand(1, 1, 4, 4, device=device)
        # expect = F.conv2d(x, y, padding=5, dilation=3)[..., 1:, 1:]
        # actual = F.conv2d(x, y, padding='same', dilation=3)
        # self.assertEqual(expect, actual)


class TestPad(TestCaseMPS):
    def test_constant_pad(self):
        m = torch.nn.ConstantPad2d((-2, -2, -2, -2), 3.5)
        input_cpu = torch.randn(1, 16, 16, 16)
        input_mps = input_cpu.detach().clone().to("mps")
        r_cpu = m(input_cpu)
        r_mps = m(input_mps)
        self.assertEqual(r_cpu, r_mps.to("cpu"))

        # Arbitrary input dimensions
        pad = (1, 1, 0, 0, 0, 0)
        value = 3.5
        input_cpu = torch.randn((1, 1, 3, 3, 3, 3, 3, 3, 3, 3))
        input_mps = input_cpu.detach().clone().to("mps")
        r_cpu = F.pad(input_cpu, pad=pad, value=value)
        r_mps = F.pad(input_mps, pad=pad, value=value)
        self.assertEqual(r_cpu, r_mps.to("cpu"))

    def test_circular_pad(self):
        # https://github.com/pytorch/pytorch/issues/80856
        k_cpu = torch.ones(3, 3, 9, 9)
        k_mps = k_cpu.detach().clone().to("mps")

        x_cpu = torch.rand(1, 3, 32, 32)
        x_mps = x_cpu.detach().clone().to("mps")

        x_pad_cpu = F.pad(x_cpu, (2, 2, 2, 2), mode='circular')
        x_pad_mps = F.pad(x_mps, (2, 2, 2, 2), mode='circular')

        y_cpu = F.conv2d(x_pad_cpu, k_cpu)
        y_mps = F.conv2d(x_pad_mps, k_mps)

        self.assertEqual(y_cpu, y_mps.cpu())

    def test_constant_pad_4d_warning(self):
        inputCPU = torch.rand((1, 2, 2, 2, 1, 1))
        inputMPS = inputCPU.detach().clone().to('mps')
        outputCPU = F.pad(inputCPU, [0, 0, 0, 0, 0, 0, 1, 0])
        outputMPS = F.pad(inputMPS, [0, 0, 0, 0, 0, 0, 1, 0])
        self.assertEqual(outputCPU, outputMPS)

    def test_pad(self):
        def helper(shape, padding, op, value=0):
            inputCPU = torch.randn(shape, device='cpu', dtype=torch.float, requires_grad=True)
            inputCPU.retain_grad()
            inputMPS = inputCPU.detach().clone().to('mps').requires_grad_()

            if (op in [nn.ConstantPad1d, nn.ConstantPad2d, nn.ConstantPad3d]):
                padCriteria = op(padding, value)
            else:
                padCriteria = op(padding)
            outputCPU = padCriteria(inputCPU)
            outputMPS = padCriteria(inputMPS)
            self.assertEqual(outputCPU, outputMPS)

            # backward pass (chose 0.6 just to have the grad_output != 1)
            outputCPU.backward(gradient=torch.full_like(outputCPU, 0.6))
            outputMPS.backward(gradient=torch.full_like(outputMPS, 0.6))
            self.assertEqual(inputCPU.grad, inputMPS.grad)

        # 1D Padding
        helper((2, 4, 3), 2, nn.ReflectionPad1d)
        # verify if a change in shape of input would cause problems with graph caching
        helper((2, 4, 4), (1, 3), nn.ReflectionPad1d)
        # Replication 1D
        helper((2, 1, 6), 3, nn.ReplicationPad1d)
        # Constant Pad 1D
        helper((2, 3, 4), 2, nn.ConstantPad1d)
        # Constant Pad 1D with single dimension input
        helper((16), (1, 2), nn.ConstantPad1d)

        # 2D Padding
        helper((1, 2, 3, 4), (1, 1, 2, 0), nn.ReflectionPad2d)
        # verify if a change in shape of input would cause problems with graph caching
        helper((2, 4, 3, 4), (1, 1, 2, 0), nn.ReflectionPad2d)
        # this should make the padding (2, 2, 2, 2)
        helper((2, 1, 6, 8), 2, nn.ReplicationPad2d)
        # verify if a change in shape of padding would cause problems with graph caching
        helper((2, 1, 6, 8), (2, 4, 3, 5), nn.ReplicationPad2d)
        # Constant Pad 2D
        helper((2, 1, 6, 8), (2, 4, 3, 5), nn.ConstantPad2d)
        # input size < pad size
        helper((1, 2, 3), (0, 0, 0, 1), nn.ConstantPad2d)
        # pad dims < input dims
        helper((50, 9, 300), (0, 0, 0, 31), nn.ConstantPad2d)
        # pad dims == input dims
        helper((1, 3), (0, 2, 0, 1), nn.ConstantPad2d)
        # input.numel() == 0 but output.numel() > 0
        helper((0, 3, 3), (1, 1, 1, 1, 1, 1), nn.ConstantPad2d)
        # pad dims < input dims - 2
        helper((1, 2, 3, 4), (1, 2), nn.ConstantPad2d)

        # 3D Padding
        helper((2, 4, 6, 8, 4), (1, 3, 3, 5, 3, 4), nn.ReflectionPad3d)
        # verify if a change in shape of padding would cause problems with graph caching
        helper((2, 4, 6, 8, 4), (1, 3, 3, 5, 3, 4), nn.ReplicationPad3d)
        # case where input_d == pad_front/back for ReplicationPad3d
        helper((3, 4, 5, 6, 7), (1, 2, 3, 4, 5, 6), nn.ReplicationPad3d)
        # Constant Pad 3D
        helper((2, 4, 6, 8, 4), (1, 3, 3, 5, 3, 4), nn.ConstantPad3d)
        # input size < pad size
        helper((2, 4, 6), (1, 3, 3, 5, 3, 4), nn.ConstantPad3d)
        # check the workaround for the right padding bug in Monterey
        helper((1, 2, 2, 2, 2), (0, 1), nn.ConstantPad3d)

    def test_constant_pad_nd_preserves_memory_format(self):
        nchw_tensor = torch.rand((1, 2, 5, 3))
        nchw_padded = torch.constant_pad_nd(nchw_tensor, [1, 2], 0.5)
        self.assertTrue(nchw_padded.is_contiguous(memory_format=torch.contiguous_format))

        nhwc_tensor = nchw_tensor.contiguous(memory_format=torch.channels_last)
        nhwc_padded = torch.constant_pad_nd(nhwc_tensor, [1, 2], 0.5)
        self.assertTrue(nhwc_padded.is_contiguous(memory_format=torch.channels_last))


class TestLinalgMPS(TestCaseMPS):
    def _test_addmm_addmv(self, f, t, m, v, *, alpha=None, beta=None, transpose_out=False):
        dtype = t.dtype
        numpy_dtype = dtype
        alpha = 1.2 if alpha is None else alpha
        beta = 0.8 if beta is None else beta
        res1 = f(t, m, v, alpha=alpha, beta=beta)
        res2 = torch.full_like(res1, math.nan)
        if transpose_out:
            res2 = res2.t().clone(memory_format=torch.contiguous_format).t()
        f(t, m, v, alpha=alpha, beta=beta, out=res2)
        res3 = alpha * (m.to(numpy_dtype).cpu().numpy() @ v.to(numpy_dtype).cpu().numpy())
        if beta != 0:
            res3 += (torch.mul(t, beta)).to(numpy_dtype).cpu().numpy()
        res3 = torch.from_numpy(res3).to(dtype)
        self.assertEqual(res1, res2)
        self.assertEqual(res1, res3)

    def test_addmm(self, device="mps", dtype=torch.float32):
        M = torch.randn(10, 25, device=device).to(dtype)
        m1 = torch.randn(10, 50, device=device).to(dtype)
        m2 = torch.randn(50, 25, device=device).to(dtype)
        self._test_addmm_addmv(torch.addmm, M, m1, m2)

        # Test beta=0, M=nan
        M = torch.full((10, 25), math.nan, device=device).to(dtype)
        m1 = torch.randn(10, 50, device=device).to(dtype)
        m2 = torch.randn(50, 25, device=device).to(dtype)
        self._test_addmm_addmv(torch.addmm, M, m1, m2, beta=0)

        # Test transpose
        for t1, t2, t3, t4 in itertools.product([True, False], repeat=4):
            def maybe_transpose(cond, m):
                if not cond:
                    return m
                return m.t().clone(memory_format=torch.contiguous_format).t()

        M = maybe_transpose(t1, torch.randn(10, 25, device=device).to(dtype))
        m1 = maybe_transpose(t2, torch.randn(10, 50, device=device).to(dtype))
        m2 = maybe_transpose(t3, torch.randn(50, 25, device=device).to(dtype))
        self._test_addmm_addmv(torch.addmm, M, m1, m2, transpose_out=t4)

    def _test_addr(self, f, t, m, v, alpha=None, beta=None):
        dtype = t.dtype
        numpy_dtype = dtype
        alpha = 1.2 if alpha is None else alpha
        beta = 0.8 if beta is None else beta
        res1 = f(t, m, v, alpha=alpha, beta=beta)
        res2 = alpha * np.outer(m.to(numpy_dtype).cpu().numpy(), v.to(numpy_dtype).cpu().numpy())
        if beta != 0:
            res2 += (torch.mul(t, beta)).to(numpy_dtype).cpu().numpy()
        res2 = torch.from_numpy(res2).to(dtype)
        self.assertEqual(res1, res2)

    def test_addr(self, device="mps", dtype=torch.float32):
        M = torch.randn(10, 25, device=device).to(dtype)
        m1 = torch.randn(10, device=device).to(dtype)
        m2 = torch.randn(25, device=device).to(dtype)
        self._test_addr(torch.addr, M, m1, m2)

        # Test beta=0, M=nan
        M = torch.full((10, 25), math.nan, device=device).to(dtype)
        m1 = torch.randn(10, device=device).to(dtype)
        m2 = torch.randn(25, device=device).to(dtype)
        self._test_addr(torch.addr, M, m1, m2, beta=0)

class TestGatherScatter(TestCaseMPS):
    def test_slicing_with_step(self):
        # Slicing with step
        # https://github.com/pytorch/pytorch/issues/78886
        x_mps = torch.zeros(10, dtype=torch.float32, device="mps")
        x_mps[::2] = 1.0

        x_cpu = torch.zeros(10, dtype=torch.float32, device="cpu")
        x_cpu[::2] = 1.0

        self.assertEqual(x_cpu, x_mps)

    def test_cast_gather_scatter(self):
        for _ in range(0, 50):
            input = np.random.randint(0, 255, size=(5, 5, 4), dtype=np.uint8)
            with torch.no_grad():
                s = torch.tensor(input, dtype=torch.uint8, device="mps").unsqueeze(0)
                s_cpu = torch.tensor(input, dtype=torch.uint8, device="cpu").unsqueeze(0)
                s = s.long()
                s_cpu = s_cpu.long()
                self.assertEqual(s.cpu(), s_cpu)

                s = s.float()
                s_cpu = s_cpu.float()
                self.assertEqual(s.cpu(), s_cpu)

                s /= 255
                s_cpu /= 255
                self.assertEqual(s.cpu(), s_cpu)

    def test_slicing_replace_column(self):
        # https://github.com/pytorch/pytorch/issues/78074
        def _helper(tensor_data):
            x_cpu = torch.tensor(tensor_data)
            x_mps = x_cpu.to('mps')

            x_cpu[:, 0] = 7
            x_mps[:, 0] = 7

            self.assertEqual(x_cpu, x_mps)

        _helper([[1, 2, 3], [4, 5, 6]])
        _helper([[1, 2, 3], [4, 5, 6], [7, 8, 9]])
        _helper([[1, 2, 3], [4, 5, 6], [7, 8, 9], [10, 11, 12]])

    def test_inplace_scatter(self):
        # https://github.com/pytorch/pytorch/issues/79672
        a_mps = torch.ones((2, 2),).to(torch.device("mps"))
        b_mps = torch.ones((2, 2),).to(torch.device("mps"))

        a_cpu = torch.ones((2, 2),).to(torch.device("cpu"))
        b_cpu = torch.ones((2, 2),).to(torch.device("cpu"))

        a_mps[:, 0] += b_mps[:, 0]
        a_cpu[:, 0] += b_cpu[:, 0]
        self.assertEqual(a_cpu, a_mps)

        a_mps[:, 0] = a_mps[:, 0] + b_mps[:, 0]
        a_cpu[:, 0] = a_cpu[:, 0] + b_cpu[:, 0]
        self.assertEqual(a_cpu, a_mps)

# These tests were taken from test/test_view_ops.py
# They are subset of those tests as currently only this subset is working.
# This whole `class` will be removed when we add generic device testing. There
# are no additional tests added apart from what is part of test_view_ops.py
class TestViewOpsMPS(TestCaseMPS):
    exact_dtype = True

    def test_permute_slicing(self):
        # test the fix for crash reported in
        # https://github.com/pytorch/pytorch/issues/94190
        cpu_x = (torch.randn([3, 2, 2]).float())
        mps_x = cpu_x.detach().clone().to('mps')
        cpu_out = cpu_x.permute((2, 0, 1)) * 2.0
        mps_out = mps_x.permute((2, 0, 1)) * 2.0
        # this print caused a crash prior to fix PR#94259
        print(torch.zeros_like(mps_out))
        # test the fix for fill_scalar_mps() mentioned in issue #94190
        self.assertEqual(torch.zeros_like(cpu_out), torch.zeros_like(mps_out))
        self.assertEqual(cpu_x[:, 1, :].fill_(1), mps_x[:, 1, :].fill_(1))

    def is_view_of(self, base, other):
        if (not other._is_view() or
                other is base or
                other._base is not base or
                base.device != other.device):
            return False
        # Note: only validates storage on native device types
        # because some accelerators, like XLA, do not expose storage
        if base.device.type == 'mps':
            if base.storage().data_ptr() != other.storage().data_ptr():
                return False

        return True

    # Returns true if v1 and v2 are views of the same base
    def is_view_of_same_base(self, v1, v2):
        if (not v1._is_view() or v1 is v2):
            return False
        return self.is_view_of(v1._base, v2)

    # Performs transpose if contiguous=True, else returns the input tensor as is
    def _do_transpose(self, x, contiguous=False, dim0=0, dim1=1):
        if contiguous:
            return x
        else:
            return x.transpose(dim0, dim1)

    def test_diagonal_view(self, device="mps"):
        t = torch.ones((5, 5), device=device)
        v = torch.diagonal(t)
        self.assertTrue(self.is_view_of(t, v))

        v[0] = 0
        self.assertEqual(t[0, 0], v[0])

        t = torch.ones((3, 3, 3), device="mps")
        v = torch.diagonal(t, offset=1, dim1=1, dim2=2)
        self.assertTrue(self.is_view_of(t, v))

        v[0, 0] = 0
        self.assertEqual(t[0, 0, 1], v[0, 0])

    def test_select_view(self, device="mps") -> None:
        t = torch.ones((5, 5), device=device)
        v = t.select(0, 2)
        self.assertTrue(self.is_view_of(t, v))

        v[0] = 0
        self.assertEqual(t[2, 0], v[0])

    def test_unbind_view(self, device="mps") -> None:
        t = torch.zeros((5, 5), device=device)
        tup = torch.unbind(t)

        for idx, v in enumerate(tup):
            self.assertTrue(self.is_view_of(t, v))

            v[0] = idx + 1
            self.assertEqual(t[idx, 0], v[0])

    def test_expand_view(self, device="mps") -> None:
        t = torch.ones((5, 1), device=device)
        v = t.expand(5, 5)
        self.assertTrue(self.is_view_of(t, v))

        v[2, 2] = 0
        self.assertEqual(t[2, 0], v[2, 2])

    def test_expand_as_view(self, device="mps"):
        t = torch.ones((5, 1), device=device)
        e = torch.empty((5, 5), device=device)
        v = t.expand_as(e)
        self.assertTrue(self.is_view_of(t, v))

        v[2, 2] = 0
        self.assertEqual(t[2, 0], v[2, 2])

    def test_narrow_view(self, device="mps"):
        t = torch.ones((5, 5), device=device)
        v = torch.narrow(t, 1, 2, 2)
        self.assertTrue(self.is_view_of(t, v))

        v[0, 0] = 0
        self.assertEqual(t[0, 2], v[0, 0])

    def test_permute_view(self, device="mps") -> None:
        t = torch.ones((5, 5), device=device)
        v = t.permute(1, 0)
        self.assertTrue(self.is_view_of(t, v))

        v[0, 1] = 0
        self.assertEqual(t[1, 0], v[0, 1])

    def test_transpose_view(self, device="mps"):
        for fn in (torch.swapdims, torch.swapaxes, torch.transpose):
            t = torch.ones((5, 5), device=device)
            v = fn(t, 0, 1)
            self.assertTrue(self.is_view_of(t, v))

            v[0, 1] = 0
            self.assertEqual(t[1, 0], v[0, 1])

    def test_transpose_inplace_view(self, device="mps"):
        t = torch.ones(5, 5, device=device)
        v = t.view_as(t)
        v = v.swapdims_(0, 1)
        self.assertTrue(self.is_view_of(t, v))
        v[0, 1] = 0
        self.assertEqual(t[1, 0], v[0, 1])

        t = torch.ones(5, 5, device=device)
        v = t.view_as(t)
        v = v.swapaxes_(0, 1)
        self.assertTrue(self.is_view_of(t, v))
        v[0, 1] = 0
        self.assertEqual(t[1, 0], v[0, 1])

        t = torch.ones(5, 5, device=device)
        v = t.view_as(t)
        v = v.transpose_(0, 1)
        self.assertTrue(self.is_view_of(t, v))
        v[0, 1] = 0
        self.assertEqual(t[1, 0], v[0, 1])

    def test_t_view(self, device="mps"):
        t = torch.ones((5, 5), device=device)
        v = t.t()
        self.assertTrue(self.is_view_of(t, v))

        v[0, 1] = 0
        self.assertEqual(t[1, 0], v[0, 1])

    def test_t_inplace_view(self, device="mps"):
        t = torch.ones(5, 5, device=device)
        v = t.view_as(t)
        v = v.t_()
        self.assertTrue(self.is_view_of(t, v))
        v[0, 1] = 0
        self.assertEqual(t[1, 0], v[0, 1])

    def test_T_view(self, device="mps"):
        for op in ("T", "H", "mT", "mH"):
            t = torch.ones((5, 5), device=device)
            v = getattr(t, op)
            self.assertTrue(self.is_view_of(t, v))

            v[0, 1] = 0
            self.assertEqual(t[1, 0], v[0, 1])

    def test_unfold_view(self, device="mps"):
        t = torch.ones(10, device=device)
        v = t.unfold(0, 3, 2)
        self.assertTrue(self.is_view_of(t, v))

        v[1, 0] = 0
        self.assertEqual(t[2], v[1, 0])

    def test_squeeze_view(self, device="mps"):
        t = torch.ones(5, 1, 5, device=device)
        v = torch.squeeze(t)
        self.assertTrue(self.is_view_of(t, v))
        v[0, 1] = 0
        self.assertTrue(t is v._base)

    def test_squeeze_inplace_view(self, device="mps"):
        t = torch.ones(5, 5, device=device)
        v = t.view_as(t)
        v = v.squeeze_()
        self.assertTrue(self.is_view_of(t, v))
        v[0, 1] = 0
        self.assertTrue(t is v._base)

    def test_unsqueeze_view(self, device="mps"):
        t = torch.ones(5, 5, device=device)
        v = torch.unsqueeze(t, 1)
        self.assertTrue(self.is_view_of(t, v))

        v[0, 0, 1] = 0
        self.assertEqual(t[0, 1], v[0, 0, 1])

    def test_unsqueeze_inplace_view(self, device="mps"):
        t = torch.ones(5, 5, device=device)
        v = t.view_as(t)
        v = v.unsqueeze_(1)
        self.assertTrue(self.is_view_of(t, v))
        v[0, 0, 1] = 0
        self.assertEqual(t[0, 1], v[0, 0, 1])

    def test_as_strided_view(self, device="mps"):
        t = torch.ones(5, 5, device=device)
        v = torch.as_strided(t, (25,), (1,))
        self.assertTrue(self.is_view_of(t, v))

        v[6] = 0
        self.assertEqual(t[1, 1], v[6])

    def test_as_strided_inplace_view(self, device="mps"):
        t = torch.ones(5, 5, device=device)
        v = t.view_as(t)
        v = v.as_strided_((25,), (1,))
        self.assertTrue(self.is_view_of(t, v))
        v[6] = 0
        self.assertEqual(t[1, 1], v[6])

    def test_view_view(self, device="mps"):
        t = torch.ones(5, 5, device=device)
        v = t.view(25)
        self.assertTrue(self.is_view_of(t, v))

        v[6] = 0
        self.assertEqual(t[1, 1], v[6])

    def test_view_as_view(self, device="mps"):
        t = torch.ones(5, 5, device=device)
        e = torch.empty((25,))
        v = t.view_as(e)
        self.assertTrue(self.is_view_of(t, v))

        v[6] = 0
        self.assertEqual(t[1, 1], v[6])

    def test_contiguous_self(self, device="mps"):
        t = torch.ones(5, 5, device=device)
        s = t.contiguous()
        self.assertTrue(s is t)

    def test_contiguous_nonview(self, device="mps"):
        t = torch.ones(5, 5, device=device)
        nv = t.t().contiguous()
        self.assertTrue(not self.is_view_of(t, nv))

        nv[0, 0] = 0
        self.assertNotEqual(t[0, 0], nv[0, 0])

    def test_reshape_view(self, device="mps"):
        t = torch.ones(5, 5, device=device)
        v = torch.reshape(t, (25,))
        self.assertTrue(self.is_view_of(t, v))

        v[6] = 0
        self.assertEqual(t[1, 1], v[6])

    def test_reshape_as_view(self, device="mps"):
        t = torch.ones(5, 5, device=device)
        e = torch.empty((25,), device=device)
        v = t.reshape_as(e)
        self.assertTrue(self.is_view_of(t, v))

        v[6] = 0
        self.assertEqual(t[1, 1], v[6])

    def test_reshape_nonview(self, device="mps"):
        t = torch.ones(5, 5, device=device)
        nv = torch.reshape(t.t(), (25,))
        self.assertTrue(not self.is_view_of(t, nv))

        nv[6] = 0
        self.assertNotEqual(t[1, 1], nv[6])

    def test_flatten_view(self, device="mps"):
        def test_writes_propagate(t, v):
            idx_t = (0,) * t.ndim
            idx_v = (0,) * v.ndim
            v[idx_v] = 0
            self.assertEqual(t[idx_t], v[idx_v])

        t = torch.ones(1, 2, 3, 4, device=device)
        v = t.flatten()
        self.assertTrue(self.is_view_of(t, v))
        test_writes_propagate(t, v)

        # zero-dimensional tensor
        t = torch.tensor(1, device=device)
        v = t.flatten()
        test_writes_propagate(t, v)
        self.assertTrue(self.is_view_of(t, v))

        t = torch.ones(1, 2, 3, 4, device=device).transpose(2, 3)
        v = t.flatten(0, 1)
        test_writes_propagate(t, v)
        self.assertTrue(self.is_view_of_same_base(t, v))

        # stride[i] = stride[i + 1] * size[i + 1] is satisfied for 3 groups:
        t = torch.ones(720, device=device) \
            .as_strided((2, 3, 2, 3, 5, 4), (6, 2, 15, 5, 1, 0))
        #               [--1--|---2---|-3-] [--1--|----2---|-3-]
        v1 = t.flatten(0, 1)
        v2 = v1.flatten(1, 3)
        v3 = v2.flatten(2, 2)
        test_writes_propagate(t, v1)
        self.assertTrue(self.is_view_of_same_base(t, v1))
        test_writes_propagate(t, v2)
        self.assertTrue(self.is_view_of_same_base(t, v2))
        test_writes_propagate(t, v3)
        self.assertTrue(self.is_view_of_same_base(t, v3))

    def test_flatten_nonview(self, device="mps"):
        def assert_is_nonview(t, nv):
            idx_t = (0,) * t.ndim
            idx_nv = (0,) * nv.ndim
            self.assertTrue(not nv._is_view())
            nv[idx_nv] = 0
            self.assertNotEqual(t[idx_t], nv[idx_nv])
        t = torch.ones(2, 3, 2, 3, device=device).transpose(2, 3)
        nv = t.flatten(1, 3)
        assert_is_nonview(t, nv)

        t = torch.ones(2, 2, device=device).T
        nv = t.flatten()
        assert_is_nonview(t, nv)

        # flatten returns the original object if start_dim=end_dim
        t = t = torch.ones(2, 2, device=device)
        nv = t.flatten(1, 1)
        self.assertTrue(t is nv)

    def test_basic_indexing_slice_view(self, device="mps"):
        t = torch.ones(5, 5, device=device)
        v = t[:2, :3]
        self.assertTrue(self.is_view_of(t, v))

        v[0, 0] = 0
        self.assertEqual(t[0, 0], v[0, 0])

    def test_basic_indexing_ellipses_view(self, device="mps"):
        t = torch.ones(5, 5, device=device)
        v = t[..., :2]
        self.assertTrue(self.is_view_of(t, v))

        v[0, 0] = 0
        self.assertEqual(t[0, 0], v[0, 0])

    def test_basic_indexing_newaxis_view(self, device="mps"):
        t = torch.ones(5, 5, device=device)
        v = t[None, :2, 3]
        self.assertTrue(self.is_view_of(t, v))

        v[0, 0] = 0
        self.assertEqual(t[0, 3], v[0, 0])

    def test_chunk_view(self, device="mps"):
        t = torch.zeros(3, 3, device=device)
        l = torch.chunk(t, 3)

        for idx, v in enumerate(l):
            self.assertTrue(self.is_view_of(t, v))

            v[0, 0] = idx + 1
            self.assertEqual(t[idx, 0], v[0, 0])

    def test_split_view(self, device="mps"):
        t = torch.zeros(3, 3, device=device)
        l = torch.split(t, [1, 1, 1])

        for idx, v in enumerate(l):
            self.assertTrue(self.is_view_of(t, v))

            v[0, 0] = idx + 1
            self.assertEqual(t[idx, 0], v[0, 0])

    def test_movedim_view(self, device="mps"):
        def run_test(device, op):
            t = torch.zeros(3, 3, device=device)
            out = op(t)

            self.assertTrue(self.is_view_of(t, out))

            # Randomly change values in output
            # and verify that original is changed
            # as well.
            for _ in range(3):
                idx_1, idx_2 = random.randint(0, 2), random.randint(0, 2)
                out[idx_1, idx_2] = random.random()
                self.assertEqual(t[idx_2, idx_1], out[idx_1, idx_2])

        for fn in [torch.movedim, torch.moveaxis]:
            op = partial(fn, source=(0, 1), destination=(1, 0))
            run_test(device, op)

            op = partial(fn, source=0, destination=1)
            run_test(device, op)

    # Testing that the generated view_copy kernel and its derivative are implemented correctly
    def test_view_copy(self, device="mps"):
        a = torch.randn(4, device=device, requires_grad=True)
        a_ref = a.clone().detach().requires_grad_()
        a_view = a_ref.view(2, 2)
        a_view_copy = torch.view_copy(a, (2, 2))

        # view_copy ops don't preserve view relationship
        self.assertTrue(self.is_view_of(a_ref, a_view))
        self.assertFalse(self.is_view_of(a, a_view_copy))

        a_view_copy.sum().backward()
        a_view.sum().backward()

        # forward and backward give the same shape + result
        self.assertEqual(a_view_copy, a_view)
        self.assertEqual(a.grad, a_ref.grad)

    def test_view_copy_out(self, device="mps"):
        a = torch.randn(2, 2, device=device)
        out = torch.empty(2, device=device)

        torch.diagonal_copy(a, out=out)
        expected = torch.diagonal_copy(a)

        self.assertEqual(expected, out)

        a = torch.randn(4, device=device)
        out1 = torch.empty(2, device=device)
        out2 = torch.empty(2, device=device)

        torch.split_copy(a, 2, out=(out1, out2))
        expected1, expected2 = torch.split_copy(a, 2)

        self.assertEqual(expected1, out1)
        self.assertEqual(expected2, out2)

    def test_detached_view_copy(self, device="mps"):
        # https://github.com/pytorch/pytorch/issues/86052
        x = torch.arange(2)
        # .detach() makes y not a view, but contig tensor
        # with non-zero offset
        y = x[1].detach()
        z = y.to(device)
        self.assertEqual(y, z.cpu())

    def test_empty_reshape(self, device="mps"):
        x = torch.randn(0, 6, device=device)
        self.assertEqual((1, 0, 6, 1, 1), x.reshape(1, 0, 6, 1, 1).shape)
        # should be viewable -- i.e. data_ptr is the same.
        self.assertEqual(x.data_ptr(), x.reshape(1, 0, 6, 1, 1).data_ptr())

        # match NumPy semantics -- don't infer the size of dimension with a degree of freedom
        self.assertRaises(RuntimeError, lambda: x.reshape(0, -1))

    def test_expand(self, device="mps"):
        tensor = torch.rand(1, 8, 1, device=device)
        tensor2 = torch.rand(5, device=device)
        template = torch.rand(4, 8, 5, device=device)
        target = template.size()
        self.assertEqual(tensor.expand_as(template).size(), target)
        self.assertEqual(tensor.expand(4, 8, 5).size(), target)
        self.assertEqual(tensor.expand(target).size(), target)
        self.assertEqual(tensor2.expand_as(template).size(), target)
        self.assertEqual(tensor2.expand(4, 8, 5).size(), target)
        self.assertEqual(tensor2.expand(target).size(), target)

        # test double expand
        self.assertEqual(tensor2.expand(1, 5).expand(2, 2, 5), tensor2.repeat(2, 2, 1))

        # test non-contiguous
        noncontig = torch.randn(5, 2, 1, 3, device=device)[:, 0]
        self.assertFalse(noncontig.is_contiguous())
        self.assertEqual(noncontig.expand(2, 5, 4, 3), noncontig.contiguous().repeat(2, 1, 4, 1))

        # make sure it's compatible with unsqueeze
        expanded = tensor2.expand(1, 1, 5)
        unsqueezed = tensor2.unsqueeze(0).unsqueeze(1)
        self.assertEqual(expanded, unsqueezed)
        self.assertEqual(expanded.stride(), unsqueezed.stride())

        # test -1 as target size
        self.assertEqual(tensor.expand(4, -1, 5), tensor.expand(4, 8, 5))
        self.assertRaises(RuntimeError, lambda: tensor2.expand(-1, -1))

        # test expanding empty to empty
        self.assertEqual(torch.zeros(0, device=device).expand((0,)), torch.zeros(0, device=device))

    def test_view_empty(self, device="mps"):
        x = torch.randn(0, 6, device=device)
        self.assertEqual((1, 0, 6, 1, 1), x.view(1, 0, 6, 1, 1).shape)

    def test_reshape(self, device="mps"):
        x = torch.randn(3, 3, device=device)
        self.assertEqual(x.data_ptr(), x.reshape(-1).data_ptr())
        self.assertEqual(x.data_ptr(), x.reshape(1, 9, 1).data_ptr())
        self.assertEqual(torch.reshape(x, (9,)), x.reshape(9))
        self.assertRaises(RuntimeError, lambda: x.reshape(-1, -1))

        y = torch.randn(4, 4, 4, device=device)[:, 0, :]
        # .data_ptr() on meta tensors is always 0 so they are equal regardless of the reshape
        if device != "meta":
            self.assertNotEqual(y.data_ptr(), y.reshape(-1).data_ptr())
        self.assertEqual(y.contiguous().view(-1), y.reshape(-1))
        self.assertEqual(y.reshape(2, 2, 4).data_ptr(), y.data_ptr())

        s = torch.randn((), device=device)
        self.assertEqual(s.data_ptr(), s.reshape(()).data_ptr())
        self.assertEqual(s.reshape(-1).shape, (1,))
        self.assertRaises(RuntimeError, lambda: s.reshape(2))

        empty = torch.tensor([], device=device)
        self.assertEqual(empty, empty.reshape(-1))
        self.assertEqual(empty, empty.reshape([0]))
        # TODO: fix these once we have multi-dimensional empty tensors
        self.assertEqual(empty.reshape([0, 1]).shape, (0, 1))
        self.assertEqual(empty.reshape([1, -1]).shape, (1, 0))
        self.assertRaises(RuntimeError, lambda: empty.reshape(1))

        x = torch.randn(3, 3, device=device)
        self.assertEqual(x.data_ptr(), x.reshape_as(torch.rand(9)).data_ptr())
        self.assertEqual(x.data_ptr(), x.reshape_as(torch.rand(1, 9, 1)).data_ptr())
        self.assertRaises(RuntimeError, lambda: x.reshape_as(torch.rand(10, device=device)))

    def test_narrow(self, device="mps"):
        x = torch.tensor([[0, 1, 2], [3, 4, 5], [6, 7, 8]])
        self.assertEqual(x.narrow(0, 0, 1), torch.tensor([[0, 1, 2]]))
        self.assertEqual(x.narrow(0, 0, 2), torch.tensor([[0, 1, 2], [3, 4, 5]]))
        self.assertEqual(x.narrow(0, 1, 1), torch.tensor([[3, 4, 5]]))
        self.assertEqual(x.narrow(0, -1, 1), torch.tensor([[6, 7, 8]]))
        self.assertEqual(x.narrow(0, -2, 2), torch.tensor([[3, 4, 5], [6, 7, 8]]))
        self.assertEqual(x.narrow(0, -3, 3), torch.tensor([[0, 1, 2], [3, 4, 5], [6, 7, 8]]))
        self.assertEqual(x.narrow(-1, -1, 1), torch.tensor([[2], [5], [8]]))
        self.assertEqual(x.narrow(-2, -1, 1), torch.tensor([[6, 7, 8]]))

    def test_narrow_tensor(self, device="mps"):
        x = torch.tensor([[0, 1, 2], [3, 4, 5], [6, 7, 8]])
        self.assertEqual(x.narrow(0, torch.tensor(0), 1), torch.tensor([[0, 1, 2]]))
        with self.assertRaises(Exception):
            x.narrow(0, torch.tensor(0.), 1)
        with self.assertRaises(Exception):
            x.narrow(0, torch.tensor([0]), 1)
        with self.assertRaises(Exception):
            x.narrow(0, torch.tensor([0, 1]), 1)

    def test_t(self, device="mps"):
        # Test 0D tensors
        x = torch.randn(())
        self.assertEqual(x, x.t())
        x = x.to_sparse()
        self.assertEqual(x, x.t())

        # Test 1D tensors
        x = torch.arange(4)
        self.assertEqual(x, x.t())
        x = x.to_sparse()
        self.assertEqual(x, x.t())

        # Test 2D tensors
        x = torch.rand((2, 2))
        self.assertEqual(x.t(), x.transpose(0, 1))
        x = x.to_sparse()
        self.assertEqual(x.t(), x.transpose(0, 1))

        # Test 3D tensor
        x = torch.rand((2, 2, 2))
        with self.assertRaisesRegex(RuntimeError, 'expects a tensor with <= 2 dimensions, but self is 3D'):
            x.t()
        x = x.to_sparse()
        with self.assertRaisesRegex(RuntimeError, 'expects a tensor with <= 2 sparse and 0 dense dimensions'):
            x.t()

    def test_split(self, device="mps"):
        tensor = torch.rand(7, 4)
        split_size = 3
        dim = 0
        target_sizes = ([3, 4], [3, 4], [1, 4])
        splits = tensor.split(split_size, dim)
        start = 0
        for target_size, split in zip(target_sizes, splits):
            self.assertEqual(split.size(), target_size)
            self.assertEqual(tensor.narrow(dim, start, target_size[dim]), split, atol=0, rtol=0)
            start = start + target_size[dim]

        # Variable sections split
        tensor = torch.randn(20, 10)
        dim = 0
        split_sizes = [5, 5, 10]
        target_sizes = ([[5, 10], [5, 10], [10, 10]])
        splits = tensor.split(split_sizes, dim)
        start = 0
        for target_size, split in zip(target_sizes, splits):
            self.assertEqual(split.size(), target_size)
            self.assertEqual(tensor.narrow(dim, start, target_size[dim]), split, atol=0, rtol=0)
            start = start + target_size[dim]

        split_sizes = [2, 2, 6]
        target_sizes = ([20, 2], [20, 2], [20, 6])
        dim = 1
        splits = tensor.split(split_sizes, dim)
        start = 0
        for target_size, split in zip(target_sizes, splits):
            self.assertEqual(split.size(), target_size)
            self.assertEqual(tensor.narrow(dim, start, target_size[dim]), split, atol=0, rtol=0)
            start = start + target_size[dim]

    def test_chunk(self, device="mps"):
        tensor = torch.rand(4, 7)
        num_chunks = 3
        dim = 1
        target_sizes = ([4, 3], [4, 3], [4, 1])
        splits = tensor.chunk(num_chunks, dim)
        start = 0
        for target_size, split in zip(target_sizes, splits):
            self.assertEqual(split.size(), target_size)
            self.assertEqual(tensor.narrow(dim, start, target_size[dim]), split,
                             atol=0, rtol=0)
            start = start + target_size[dim]

        # Invalid chunk sizes
        error_regex = 'chunk expects.*greater than 0'
        with self.assertRaisesRegex(RuntimeError, error_regex):
            tensor.chunk(0)
        with self.assertRaisesRegex(RuntimeError, error_regex):
            tensor.chunk(-2)

    def test_unsqueeze(self, device="mps") -> None:
        x = torch.randn(2, 3, 4)
        y = x.unsqueeze(1)
        self.assertEqual(y, x.view(2, 1, 3, 4))
        y = x.clone().unsqueeze_(2)
        self.assertEqual(y, x.view(2, 3, 1, 4))

        x = x[:, 1]
        self.assertFalse(x.is_contiguous())
        y = x.unsqueeze(1)
        self.assertEqual(y, x.contiguous().view(2, 1, 4))
        y = x.clone().unsqueeze_(2)
        self.assertEqual(y, x.contiguous().view(2, 4, 1))

    # unit test for special case transposed copy (see ATen/native/Copy.cpp for details)
    def test_big_transpose(self, device="mps"):
        t = torch.rand(456, 789, device=device)
        t1 = t.t().contiguous()
        t2 = torch.from_numpy(t.cpu().numpy().transpose())
        self.assertEqual(t1, t2)

    def test_T(self, device="mps"):
        a = torch.randn(2, 3, 4, device=device)
        t1 = a.T
        t2 = a.permute(2, 1, 0)
        self.assertEqual(t2, t1)
        b = torch.randn(10, device=device)
        self.assertEqual(b, b.T)

    def test_transposes(self, device="mps", dtype=torch.float32):
        for op in ("T", "H", "mT", "mH", "adjoint"):
            shapes = ((2, 3), (2, 3, 4)) if op[0] == "m" or op == "adjoint" else ((2, 3),)
            for shape in shapes:
                a = make_tensor(shape, device=device, dtype=dtype)
                t1 = getattr(a, op)
                if op == "adjoint":
                    t1 = t1()
                t2 = a
                if a.ndim != 0:
                    t2 = t2.transpose(-2, -1)
                if op[-1] == "H" or op == "adjoint":
                    t2 = t2.conj()
                self.assertEqual(t2, t1)

    def test_transposes_errors(self, device="mps", dtype=torch.float32):
        for op in ("H", "mT", "mH", "adjoint"):
            shapes = ((2,), (2, 3, 4)) if op == "H" else ((2,),)
            for shape in shapes:
                a = make_tensor(shape, device=device, dtype=dtype)
                with self.assertRaisesRegex(RuntimeError, "only supported on matrices"):
                    t1 = getattr(a, op)
                    if op == "adjoint":
                        t1 = t1()

    def test_python_types(self, device="mps"):
        a1 = torch.randn((1, 2), device=device, dtype=torch.float32)
        a2 = torch.randn((1, 2), device=device, dtype=torch.float32)
        self.assertEqual(a1.dtype, a2.dtype)

        b1 = torch.arange(10, 20, dtype=torch.int64, device=device)
        b2 = torch.arange(10, 20, dtype=int, device=device)
        self.assertEqual(b1.dtype, b2.dtype)

        c1 = torch.tensor([True, False], dtype=torch.bool, device=device)
        c2 = torch.tensor([True, False], dtype=bool, device=device)
        self.assertEqual(c1.dtype, c2.dtype)

    # TODO: is resize best put in test_view_ops?
    def test_resize_as_preserves_strides(self, device="mps"):
        x = torch.empty(2, 3).t()
        old_strides = x.stride()
        x.resize_as_(x)
        self.assertEqual(x.stride(), old_strides)

    def test_memory_format_resize_as(self, device="mps"):
        def test_helper(shape, memory_format, device="mps"):
            xc = torch.randn(shape, device=device).contiguous(memory_format=memory_format)
            flat = torch.randn(xc.numel(), device=device)
            flat.resize_as_(xc, memory_format=torch.preserve_format)
            self.assertTrue(flat.is_contiguous(memory_format=memory_format))

        test_helper((10, 3, 32, 32), torch.channels_last, device="mps")
        test_helper((3, 10, 3, 32, 32), torch.channels_last_3d, device="mps")

    def test_memory_format_resize_(self, device="mps"):
        def test_helper(shape, numel, memory_format, device="mps"):
            flat = torch.randn(numel, device=device)
            flat.resize_(shape, memory_format=memory_format)
            self.assertTrue(flat.is_contiguous(memory_format=memory_format))

        test_helper((10, 3, 32, 32), 10 * 3 * 32 * 32, torch.channels_last, device="mps")
        test_helper((3, 10, 3, 32, 32), 3 * 10 * 3 * 32 * 32, torch.channels_last_3d, device="mps")

    # TODO: OpInfo this
    def _test_atleast(self, device, torch_fn):
        # 0-dim
        s = torch.tensor(0.5, dtype=torch.double, requires_grad=True)

        gradcheck(lambda x: torch_fn(x), s)
        gradgradcheck(lambda x: torch_fn(x), s)

        # 1-dim
        a = torch.rand(4, dtype=torch.double, requires_grad=True)

        gradcheck(lambda x: torch_fn(x), a)
        gradgradcheck(lambda x: torch_fn(x), a)

        # 2,3,4-dim
        b = torch.rand(4, 3, dtype=torch.double, requires_grad=True)
        c = torch.rand(4, 3, 2, dtype=torch.double, requires_grad=True)
        d = torch.rand(4, 3, 2, 1, dtype=torch.double, requires_grad=True)

        input_tuple = (s, a, b, c, d)
        gradcheck(lambda s, w, x, y, z: torch_fn(s, w, x, y, z), input_tuple)
        gradgradcheck(lambda s, w, x, y, z: torch_fn(s, w, x, y, z), input_tuple)

    def test_atleast_gradient(self, device="mps"):
        self._test_atleast(device, torch.atleast_1d)
        self._test_atleast(device, torch.atleast_2d)
        self._test_atleast(device, torch.atleast_3d)

    def test_view(self, device="mps"):
        tensor = torch.rand(15, device=device)
        template = torch.rand(3, 5, device=device)
        empty = torch.empty(0, device=device)
        target = template.size()
        self.assertEqual(tensor.view_as(template).size(), target)
        self.assertEqual(tensor.view(3, 5).size(), target)
        self.assertEqual(tensor.view(torch.Size([3, 5])).size(), target)
        self.assertEqual(tensor.view(-1, 5).size(), target)
        self.assertEqual(tensor.view(3, -1).size(), target)
        tensor_view = tensor.view(5, 3)
        tensor_view.fill_(random.uniform(0, 1))
        self.assertEqual(empty.view_as(empty), empty)
        self.assertEqual(empty.view(0), empty)
        self.assertEqual(empty.view(0, 3, 0, 1).size(), torch.Size([0, 3, 0, 1]))
        self.assertEqual(empty.view(0, 3, 0, 1).view(0), empty)

        # test size inference with empty tensors
        self.assertEqual(empty.view(-1).size(), torch.Size([0]))
        self.assertEqual(empty.view(10, 3, -1).size(), torch.Size([10, 3, 0]))

        with self.assertRaisesRegex(RuntimeError, r"because the unspecified dimension size -1 can be any value"):
            empty.view(-1, 0)

        with self.assertRaisesRegex(RuntimeError, r"because the unspecified dimension size -1 can be any value"):
            empty.view(3, 0, -1, 0)

        self.assertRaises(RuntimeError, lambda: tensor.view(15, 0))
        self.assertRaises(RuntimeError, lambda: tensor.view(7, -1))
        self.assertRaises(RuntimeError, lambda: tensor.view(15, -1, -1))

    def test_contiguous(self, device="mps"):
        x = torch.randn(1, 16, 5, 5, device=device)
        self.assertTrue(x.is_contiguous())
        stride = list(x.stride())
        stride[0] = 20
        # change the stride in dimension 0. the tensor is still contiguous because size[0] is 1
        x.set_(x.storage(), 0, x.size(), stride)
        self.assertTrue(x.is_contiguous())

    def test_resize_mps_dtypes(self, device="mps"):
        shape = (2, 2)
        for dt in MPS_DTYPES:
            x = torch.tensor([[1, 2], [3, 4], [5, 6]], dtype=dt, device=device)
            x.resize_(shape)
            self.assertEqual(shape, x.shape)

    def test_resize_as_mps_dtypes(self, device="mps"):
        for dt in MPS_DTYPES:
            x = torch.tensor([[1, 2], [3, 4], [5, 6]], dtype=dt, device=device)
            y = torch.tensor([[1, 2, 3], [4, 5, 6]], dtype=dt, device=device)
            x.resize_as_(y)
            self.assertEqual(y.shape, x.shape)

    def test_resize_overflow(self, device="mps"):
        x = torch.empty((), dtype=torch.float64)
        with self.assertRaisesRegex(RuntimeError, 'Storage size calculation overflowed'):
            x.resize_([2, 4, 2**29, 2**29])
        with self.assertRaisesRegex(RuntimeError, 'overflow'):
            x.resize_([8, 8, 2**29, 2**29])

    def test_view_all_dtypes_and_devices(self, device="mps"):
        for dt in (torch.float, torch.bool):
            x = torch.tensor([[1, 2], [3, 4], [5, 6]], dtype=dt, device=device)
            self.assertEqual(x.view(6).shape, [6])

class TestConvolutionMPS(TestCaseMPS):
    def test_conv1d_all_strides_paddings(self):
        # https://github.com/pytorch/pytorch/issues/82921
        def helper(stride, padding):
            y_cpu = torch.randn(1, 57, 40)
            conv_cpu = nn.Conv1d(57, 20, stride=stride, padding=padding, kernel_size=3, bias=False)
            conv_gpu = copy.deepcopy(conv_cpu).to(device='mps')
            x_cpu = conv_cpu(y_cpu)

            y_gpu = y_cpu.to(device='mps')
            x_gpu = conv_gpu(y_gpu)
            self.assertEqual(x_cpu, x_gpu.cpu())
        for stride in range(1, 4):
            for padding in range(1, 4):
                helper(stride, padding)


    def test_conv1d_channels_last(self):
        # https://github.com/pytorch/pytorch/issues/81557
        model_cpu = torch.nn.Conv1d(1, 128, 3)
        a_cpu = torch.arange((128 * 176), dtype=torch.float32)
        a_cpu = a_cpu.view(128, 176, 1).permute(0, 2, 1)
        out_cpu = model_cpu(a_cpu)

        a_mps = a_cpu.detach().clone().to("mps")
        model_mps = model_cpu.to("mps")
        out_mps = model_mps(a_mps)

        self.assertEqual(out_cpu, out_mps.cpu(), rtol=2.6e-05, atol=2e-04)

    def test_conv_transpose_1d_all_strides(self):
        # https://github.com/pytorch/pytorch/issues/82711
        def helper(stride):
            y_cpu = torch.ones(1, 1, 2)
            deconv_cpu = nn.ConvTranspose1d(in_channels=1, out_channels=1, kernel_size=1, stride=stride, bias=False, padding=1)
            deconv_cpu.weight.data = torch.ones(1, 1, 2)
            deconv_gpu = copy.deepcopy(deconv_cpu).to(device='mps')
            x_cpu = deconv_cpu(y_cpu)

            y_gpu = y_cpu.to(device='mps')
            x_gpu = deconv_gpu(y_gpu)
            self.assertEqual(x_cpu, x_gpu.cpu())
        [helper(stride) for stride in [1, 2, 3]]

    def test_conv_transpose_1d_nn_functional(self):
        # https://github.com/pytorch/pytorch/issues/82563
        tin = torch.rand((1, 512, 1245), dtype=torch.float32)
        tparams = torch.rand((512, 256, 16), dtype=torch.float32)
        tbias = torch.rand((256), dtype=torch.float32)

        device = 'cpu'
        tcpu = torch.nn.functional.conv_transpose1d(tin.to(device), tparams.to(device), tbias.to(device), stride=8, padding=4)

        device = 'mps'
        tgpu = torch.nn.functional.conv_transpose1d(tin.to(device), tparams.to(device), tbias.to(device), stride=8, padding=4)

        self.assertEqual(tcpu, tgpu.cpu(), rtol=2.6e-05, atol=2e-04)

    def test_conv_backward_1d_channels_last(self):
        def helper(shape, in_channels=1, out_channels=1, kernel_size=3, groups=1):
            # https://github.com/pytorch/pytorch/issues/84511
            conv_cpu = torch.nn.Conv1d(
                in_channels=in_channels, out_channels=out_channels, kernel_size=kernel_size, groups=groups).requires_grad_()
            conv_mps = torch.nn.Conv1d(
                in_channels=in_channels, out_channels=out_channels, kernel_size=kernel_size, groups=groups).to("mps")
            conv_mps.weight.data = conv_cpu.weight.data.detach().clone().to("mps").requires_grad_(True)
            conv_mps.bias.data = conv_cpu.bias.data.detach().clone().to("mps").requires_grad_(True)


            data = torch.rand(shape, dtype=torch.float32)
            x_cpu = data.permute(0, 2, 1).contiguous().requires_grad_(True)
            x_mps = data.permute(0, 2, 1).detach().clone().to("mps").contiguous().requires_grad_(True)
            res_cpu = conv_cpu(x_cpu)
            res_mps = conv_mps(x_mps)
            self.assertEqual(res_cpu, res_mps)
            res_cpu = res_cpu.sum().backward()
            res_mps = res_mps.sum().backward()

            self.assertEqual(conv_cpu.weight.grad, conv_mps.weight.grad, rtol=2.6e-05, atol=2e-04)
            self.assertEqual(x_cpu.grad, x_mps.grad)

        helper(shape=(1, 176, 1))
        helper(shape=(2, 12, 1))
        helper(shape=(3, 176, 1))
        helper(shape=(4, 376, 1))
        helper(shape=(1024, 376, 9), in_channels=9, out_channels=1, groups=1)
        helper(shape=(1024, 376, 9), in_channels=9, out_channels=9, groups=3)

    def test_conv1d_contiguous(self):
        model_cpu = torch.nn.Conv1d(1, 128, 3)
        a_cpu = torch.ones(128, 1, 176)
        out_cpu = model_cpu(a_cpu)

        a_mps = a_cpu.detach().clone().to("mps")
        model_mps = model_cpu.to("mps")
        out_mps = model_mps(a_mps)

        self.assertEqual(out_cpu.shape, out_mps.shape)
        self.assertEqual(out_cpu, out_mps.cpu())

    def test_conv2d_all_strides_paddings(self):
        # https://github.com/pytorch/pytorch/issues/83180
        def helper(N, C, H, W, groups, input_mem_format, weight_mem_format, permute_data):
            x_cpu = torch.randn(N, C, H, W).to(memory_format=input_mem_format).requires_grad_()
            x_mps = x_cpu.detach().clone().to(device='mps').requires_grad_()

            if permute_data:
                x_cpu.permute(0, 2, 3, 1)
                x_mps.permute(0, 2, 3, 1)

            for strideX in range(1, 4):
                for strideY in range(1, 4):
                    conv_cpu = torch.nn.Conv2d(
                        in_channels=N, out_channels=C, kernel_size=H, groups=groups, stride=(strideX, strideY)).requires_grad_()
                    conv_cpu.weight.data = conv_cpu.weight.to(memory_format=weight_mem_format).requires_grad_()

                    conv_mps = torch.nn.Conv2d(
                        in_channels=N, out_channels=C, kernel_size=H, groups=groups, stride=(strideX, strideY), device="mps")
                    conv_mps.weight.data = conv_cpu.weight.data.detach().clone().to("mps").requires_grad_()
                    conv_mps.bias.data = conv_cpu.bias.data.detach().clone().to("mps").requires_grad_()

                    res_cpu = conv_cpu(x_cpu)
                    res_mps = conv_mps(x_mps)
                    self.assertEqual(res_cpu, res_mps.cpu(), rtol=1e-03, atol=1e-05)

                    res_cpu = res_cpu.sum().backward()
                    res_mps = res_mps.sum().backward()
                    self.assertEqual(res_cpu, res_mps, rtol=2.6e-05, atol=2e-04)
                    self.assertEqual(conv_cpu.weight.grad, conv_mps.weight.grad, rtol=2.6e-05, atol=2e-04)
                    self.assertEqual(conv_cpu.bias.grad, conv_mps.bias.grad)
                    self.assertEqual(x_cpu.grad, x_mps.grad)

        for mem_format_input in [torch.contiguous_format, torch.channels_last]:
            for mem_format_weight in [torch.contiguous_format, torch.channels_last]:
                for permute_data in [True, False]:
                    helper(2, 2, 3, 6, 1, mem_format_input, mem_format_weight, permute_data)
                    helper(10, 10, 4, 6, 2, mem_format_input, mem_format_weight, permute_data)
                    helper(32, 32, 4, 6, 2, mem_format_input, mem_format_weight, permute_data)

    def test_conv_transpose_2d_strided(self):
        def helper(m_cpu, memory_format):
            m_mps = copy.deepcopy(m_cpu).requires_grad_()
            m_mps.weight.data = m_cpu.weight.data.detach().clone().to("mps").requires_grad_()
            m_mps.bias.data = m_cpu.bias.data.detach().clone().to("mps").requires_grad_()

            input_cpu = torch.randn(20, 16, 50, 100).to(memory_format=memory_format).requires_grad_()
            input_mps = input_cpu.detach().clone().to("mps")

            output_cpu = m_cpu(input_cpu)
            output_mps = m_mps(input_mps)
            self.assertEqual(output_cpu, output_mps)

        for mem_format_input in [torch.contiguous_format, torch.channels_last]:
            # With square kernels and equal stride
            helper(nn.ConvTranspose2d(16, 33, 3, stride=2).requires_grad_(), mem_format_input)

            # non-square kernels and unequal stride and with padding
            helper(nn.ConvTranspose2d(16, 33, (3, 5), stride=(2, 1), padding=(4, 2)).requires_grad_(), mem_format_input)

    def test_conv_transpose_2d_specified_output(self):
        input_cpu = torch.randn(1, 16, 12, 12)
        input_mps = input_cpu.detach().clone().to("mps")

        downsample_cpu = nn.Conv2d(16, 16, 3, stride=2, padding=1)
        downsample_mps = nn.Conv2d(16, 16, 3, stride=2, padding=1, device="mps")
        downsample_mps.weight.data = downsample_cpu.weight.data.detach().clone().to("mps").requires_grad_()
        downsample_mps.bias.data = downsample_cpu.bias.data.detach().clone().to("mps").requires_grad_()

        upsample_cpu = nn.ConvTranspose2d(16, 16, 3, stride=2, padding=1)
        upsample_mps = nn.ConvTranspose2d(16, 16, 3, stride=2, padding=1, device="mps")
        upsample_mps.weight.data = upsample_cpu.weight.data.detach().clone().to("mps").requires_grad_()
        upsample_mps.bias.data = upsample_cpu.bias.data.detach().clone().to("mps").requires_grad_()

        h_cpu = downsample_cpu(input_cpu)
        h_mps = downsample_mps(input_mps)
        self.assertEqual(h_cpu, h_mps)

        size_cpu = h_cpu.size()
        size_mps = h_mps.size()
        self.assertEqual(size_cpu, size_mps)

        output_cpu = upsample_cpu(h_cpu, output_size=input_cpu.size())
        output_mps = upsample_mps(h_mps, output_size=input_mps.size())
        self.assertEqual(output_cpu, output_mps)
        self.assertEqual(output_cpu.size(), output_mps.size())

    def test_conv2d_single_stride(self):
        y_cpu = torch.randn(2, 2, 3, 6)
        y_gpu = y_cpu.to(device='mps')
        for stride in range(1, 4):
            conv_cpu = torch.nn.Conv2d(in_channels=2, out_channels=2, kernel_size=3, stride=stride)
            conv_gpu = copy.deepcopy(conv_cpu).to(device='mps')
            x_cpu = conv_cpu(y_cpu)
            x_gpu = conv_gpu(y_gpu)
            self.assertEqual(x_cpu, x_gpu.cpu(), rtol=1e-03, atol=1e-05)

    @unittest.skipIf(product_version < 13.2, "Skipped on macOS 12")
    def test_conv3d_single_stride(self):
        # Conv3d is only available from MacOS 13.2 onwards
        y_cpu = torch.randn(2, 2, 3, 6)
        y_gpu = y_cpu.to(device='mps')
        for stride in range(1, 4):
            conv_cpu = torch.nn.Conv3d(in_channels=2, out_channels=2, kernel_size=2, stride=stride)
            conv_gpu = copy.deepcopy(conv_cpu).to(device='mps')
            x_cpu = conv_cpu(y_cpu)
            x_gpu = conv_gpu(y_gpu)
            self.assertEqual(x_cpu, x_gpu.cpu(), rtol=1e-03, atol=1e-05)

    def test_grid_sample(self):
        def test(N, C, H, W, mode, padding_mode, align_corners, input_requires_grad):
            def test_shape(N, C, IH, IW, H, W, mode, padding_mode, align_corners):
                for grid_dim_contig_order in [(0, 1, 2, 3), (0, 3, 1, 2), (3, 0, 1, 2), (0, 2, 1, 3)]:
                    # grid_dim_contig_order specifies the dimension order that can
                    # make grid to be contiguous.
                    # i.e., grid.permute(grid_dim_contig_order) is contiguous.
                    # e.g., with grid_dim_contig_order=[0, 3, 1, 2], grid should be
                    #       initialized with contiguous tensor of shape [N, 2, H, W]
                    #       and permuted to [N, H, W, 2] afterwards.
                    grid_shape = [N, H, W, 2]
                    grid_init_shape = [grid_shape[d] for d in grid_dim_contig_order]
                    grid_fwd_permute = [None, None, None, None]
                    for i, d in enumerate(grid_dim_contig_order):
                        grid_fwd_permute[d] = i

                    def get_grid(device='cpu', data=None):
                        if data is not None:
                            assert list(data.shape) == grid_shape
                            data = data.permute(grid_dim_contig_order).to(device)
                        else:
                            data = torch.randn(grid_init_shape, device=device)
                        grid = data.permute(grid_fwd_permute)
                        assert grid.permute(grid_dim_contig_order).is_contiguous()
                        return grid

                    input_cpu = torch.randn(C, N, IH, IW).transpose(0, 1).requires_grad_(input_requires_grad)
                    grid_cpu = get_grid().requires_grad_()
                    out_cpu = F.grid_sample(input_cpu, grid_cpu, mode=mode, padding_mode=padding_mode,
                                            align_corners=align_corners)
                    self.assertTrue(out_cpu.size() == torch.Size([N, C, H, W]))

                    gradients = torch.randn_like(out_cpu)
                    out_cpu.backward(gradients)


                    # Compare against unvectorized CPU fallback

                    # NOTE [ grid_sample CPU fallback ]
                    # grid_sample uses AVX for 2d images, but that requires 32-bit indexing for
                    # 32-bit floats. So we also have a fallback that is used only for float tensors
                    # requiring 64-bit indexing. That requires too much memory to run on CI, so we
                    # also export the fallback and test it here to ensure feature parity with
                    # the vectorized version.
                    input_fallback = input_cpu.float().detach_().requires_grad_()
                    grid_fallback = grid_cpu.float().detach_().requires_grad_()
                    out_fallback = torch._grid_sampler_2d_cpu_fallback(
                        input_fallback, grid_fallback,
                        F.GRID_SAMPLE_INTERPOLATION_MODES[mode],
                        F.GRID_SAMPLE_PADDING_MODES[padding_mode],
                        align_corners)
                    self.assertEqual(out_fallback, out_cpu.float(), atol=1e-5, rtol=5e-5)

                    out_fallback.backward(gradients.float())
                    if input_requires_grad:
                        self.assertEqual(input_fallback.grad, input_cpu.grad.float(), atol=1e-4, rtol=5e-5)
                    self.assertEqual(grid_fallback.grad, grid_cpu.grad.float(), atol=1e-4, rtol=5e-5)

                    input_mps = input_cpu.detach().transpose(0, 1).to("mps").transpose(0, 1).requires_grad_(input_requires_grad)
                    grid_mps = get_grid('mps', grid_cpu.detach()).requires_grad_()
                    out_mps = F.grid_sample(input_mps, grid_mps, mode=mode, padding_mode=padding_mode, align_corners=align_corners)
                    self.assertEqual(out_cpu, out_mps)
                    out_mps.backward(gradients.to("mps"))
                    if input_requires_grad:
                        self.assertEqual(input_cpu.grad, input_mps.grad)
                    self.assertEqual(grid_cpu.grad, grid_mps.grad, atol=5e-5, rtol=0)

                    # check that zero-dimensional input strides don't error out
                    base_input = torch.randn(N, C, 1, IW)
                    input_cpu = base_input.expand_as(input_mps).requires_grad_(input_requires_grad)
                    out_cpu = F.grid_sample(input_cpu, grid_cpu, mode=mode, padding_mode=padding_mode,
                                            align_corners=align_corners)

                    input_mps = base_input.to("mps").expand_as(input_mps).requires_grad_(input_requires_grad)
                    out_mps = F.grid_sample(input_mps, grid_mps, mode=mode, padding_mode=padding_mode, align_corners=align_corners)
                    self.assertEqual(out_cpu, out_mps)

            # test same size output
            test_shape(N, C, H, W, H, W, mode, padding_mode, align_corners)

            # test larger output
            N = random.randint(2, 8)
            C = random.randint(2, 8)
            IH = random.randint(2, 8)
            IW = random.randint(2, 8)
            H = random.randint(IH + 1, 12)
            W = random.randint(IW + 1, 12)
            test_shape(N, C, IH, IW, H, W, mode, padding_mode, align_corners)

            # test smaller output
            N = random.randint(2, 8)
            C = random.randint(2, 8)
            IH = random.randint(2, 8)
            IW = random.randint(2, 8)
            H = random.randint(2, IH)
            W = random.randint(2, IW)
            test_shape(N, C, IH, IW, H, W, mode, padding_mode, align_corners)

            # test 1x1 inpput
            N = random.randint(2, 8)
            C = random.randint(2, 8)
            IH = 1
            IW = 1
            H = random.randint(2, 5)
            W = random.randint(2, 5)
            test_shape(N, C, IH, IW, H, W, mode, padding_mode, align_corners)

            # testing empty grid
            N = random.randint(2, 8)
            C = random.randint(2, 8)
            IH = random.randint(2, 8)
            IW = random.randint(2, 8)
            W = random.randint(3, IW + 2)
            test_shape(N, C, IH, IW, 0, W, mode, padding_mode, align_corners)

            # testing empty channel
            N = random.randint(2, 8)
            IH = random.randint(2, 8)
            IW = random.randint(2, 8)
            H = random.randint(3, IH + 2)
            W = random.randint(3, IW + 2)
            test_shape(N, 0, IH, IW, H, W, mode, padding_mode, align_corners)

            # testing empty batch
            C = random.randint(2, 8)
            IH = random.randint(2, 8)
            IW = random.randint(2, 8)
            H = random.randint(3, IH + 2)
            W = random.randint(3, IW + 2)
            test_shape(0, C, IH, IW, H, W, mode, padding_mode, align_corners)

        for mode in ('bilinear', 'nearest'):
            for padding_mode in ('zeros', 'reflection'):
                for align_corners in (True, False):
                    # test known input
                    input = torch.arange(1., 11, device="mps").view(1, 1, 2, 5)
                    grid = torch.tensor(
                        [[[-0.9, -4.1], [0, 0.2000], [1, -1], [-0.333, 1e-6], [0.5, 1.0]],
                         [[-1.0, -0.5], [0, 0.3333], [1, -1], [-0.200, 1e-6], [1.5, 0.5]]], device="mps").view(1, 2, 5, 2)
                    if mode == 'bilinear':
                        if padding_mode == 'zeros':
                            if align_corners:
                                groundtruth = torch.tensor(
                                    [[0.0000, 6.0000000000, 5.0000, 4.8340, 9.0000],
                                     [2.2500, 6.3332500450, 5.0000, 5.1000, 0.0000]], device="mps").view(1, 1, 2, 5)
                            else:
                                groundtruth = torch.tensor(
                                    [[0.0000, 6.5000000000, 1.2500, 4.6675000191, 4.6250],
                                     [0.5000, 7.1665000916, 1.2500, 5.0000000000, 0.0000]], device="mps").view(1, 1, 2, 5)
                        elif padding_mode == 'border':
                            if align_corners:
                                groundtruth = torch.tensor(
                                    [[1.2000, 6.0000000000, 5.0000, 4.8340, 9.0000],
                                     [2.2500, 6.3332500450, 5.0000, 5.1000, 8.7500]], device="mps").view(1, 1, 2, 5)
                            else:
                                groundtruth = torch.tensor(
                                    [[1.0000, 6.5000000000, 5.0000, 4.6675000191, 9.2500],
                                     [1.0000, 7.1665000916, 5.0000, 5.0000000000, 10.0000]], device="mps").view(1, 1, 2, 5)
                        elif padding_mode == 'reflection':
                            if align_corners:
                                groundtruth = torch.tensor(
                                    [[3.4500, 6.0000000000, 5.0000, 4.8340, 9.0000],
                                     [2.2500, 6.3332500450, 5.0000, 5.1000, 7.7500]], device="mps").view(1, 1, 2, 5)
                            else:
                                groundtruth = torch.tensor(
                                    [[3.0000004768, 6.5000000000, 5.0000, 4.6675000191, 9.2500],
                                     [1.0000000000, 7.1665000916, 5.0000, 5.0000000000, 9.2500]], device="mps").view(1, 1, 2, 5)
                        else:
                            raise AssertionError(f"missing groundtruth test for padding mode '{padding_mode}'")
                    elif mode == 'nearest':
                        if padding_mode == 'zeros':
                            if align_corners:
                                groundtruth = torch.tensor(
                                    [[0., 8., 5., 7., 9.],
                                     [1., 8., 5., 8., 0.]], device="mps").view(1, 1, 2, 5)
                            else:
                                groundtruth = torch.tensor(
                                    [[0., 8., 5., 7., 0.],
                                     [1., 8., 5., 8., 0.]], device="mps").view(1, 1, 2, 5)
                        elif padding_mode == 'border':
                            if align_corners:
                                groundtruth = torch.tensor(
                                    [[1., 8., 5., 7., 9.],
                                     [1., 8., 5., 8., 10.]], device="mps").view(1, 1, 2, 5)
                            else:
                                groundtruth = torch.tensor(
                                    [[1., 8., 5., 7., 9.],
                                     [1., 8., 5., 8., 10.]], device="mps").view(1, 1, 2, 5)
                        elif padding_mode == 'reflection':
                            if align_corners:
                                groundtruth = torch.tensor(
                                    [[1., 8., 5., 7., 9.],
                                     [1., 8., 5., 8., 9.]], device="mps").view(1, 1, 2, 5)
                            else:
                                groundtruth = torch.tensor(
                                    [[1., 8., 5., 7., 9.],
                                     [1., 8., 5., 8., 9.]], device="mps").view(1, 1, 2, 5)
                        else:
                            raise AssertionError(f"missing groundtruth test for padding mode '{padding_mode}'")
                    elif mode == 'bicubic':
                        if padding_mode == 'zeros':
                            if align_corners:
                                groundtruth = torch.tensor(
                                    [[-0.10424726, 7.1400003, 5.0000, 5.7842274, 9.0000],
                                     [2.4492188, 7.4814040, 5.0000, 6.0277520, 0.0000]], device="mps").view(1, 1, 2, 5)
                            else:
                                groundtruth = torch.tensor(
                                    [[0.00000, 7.6287503, 1.0625, 5.5977230, 5.3270264],
                                     [0.40625, 8.0288770, 1.0625, 5.9375067, -0.3515625]], device="mps").view(1, 1, 2, 5)
                        elif padding_mode == 'border':
                            if align_corners:
                                groundtruth = torch.tensor(
                                    [[1.1520010, 6.0599990, 5.0000, 4.870930, 9.0000000],
                                     [2.1328125, 6.4258375, 5.0000, 5.076003, 8.8671875]], device="mps").view(1, 1, 2, 5)
                            else:
                                groundtruth = torch.tensor(
                                    [[0.894531, 6.6050020, 4.625, 4.7138715, 9.800781],
                                     [0.906250, 7.2822485, 4.625, 5.0000052, 10.00000]], device="mps").view(1, 1, 2, 5)
                        elif padding_mode == 'reflection':
                            if align_corners:
                                groundtruth = torch.tensor(
                                    [[3.1822524, 6.239998, 5.0000, 4.8709273, 9.00000],
                                     [1.7812500, 6.703594, 5.0000, 5.0760007, 8.21875]], device="mps").view(1, 1, 2, 5)
                            else:
                                groundtruth = torch.tensor(
                                    [[2.7993753, 6.6050020, 4.25, 4.7138715, 10.269531],
                                     [0.8125000, 7.2822485, 4.25, 5.0000052, 9.332031]], device="mps").view(1, 1, 2, 5)
                        else:
                            raise AssertionError(f"missing groundtruth test for padding mode '{padding_mode}'")

                    else:
                        raise AssertionError(f"missing groundtruth test for interpolation mode '{mode}'")
                    output = F.grid_sample(input, grid, mode=mode, padding_mode=padding_mode,
                                           align_corners=align_corners)
                    self.assertEqual(output, groundtruth, atol=1e-5, rtol=0,
                                     msg=f"groundtruth comparison failed for mode={mode}, "
                                     f"padding_mode={padding_mode}")

class TestAdvancedIndexing(TestCaseMPS):
    supported_dtypes = [torch.float32, torch.float16, torch.int64, torch.int32, torch.int16, torch.uint8]
    supported_np_dtypes = [np.float32, np.float16, np.int64, np.int32, np.int16, np.uint8]

    def test_nonzero_no_warning(self):
        device = "mps"
        t = torch.randn((2, 2), device=device)
        with warnings.catch_warnings(record=True) as w:
            warnings.simplefilter("always")
            torch.nonzero(t)
            t.nonzero()
            self.assertEqual(len(w), 0)

    def test_nonzero(self):
        def helper(dtype):
            device = "mps"
            shapes = [
                torch.Size((12,)),
                torch.Size((12, 1)),
                torch.Size((1, 12)),
                torch.Size((6, 2)),
                torch.Size((3, 2, 2)),
                torch.Size((5, 5, 5)),
            ]

            def gen_nontrivial_input(shape, dtype, device):
                if dtype != torch.bfloat16:
                    return torch.randint(2, shape, device=device, dtype=dtype)
                else:
                    # windows does not work for bfloat16 randing
                    return torch.randint(2, shape, device=device, dtype=torch.float).to(dtype)

            for shape in shapes:
                tensor = gen_nontrivial_input(shape, dtype, device)
                dst1 = torch.nonzero(tensor, as_tuple=False)
                dst2 = tensor.nonzero(as_tuple=False)
                dst3 = torch.empty([], dtype=torch.long, device=device)
                dst3 = dst3.resize_(0)
                torch.nonzero(tensor, out=dst3)
                np_array = tensor.cpu().numpy() if dtype != torch.bfloat16 else tensor.float().cpu().numpy()
                np_result = torch.from_numpy(np.stack(np_array.nonzero())).t()
                self.assertEqual(dst1.cpu(), np_result, atol=0, rtol=0)
                self.assertEqual(dst2.cpu(), np_result, atol=0, rtol=0)
                self.assertEqual(dst3.cpu(), np_result, atol=0, rtol=0)
                tup1 = torch.nonzero(tensor, as_tuple=True)
                tup2 = tensor.nonzero(as_tuple=True)
                tup1 = torch.stack(tup1).t().cpu()
                tup2 = torch.stack(tup2).t().cpu()
                self.assertEqual(tup1, np_result, atol=0, rtol=0)
                self.assertEqual(tup2, np_result, atol=0, rtol=0)
        [helper(dtype) for dtype in self.supported_dtypes]

    def test_nonzero_astuple_out(self):
        device = "mps"
        t = torch.randn((3, 3, 3), device=device)
        out = torch.empty([], dtype=torch.long, device=device)
        out = out.resize_(0)

        with self.assertRaises(RuntimeError):
            torch.nonzero(t, as_tuple=True, out=out)

        self.assertEqual(torch.nonzero(t, as_tuple=False, out=out), torch.nonzero(t, out=out))

        # Verifies that JIT script cannot handle the as_tuple kwarg
        # See Issue https://github.com/pytorch/pytorch/issues/45499.
        def _foo(t):
            tuple_result = torch.nonzero(t, as_tuple=True)
            nontuple_result = torch.nonzero(t, as_tuple=False)
            out = torch.empty_like(nontuple_result)
            torch.nonzero(t, as_tuple=False, out=out)
            return tuple_result, nontuple_result, out

        with self.assertRaises(RuntimeError):
            scripted_foo = torch.jit.script(_foo)

        # Verifies that JIT tracing works fine
        traced_foo = torch.jit.trace(_foo, t)
        traced_tuple, traced_nontuple, traced_out = traced_foo(t)
        expected_tuple = torch.nonzero(t, as_tuple=True)
        expected_nontuple = torch.nonzero(t)

        self.assertEqual(traced_tuple, expected_tuple)
        self.assertEqual(traced_nontuple, expected_nontuple)
        self.assertEqual(traced_out, expected_nontuple)

    def test_nonzero_discontiguous(self):
        device = "mps"
        shape = (4, 4)
        tensor = torch.randint(2, shape, device=device)
        tensor_nc = torch.empty(shape[0], shape[1] * 2, device=device)[:, ::2].copy_(tensor)
        dst1 = tensor.nonzero(as_tuple=False)
        dst2 = tensor_nc.nonzero(as_tuple=False)
        self.assertEqual(dst1, dst2, atol=0, rtol=0)
        dst3 = torch.empty_like(dst1)
        data_ptr = dst3.data_ptr()
        # expect dst3 storage to be reused
        torch.nonzero(tensor, out=dst3)
        self.assertEqual(data_ptr, dst3.data_ptr())
        self.assertEqual(dst1, dst3, atol=0, rtol=0)
        # discontiguous out
        dst4 = torch.empty(dst1.size(0), dst1.size(1) * 2, dtype=torch.long, device=device)[:, ::2]
        data_ptr = dst4.data_ptr()
        strides = dst4.stride()
        torch.nonzero(tensor, out=dst4)
        self.assertEqual(data_ptr, dst4.data_ptr())
        self.assertEqual(dst1, dst4, atol=0, rtol=0)
        self.assertEqual(strides, dst4.stride())

    def test_nonzero_non_diff(self):
        device = "mps"
        x = torch.randn(10, requires_grad=True)
        nz = x.nonzero()
        self.assertFalse(nz.requires_grad)

    def test_nonzero_multi_threading(self):
        # Test that MPS does not crash if nonzero called concurrently
        # See https://github.com/pytorch/pytorch/issues/100285
        x = torch.rand(3, 3, device="mps")
        t1 = threading.Thread(target=torch.nonzero, args=(x,))
        t2 = threading.Thread(target=torch.nonzero, args=(x,))
        t1.start()
        t2.start()

    def test_masked_select(self):
        x = torch.randn(3, 4)
        x_mps = x.to("mps")
        mask = x.ge(0.5)
        mask_mps = x_mps.ge(0.5)

        res = torch.masked_select(x, mask)
        res_mps = torch.masked_select(x_mps, mask_mps)

        self.assertEqual(res, res_mps)

    # examples from https://www.tutorialspoint.com/numpy/numpy_advanced_indexing.htm
    def test_indexing_get(self):
        def helper(dtype):
            x_cpu = torch.tensor([[1, 2], [3, 4], [5, 6]], dtype=dtype)
            x_mps = x_cpu.detach().clone().to("mps")

            y_cpu = x_cpu[[0, 1, 2], [0, 1, 0]]
            y_mps = x_mps[[0, 1, 2], [0, 1, 0]]
            self.assertEqual(y_cpu, y_mps, str(dtype))
        [helper(dtype) for dtype in self.supported_dtypes]

    def test_indexing_select_corners(self):
        def helper(dtype):
            x_cpu = torch.tensor([[0, 1, 2], [3, 4, 5], [6, 7, 8], [9, 10, 11]], dtype=dtype)
            x_mps = x_cpu.detach().clone().to("mps")

            rows_cpu = torch.tensor([[0, 0], [3, 3]])
            rows_mps = rows_cpu.detach().clone().to("mps")

            cols_cpu = torch.tensor([[0, 2], [0, 2]])
            cols_mps = cols_cpu.detach().clone().to("mps")

            res_cpu = x_cpu[rows_cpu, cols_cpu]
            res_mps = x_mps[rows_mps, cols_mps]

            self.assertEqual(res_cpu, res_mps, str(dtype))
        [helper(dtype) for dtype in self.supported_dtypes]

    # FIXME: uint8 fails for this testcase, needs further debugging
    def test_slicing_using_advanced_index_for_column(self):
        def helper(dtype):
            x_cpu = torch.tensor([[0, 1, 2], [3, 4, 5], [6, 7, 8], [9, 10, 11]], dtype=dtype)
            x_mps = x_cpu.detach().clone().to("mps")

            z_cpu = x_cpu[1:4, 1:3]
            z_mps = x_mps[1:4, 1:3]
            self.assertEqual(z_cpu, z_mps, str(dtype))

            # using advanced index for column
            y_cpu = x_cpu[1:4, [1, 2]]
            y_mps = x_mps[1:4, [1, 2]]
            self.assertEqual(y_cpu, y_mps, str(dtype))
        # FIXME: use supported_dtypes once uint8 is fixed
        [helper(dtype) for dtype in [torch.float32, torch.float16, torch.int64, torch.int32, torch.int16]]

    def test_boolean_array_indexing(self):
        def helper(dtype):
            x_cpu = torch.tensor([[0, 1, 2], [3, 4, 5], [6, 7, 8], [9, 10, 11]], dtype=dtype)
            x_mps = x_cpu.detach().clone().to("mps")

            res_cpu = x_cpu[x_cpu > 5]
            res_mps = x_mps[x_mps > 5]

            self.assertEqual(res_cpu, res_mps, str(dtype))
        for dtype in self.supported_dtypes:
            # MPS support binary op with uint8 natively starting from macOS 13.0
            if product_version < 13.0 and dtype == torch.uint8:
                continue
            helper(dtype)

    def test_advanced_indexing_3D_get(self):
        def helper(x_cpu):
            x_mps = x_cpu.detach().clone().to("mps")
            self.assertEqual(x_cpu[[1, 2], 3, :], x_mps[[1, 2], 3, :])
            self.assertEqual(x_cpu[[0, 2], :, :], x_mps[[0, 2], :, :])
            self.assertEqual(x_cpu[:, [1, 0], [1]], x_mps[:, [1, 0], [1]])

        x_cpu = torch.tensor([[[0.1, 0.2, 0.3, 0.4],
                               [0.5, 0.6, 0.7, 0.8],
                               [0.9, 1.0, 1.1, 1.2],
                               [1.3, 1.4, 1.5, 1.6]],

                              [[2.0, 2.1, 2.2, 2.3],
                               [2.4, 2.5, 2.6, 2.7],
                               [2.8, 2.9, 3.0, 3.1],
                               [3.2, 3.3, 3.4, 3.5]],

                              [[4.0, 4.1, 4.2, 4.3],
                               [4.4, 4.5, 4.6, 4.7],
                               [4.8, 4.9, 5.0, 5.1],
                               [5.1, 5.2, 5.3, 5.4]]], device="cpu", dtype=torch.float32)
        helper(x_cpu)
        for idx in range(len(self.supported_np_dtypes)):
            # torch.randn / torch.rand don't work with all dtypes
            # Generate input data for all dtypes on Numpy them move to torch
            input_t = np.random.random_sample(size=[3, 4, 4]).astype(self.supported_np_dtypes[idx])
            inputCPU = torch.tensor(input_t, device='cpu', dtype=self.supported_dtypes[idx])

            helper(inputCPU)

    def test_advanced_indexing_3D_put(self):
        def helper(x_cpu):
            dtype = x_cpu.dtype
            x_mps = x_cpu.detach().clone().to("mps")

            out_tensor_cpu = torch.tensor([88, 99], dtype=dtype, device="cpu")
            out_tensor_cpu_view = out_tensor_cpu[1:]

            out_tensor_mps = torch.tensor([88, 99], dtype=dtype, device="mps")
            out_tensor_mps_view = out_tensor_mps[1:]

            x_cpu[[1, 2], 3, :] = out_tensor_cpu_view
            x_mps[[1, 2], 3, :] = out_tensor_mps_view
            self.assertEqual(x_cpu, x_mps)

            x_cpu[[0, 2], :, :] = out_tensor_cpu_view
            x_mps[[0, 2], :, :] = out_tensor_mps_view
            self.assertEqual(x_cpu, x_mps)

            x_cpu[:, [1, 0], [1]] = out_tensor_cpu_view
            x_mps[:, [1, 0], [1]] = out_tensor_mps_view
            self.assertEqual(x_cpu, x_mps)

        x_cpu = torch.tensor([[[0.1, 0.2, 0.3, 0.4],
                               [0.5, 0.6, 0.7, 0.8],
                               [0.9, 1.0, 1.1, 1.2],
                               [1.3, 1.4, 1.5, 1.6]],

                              [[2.0, 2.1, 2.2, 2.3],
                               [2.4, 2.5, 2.6, 2.7],
                               [2.8, 2.9, 3.0, 3.1],
                               [3.2, 3.3, 3.4, 3.5]],

                              [[4.0, 4.1, 4.2, 4.3],
                               [4.4, 4.5, 4.6, 4.7],
                               [4.8, 4.9, 5.0, 5.1],
                               [5.1, 5.2, 5.3, 5.4]]], device="cpu", dtype=torch.float32)
        helper(x_cpu)
        for idx in range(len(self.supported_np_dtypes)):
            # torch.randn / torch.rand don't work with all dtypes
            # Generate input data for all dtypes on Numpy them move to torch
            input_t = np.random.random_sample(size=[3, 4, 4]).astype(self.supported_np_dtypes[idx])
            inputCPU = torch.tensor(input_t, device='cpu', dtype=self.supported_dtypes[idx])

            helper(inputCPU)

    def test_index_put_with_view_indices(self):
        def helper(dtype):
            target_cpu = torch.zeros([5, 3], device="cpu", dtype=dtype)
            target_mps = torch.zeros([5, 3], device="mps", dtype=dtype)

            indices_cpu = torch.tensor([[0, 1], [0, 1]], dtype=torch.int64, device="cpu")
            indices_mps = torch.tensor([[0, 1], [0, 1]], dtype=torch.int64, device="mps")

            value_cpu = torch.ones(indices_cpu.shape[0], device="cpu", dtype=dtype)
            value_mps = torch.ones(indices_mps.shape[0], device="mps", dtype=dtype)

            target_cpu.index_put_(tuple(indices_cpu.t()), value_cpu, accumulate=True)
            target_mps.index_put_(tuple(indices_mps.t()), value_mps, accumulate=True)

            self.assertEqual(target_cpu, target_mps)

        [helper(dtype) for dtype in [torch.int32, torch.float]]

    # tests from 'test_indexing.py'
    def test_advancedindex_big(self, device="mps"):
        reference = torch.arange(0, 123344, dtype=torch.int, device=device)

        self.assertEqual(reference[[0, 123, 44488, 68807, 123343], ],
                         torch.tensor([0, 123, 44488, 68807, 123343], dtype=torch.int))

    def test_set_item_to_scalar_tensor(self, device="mps"):
        m = random.randint(1, 10)
        n = random.randint(1, 10)
        z = torch.randn([m, n], device=device)
        a = 1.0
        w = torch.tensor(a, requires_grad=True, device=device)
        z[:, 0] = w
        z.sum().backward()
        self.assertEqual(w.grad, m * a)

    def test_single_int(self, device="mps"):
        v = torch.randn(5, 7, 3, device=device)
        self.assertEqual(v[4].shape, (7, 3))

    def test_multiple_int(self, device="mps"):
        v = torch.randn(5, 7, 3, device=device)
        self.assertEqual(v[4].shape, (7, 3))
        self.assertEqual(v[4, :, 1].shape, (7,))

    def test_none(self, device="mps"):
        v = torch.randn(5, 7, 3, device=device)
        self.assertEqual(v[None].shape, (1, 5, 7, 3))
        self.assertEqual(v[:, None].shape, (5, 1, 7, 3))
        self.assertEqual(v[:, None, None].shape, (5, 1, 1, 7, 3))
        self.assertEqual(v[..., None].shape, (5, 7, 3, 1))

    def test_step(self, device="mps"):
        v = torch.arange(10, device=device)
        self.assertEqual(v[::1], v)
        self.assertEqual(v[::2].tolist(), [0, 2, 4, 6, 8])
        self.assertEqual(v[::3].tolist(), [0, 3, 6, 9])
        self.assertEqual(v[::11].tolist(), [0])
        self.assertEqual(v[1:6:2].tolist(), [1, 3, 5])

    def test_step_assignment(self, device="mps"):
        v = torch.zeros(4, 4, device=device)
        v[0, 1::2] = torch.tensor([3., 4.], device=device)
        self.assertEqual(v[0].tolist(), [0, 3, 0, 4])
        self.assertEqual(v[1:].sum(), 0)

    def test_bool_indices(self, device="mps"):
        v = torch.randn(5, 7, 3, device=device)
        boolIndices = torch.tensor([True, False, True, True, False], dtype=torch.bool, device=device)
        self.assertEqual(v[boolIndices].shape, (3, 7, 3))
        self.assertEqual(v[boolIndices], torch.stack([v[0], v[2], v[3]]))

        v = torch.tensor([True, False, True], dtype=torch.bool, device=device)
        boolIndices = torch.tensor([True, False, False], dtype=torch.bool, device=device)
        uint8Indices = torch.tensor([1, 0, 0], dtype=torch.uint8, device=device)
        with warnings.catch_warnings(record=True) as w:
            self.assertEqual(v[boolIndices].shape, v[uint8Indices].shape)
            self.assertEqual(v[boolIndices], v[uint8Indices])
            self.assertEqual(v[boolIndices], torch.tensor([True], dtype=torch.bool, device=device))
            self.assertEqual(len(w), 2)

    @unittest.skipIf(product_version < 13.0, "Skipped on macOS 12")
    def test_bool_indices_accumulate(self, device="mps"):
        mask = torch.zeros(size=(10, ), dtype=torch.uint8, device=device)
        mask = mask > 0
        y = torch.ones(size=(10, 10), device=device)
        y.index_put_((mask, ), y[mask], accumulate=True)
        self.assertEqual(y, torch.ones(size=(10, 10), device=device))

    def test_multiple_bool_indices(self, device="mps"):
        v = torch.randn(5, 7, 3, device=device)
        # note: these broadcast together and are transposed to the first dim
        mask1 = torch.tensor([1, 0, 1, 1, 0], dtype=torch.bool, device=device)
        mask2 = torch.tensor([1, 1, 1], dtype=torch.bool, device=device)
        self.assertEqual(v[mask1, :, mask2].shape, (3, 7))

    def test_byte_mask(self, device="mps"):
        v = torch.randn(5, 7, 3, device=device)
        mask = torch.ByteTensor([1, 0, 1, 1, 0]).to(device)
        with warnings.catch_warnings(record=True) as w:
            self.assertEqual(v[mask].shape, (3, 7, 3))
            self.assertEqual(v[mask], torch.stack([v[0], v[2], v[3]]))
            self.assertEqual(len(w), 2)

        v = torch.tensor([1.], device=device)
        self.assertEqual(v[v == 0], torch.tensor([], device=device))

    def test_byte_mask_accumulate(self, device="mps"):
        mask = torch.zeros(size=(10, ), dtype=torch.uint8, device=device)
        y = torch.ones(size=(10, 10), device=device)
        with warnings.catch_warnings(record=True) as w:
            warnings.simplefilter("always")
            y.index_put_((mask, ), y[mask], accumulate=True)
            self.assertEqual(y, torch.ones(size=(10, 10), device=device))
            self.assertEqual(len(w), 2)

    def test_index_put_accumulate_expanded_values(self, device="mps"):
        t = torch.zeros((5, 2))
        t_dev = t.to(device)
        indices = [
            torch.tensor([0, 1, 2, 3]),
            torch.tensor([1, ]),
        ]
        indices_dev = [i.to(device) for i in indices]
        values0d = torch.tensor(1.0)
        values1d = torch.tensor([1.0, ])

        out_mps = t_dev.index_put_(indices_dev, values0d.to(device), accumulate=True)
        out_cpu = t.index_put_(indices, values0d, accumulate=True)
        self.assertEqual(out_mps.cpu(), out_cpu)

        out_mps = t_dev.index_put_(indices_dev, values1d.to(device), accumulate=True)
        out_cpu = t.index_put_(indices, values1d, accumulate=True)
        self.assertEqual(out_mps.cpu(), out_cpu)

        t = torch.zeros(4, 3, 2)
        t_dev = t.to(device)

        indices = [
            torch.tensor([0, ]),
            torch.arange(3)[:, None],
            torch.arange(2)[None, :],
        ]
        indices_dev = [i.to(device) for i in indices]
        values1d = torch.tensor([-1.0, -2.0])
        values2d = torch.tensor([[-1.0, -2.0], ])

        out_mps = t_dev.index_put_(indices_dev, values1d.to(device), accumulate=True)
        out_cpu = t.index_put_(indices, values1d, accumulate=True)
        self.assertEqual(out_mps.cpu(), out_cpu)

        out_mps = t_dev.index_put_(indices_dev, values2d.to(device), accumulate=True)
        out_cpu = t.index_put_(indices, values2d, accumulate=True)
        self.assertEqual(out_mps.cpu(), out_cpu)

    def test_index_put_accumulate_non_contiguous(self, device="mps"):
        t = torch.zeros((5, 2, 2))
        t_dev = t.to(device)
        t1 = t_dev[:, 0, :]
        t2 = t[:, 0, :]
        self.assertTrue(not t1.is_contiguous())
        self.assertTrue(not t2.is_contiguous())

        indices = [torch.tensor([0, 1]), ]
        indices_dev = [i.to(device) for i in indices]
        value = torch.randn(2, 2)
        out_mps = t1.index_put_(indices_dev, value.to(device), accumulate=True)
        out_cpu = t2.index_put_(indices, value, accumulate=True)
        self.assertTrue(not t1.is_contiguous())
        self.assertTrue(not t2.is_contiguous())

        self.assertEqual(out_mps.cpu(), out_cpu)

    def test_index_put_accumulate_with_optional_tensors(self, device="mps"):
        # TODO: replace with a better solution.
        # Currently, here using torchscript to put None into indices.
        # on C++ it gives indices as a list of 2 optional tensors: first is null and
        # the second is a valid tensor.
        @torch.jit.script
        def func(x, i, v):
            idx = [None, i]
            x.index_put_(idx, v, accumulate=True)
            return x

        n = 4
        t = torch.arange(n * 2, dtype=torch.float32).reshape(n, 2)
        t_dev = t.to(device)
        indices = torch.tensor([1, 0])
        indices_dev = indices.to(device)
        value0d = torch.tensor(10.0)
        value1d = torch.tensor([1.0, 2.0])

        out_mps = func(t_dev, indices_dev, value0d.to("mps"))
        out_cpu = func(t, indices, value0d)
        self.assertEqual(out_mps.cpu(), out_cpu)

        out_mps = func(t_dev, indices_dev, value1d.to("mps"))
        out_cpu = func(t, indices, value1d)
        self.assertEqual(out_mps.cpu(), out_cpu)

    def test_index_put_accumulate_duplicate_indices(self, device="mps"):
        for i in range(1, 128):
            # generate indices by random walk, this will create indices with
            # lots of duplicates interleaved with each other
            delta = torch.empty(i, dtype=torch.float32, device=device).uniform_(-1, 1)

            indices = delta.cumsum(0).long().to("mps")

            # abs for int64 is not supported on mps, fallback on 'cpu' to calculate it
            input = torch.randn(indices.cpu().abs().max().to("mps") + 1, device=device)
            values = torch.randn(indices.size(0), device=device)
            output = input.index_put((indices,), values, accumulate=True)

            input_list = input.tolist()
            indices_list = indices.tolist()
            values_list = values.tolist()
            for i, v in zip(indices_list, values_list):
                input_list[i] += v

            self.assertEqual(output, input_list)

    def test_index_put_deterministic(self, device="mps"):
        def helper(dtype, accumulate, deterministic, num_tests=128):
            acc_expected = torch.tensor([233, 187, 360], device=device, dtype=dtype)
            non_acc_expected = torch.tensor([38, 37, 39], device=device, dtype=dtype)
            t_idx = torch.tensor(
                [0, 0, 0, 0, 2, 2, 1, 0, 2, 1, 0, 1, 2, 1, 0, 2, 2, 2, 2, 2,
                 0, 0, 2, 1, 2, 1, 0, 0, 2, 0, 2, 1, 1, 2, 2, 0, 2, 1, 0, 2]
            )
            for _ in range(num_tests):
                try:
                    torch.use_deterministic_algorithms(deterministic)
                    t = torch.zeros(3, dtype=dtype, device=device)
                    t.index_put_((t_idx,), torch.arange(len(t_idx), device=device, dtype=dtype), accumulate=accumulate)
                    if accumulate:
                        self.assertEqual(t, acc_expected)
                    else:
                        self.assertEqual(t, non_acc_expected)
                finally:
                    torch.use_deterministic_algorithms(False)

        for accumulate, deterministic in product((False, True), (False, True)):
            dtype = torch.float if accumulate else torch.long
            if not accumulate and not deterministic:
                with self.assertRaisesRegex(AssertionError, "Tensor-likes are not equal!"):
                    helper(dtype, accumulate, deterministic)
            else:
                helper(dtype, accumulate, deterministic)

    def test_multiple_byte_mask(self, device="mps"):
        v = torch.randn(5, 7, 3, device=device)
        # note: these broadcast together and are transposed to the first dim
        mask1 = torch.ByteTensor([1, 0, 1, 1, 0]).to(device)
        mask2 = torch.ByteTensor([1, 1, 1]).to(device)
        with warnings.catch_warnings(record=True) as w:
            warnings.simplefilter("always")
            self.assertEqual(v[mask1, :, mask2].shape, (3, 7))
            self.assertEqual(len(w), 2)

    def test_byte_mask2d(self, device="mps"):
        v = torch.randn(5, 7, 3, device=device)
        c = torch.randn(5, 7, device=device)
        num_ones = (c > 0).sum()
        r = v[c > 0]
        self.assertEqual(r.shape, (num_ones, 3))

    def test_jit_indexing(self, device="mps"):
        def fn1(x):
            x[x < 50] = 1.0
            return x

        def fn2(x):
            x[0:50] = 1.0
            return x

        scripted_fn1 = torch.jit.script(fn1)
        scripted_fn2 = torch.jit.script(fn2)
        data = torch.arange(100, device=device, dtype=torch.float)
        out = scripted_fn1(data.detach().clone())
        ref = torch.tensor(np.concatenate((np.ones(50), np.arange(50, 100))), device=device, dtype=torch.float)
        self.assertEqual(out, ref)
        out = scripted_fn2(data.detach().clone())
        self.assertEqual(out, ref)

    def test_int_indices(self, device="mps"):
        v = torch.randn(5, 7, 3, device=device)
        self.assertEqual(v[[0, 4, 2]].shape, (3, 7, 3))
        self.assertEqual(v[:, [0, 4, 2]].shape, (5, 3, 3))
        self.assertEqual(v[:, [[0, 1], [4, 3]]].shape, (5, 2, 2, 3))

    def test_index_put_src_datatype(self):
        def helper(device, dtype):
            src = torch.ones(3, 2, 4, device=device, dtype=dtype)
            vals = torch.ones(3, 2, 4, device=device, dtype=dtype)
            indices = (torch.tensor([0, 2, 1]),)
            res = src.index_put_(indices, vals, accumulate=True)
            self.assertEqual(res.shape, src.shape)
        [helper(device="mps", dtype=dtype) for dtype in [torch.float, torch.int32]]

    @unittest.skipIf(product_version < 13.0, "Skipped on macOS 12")
    def test_index_src_datatype(self):
        def helper(device, dtype):
            orig_dtype = dtype
            if dtype is torch.bool:
                dtype = torch.uint8

            src = torch.ones(3, 2, 4, device=device, dtype=dtype)
            if orig_dtype is torch.bool:
                src = src == 1
            # test index
            res = src[[0, 2, 1], :, :]
            self.assertEqual(res.shape, src.shape)
            # test index_put, no accum
            src[[0, 2, 1], :, :] = res
            self.assertEqual(res.shape, src.shape)
        [helper(device="mps", dtype=dtype) for dtype in [torch.float, torch.float16, torch.long, torch.bool]]

    def test_int_indices2d(self, device="mps"):
        # From the NumPy indexing example
        x = torch.arange(0, 12, device=device).view(4, 3)
        rows = torch.tensor([[0, 0], [3, 3]], device=device)
        columns = torch.tensor([[0, 2], [0, 2]], device=device)
        self.assertEqual(x[rows, columns].tolist(), [[0, 2], [9, 11]])

    def test_int_indices_broadcast(self, device="mps"):
        # From the NumPy indexing example
        x = torch.arange(0, 12, device=device).view(4, 3)
        rows = torch.tensor([0, 3], device=device)
        columns = torch.tensor([0, 2], device=device)
        result = x[rows[:, None], columns]
        self.assertEqual(result.tolist(), [[0, 2], [9, 11]])

    def test_empty_index(self, device="mps"):
        x = torch.arange(0, 12, device=device).view(4, 3)
        idx = torch.tensor([], dtype=torch.long, device=device)
        self.assertEqual(x[idx].numel(), 0)

        # empty assignment should have no effect but not throw an exception
        y = x.clone()
        y[idx] = -1
        self.assertEqual(x, y)

        mask = torch.zeros(4, 3, device=device).bool()
        y[mask] = -1
        self.assertEqual(x, y)

    def test_empty_ndim_index(self, device="mps"):
        x = torch.randn(5, device=device)
        self.assertEqual(torch.empty(0, 2, device=device), x[torch.empty(0, 2, dtype=torch.int64, device=device)])

        x = torch.randn(2, 3, 4, 5, device=device)
        self.assertEqual(torch.empty(2, 0, 6, 4, 5, device=device),
                         x[:, torch.empty(0, 6, dtype=torch.int64, device=device)])

        x = torch.empty(10, 0, device=device)
        self.assertEqual(x[[1, 2]].shape, (2, 0))
        self.assertEqual(x[[], []].shape, (0,))
        with self.assertRaisesRegex(IndexError, 'for dimension with size 0'):
            x[:, [0, 1]]

    def test_empty_ndim_index_bool(self, device="mps"):
        x = torch.randn(5, device=device)
        self.assertRaises(IndexError, lambda: x[torch.empty(0, 2, dtype=torch.uint8, device=device)])

    def test_empty_slice(self, device="mps"):
        x = torch.randn(2, 3, 4, 5, device=device)
        y = x[:, :, :, 1]
        z = y[:, 1:1, :]
        self.assertEqual((2, 0, 4), z.shape)
        # this isn't technically necessary, but matches NumPy stride calculations.
        self.assertEqual((60, 20, 5), z.stride())
        self.assertTrue(z.is_contiguous())

    def test_index_getitem_copy_bools_slices(self, device="mps"):
        true = torch.tensor(1, dtype=torch.uint8, device=device)
        false = torch.tensor(0, dtype=torch.uint8, device=device)

        tensors = [torch.randn(2, 3, device=device), torch.tensor(3., device=device)]

        for a in tensors:
            self.assertNotEqual(a.data_ptr(), a[True].data_ptr())
            self.assertEqual(torch.empty(0, *a.shape), a[False])
            self.assertNotEqual(a.data_ptr(), a[true].data_ptr())
            self.assertEqual(torch.empty(0, *a.shape), a[false])
            self.assertEqual(a.data_ptr(), a[None].data_ptr())
            self.assertEqual(a.data_ptr(), a[...].data_ptr())

    def test_index_setitem_bools_slices(self, device="mps"):
        true = torch.tensor(1, dtype=torch.uint8, device=device)
        false = torch.tensor(0, dtype=torch.uint8, device=device)

        tensors = [torch.randn(2, 3, device=device), torch.tensor(3, device=device)]

        for a in tensors:
            # prefix with a 1,1, to ensure we are compatible with numpy which cuts off prefix 1s
            # (some of these ops already prefix a 1 to the size)
            neg_ones = torch.ones_like(a) * -1
            neg_ones_expanded = neg_ones.unsqueeze(0).unsqueeze(0)
            a[True] = neg_ones_expanded
            self.assertEqual(a, neg_ones)
            a[False] = 5
            self.assertEqual(a, neg_ones)
            a[true] = neg_ones_expanded * 2
            self.assertEqual(a, neg_ones * 2)
            a[false] = 5
            self.assertEqual(a, neg_ones * 2)
            a[None] = neg_ones_expanded * 3
            self.assertEqual(a, neg_ones * 3)
            a[...] = neg_ones_expanded * 4
            self.assertEqual(a, neg_ones * 4)
            if a.dim() == 0:
                with self.assertRaises(IndexError):
                    a[:] = neg_ones_expanded * 5

    def test_index_scalar_with_bool_mask(self, device="mps"):
        a = torch.tensor(1, device=device)
        uintMask = torch.tensor(True, dtype=torch.uint8, device=device)
        boolMask = torch.tensor(True, dtype=torch.bool, device=device)
        self.assertEqual(a[uintMask], a[boolMask])
        self.assertEqual(a[uintMask].dtype, a[boolMask].dtype)

        a = torch.tensor(True, dtype=torch.bool, device=device)
        self.assertEqual(a[uintMask], a[boolMask])
        self.assertEqual(a[uintMask].dtype, a[boolMask].dtype)

    def test_setitem_expansion_error(self, device="mps"):
        true = torch.tensor(True, device=device)
        a = torch.randn(2, 3, device=device)
        # check prefix with  non-1s doesn't work
        a_expanded = a.expand(torch.Size([5, 1]) + a.size())
        # NumPy: ValueError
        with self.assertRaises(RuntimeError):
            a[True] = a_expanded
        with self.assertRaises(RuntimeError):
            a[true] = a_expanded

    def test_getitem_scalars(self, device="mps"):
        zero = torch.tensor(0, dtype=torch.int64, device=device)
        one = torch.tensor(1, dtype=torch.int64, device=device)

        # non-scalar indexed with scalars
        a = torch.randn(2, 3, device=device)
        self.assertEqual(a[0], a[zero])
        self.assertEqual(a[0][1], a[zero][one])
        self.assertEqual(a[0, 1], a[zero, one])
        self.assertEqual(a[0, one], a[zero, 1])

        # indexing by a scalar should slice (not copy)
        self.assertEqual(a[0, 1].data_ptr(), a[zero, one].data_ptr())
        self.assertEqual(a[1].data_ptr(), a[one.int()].data_ptr())
        self.assertEqual(a[1].data_ptr(), a[one.short()].data_ptr())

        # scalar indexed with scalar
        r = torch.randn((), device=device)
        with self.assertRaises(IndexError):
            r[:]
        with self.assertRaises(IndexError):
            r[zero]
        self.assertEqual(r, r[...])

    def test_setitem_scalars(self, device="mps"):
        zero = torch.tensor(0, dtype=torch.int64)

        # non-scalar indexed with scalars
        a = torch.randn(2, 3, device=device)
        a_set_with_number = a.clone()
        a_set_with_scalar = a.clone()
        b = torch.randn(3, device=device)

        a_set_with_number[0] = b
        a_set_with_scalar[zero] = b
        self.assertEqual(a_set_with_number, a_set_with_scalar)
        a[1, zero] = 7.7
        self.assertEqual(7.7, a[1, 0])

        # scalar indexed with scalars
        r = torch.randn((), device=device)
        with self.assertRaises(IndexError):
            r[:] = 8.8
        with self.assertRaises(IndexError):
            r[zero] = 8.8
        r[...] = 9.9
        self.assertEqual(9.9, r)

    def test_basic_advanced_combined(self, device="mps"):
        # From the NumPy indexing example
        x = torch.arange(0, 12, device=device).view(4, 3)
        self.assertEqual(x[1:2, 1:3], x[1:2, [1, 2]])
        self.assertEqual(x[1:2, 1:3].tolist(), [[4, 5]])

        # Check that it is a copy
        unmodified = x.clone()
        x[1:2, [1, 2]].zero_()
        self.assertEqual(x, unmodified)

        # But assignment should modify the original
        unmodified = x.clone()
        x[1:2, [1, 2]] = 0
        self.assertNotEqual(x, unmodified)

    def test_int_assignment(self, device="mps"):
        x = torch.arange(0, 4, device=device).view(2, 2)
        x[1] = 5
        self.assertEqual(x.tolist(), [[0, 1], [5, 5]])

        x = torch.arange(0, 4, device=device).view(2, 2)
        x[1] = torch.arange(5, 7, device=device)
        self.assertEqual(x.tolist(), [[0, 1], [5, 6]])

    def test_byte_tensor_assignment(self, device="mps"):
        x = torch.arange(0., 16, device=device).view(4, 4)
        b = torch.ByteTensor([True, False, True, False]).to(device)
        value = torch.tensor([3., 4., 5., 6.], device=device)

        with warnings.catch_warnings(record=True) as w:
            x[b] = value
            self.assertEqual(len(w), 1)

        self.assertEqual(x[0], value)
        self.assertEqual(x[1], torch.arange(4., 8, device=device))
        self.assertEqual(x[2], value)
        self.assertEqual(x[3], torch.arange(12., 16, device=device))

    def test_variable_slicing(self, device="mps"):
        x = torch.arange(0, 16, device=device).view(4, 4)
        indices = torch.IntTensor([0, 1]).to(device)
        i, j = indices
        self.assertEqual(x[i:j], x[0:1])

    def test_ellipsis_tensor(self, device="mps"):
        x = torch.arange(0, 9, device=device).view(3, 3)
        idx = torch.tensor([0, 2], device=device)
        self.assertEqual(x[..., idx].tolist(), [[0, 2],
                                                [3, 5],
                                                [6, 8]])
        self.assertEqual(x[idx, ...].tolist(), [[0, 1, 2],
                                                [6, 7, 8]])

    def test_invalid_index(self, device="mps"):
        x = torch.arange(0, 16, device=device).view(4, 4)
        self.assertRaisesRegex(TypeError, 'slice indices', lambda: x["0":"1"])

    def test_out_of_bound_index(self, device="mps"):
        x = torch.arange(0, 100, device=device).view(2, 5, 10)
        self.assertRaisesRegex(IndexError, 'index 5 is out of bounds for dimension 1 with size 5', lambda: x[0, 5])
        self.assertRaisesRegex(IndexError, 'index 4 is out of bounds for dimension 0 with size 2', lambda: x[4, 5])
        self.assertRaisesRegex(IndexError, 'index 15 is out of bounds for dimension 2 with size 10',
                               lambda: x[0, 1, 15])
        self.assertRaisesRegex(IndexError, 'index 12 is out of bounds for dimension 2 with size 10',
                               lambda: x[:, :, 12])

    def test_zero_dim_index(self, device="mps"):
        x = torch.tensor(10, device=device)
        self.assertEqual(x, x.item())

        def runner():
            print(x[0])
            return x[0]

        self.assertRaisesRegex(IndexError, 'invalid index', runner)

    def test_cpu_indices(self, device="mps"):
        idx = torch.tensor([0, 1])
        b = torch.zeros(2, device=device)
        x = torch.ones(10, device=device)
        x[idx] = b  # index_put_
        ref = torch.ones(10, device=device)
        ref[:2] = 0
        self.assertEqual(x, ref, atol=0, rtol=0)
        out = x[idx]  # index
        self.assertEqual(out, torch.zeros(2, device=device), atol=0, rtol=0)

class TestRNNMPS(TestCaseMPS):
    def _lstm_helper(self, num_layers, dtype, device, bidirectional=False, bias=True, batch_first=False,
                     seq_len=3, batch_size=5, hidden_size=7, input_size=11, backward=False):
        rnn = nn.LSTM(
            input_size=input_size,
            hidden_size=hidden_size,
            num_layers=num_layers,
            bias=bias,
            bidirectional=bidirectional,
            batch_first=batch_first,
            device="cpu"
        )
        bidirectional_mul = 2 if bidirectional else 1

        if batch_first:
            input = torch.randn(batch_size, seq_len, input_size, device="cpu", dtype=dtype, requires_grad=backward)
            hx = torch.randn(num_layers * bidirectional_mul, batch_size, hidden_size, device="cpu", dtype=dtype,
                             requires_grad=backward)
            cx = torch.randn(num_layers * bidirectional_mul, batch_size, hidden_size, device="cpu", dtype=dtype,
                             requires_grad=backward)
        else:
            input = torch.randn(seq_len, batch_size, input_size, device="cpu", dtype=dtype, requires_grad=backward)
            hx = torch.randn(num_layers * bidirectional_mul, batch_size, hidden_size, device="cpu", dtype=dtype,
                             requires_grad=backward)
            cx = torch.randn(num_layers * bidirectional_mul, batch_size, hidden_size, device="cpu", dtype=dtype,
                             requires_grad=backward)

        cpu_output, (cpu_hn, cpu_cn) = rnn(input, (hx, cx))

        rnn = rnn.to(device)
        input = input.to(device)
        hx = hx.to(device)
        cx = cx.to(device)
        output, (hn, cn) = rnn(input, (hx, cx))

        self.assertEqual(cpu_output, output)
        self.assertEqual(cpu_hn, hn)
        self.assertEqual(cpu_cn, cn)

        def get_backward_results(rnn, device, inp, hx, cx, output_grad_presented=True, states_grad_presented=True):
            rnn = rnn.to(device)
            inp, hx, cx = inp.to(device), hx.to(device), cx.to(device)

            output, (hx_out, cx_out) = rnn(inp, (hx, cx))
            assert output_grad_presented or states_grad_presented, "At least some outputs must be used"

            f = 0
            if output_grad_presented:
                f = f + 3 * output.sum()
            if states_grad_presented:
                f = f + (hx_out * cx_out).sum()

            param_names, params = zip(*rnn.named_parameters())
            param_grads = zip(param_names, torch.autograd.grad(f, params, retain_graph=True))

            input_grad, hx_grad, cx_grad = torch.autograd.grad(f, [inp, hx, cx])
            return output, param_grads, input_grad, hx_grad, cx_grad

        if backward:
            grad_cases = [
                dict(output_grad_presented=True, states_grad_presented=True),
                dict(output_grad_presented=False, states_grad_presented=True),
                dict(output_grad_presented=True, states_grad_presented=False),
            ]

            for grad_case in grad_cases:
                cpu_output, cpu_weights_grad, cpu_input_grad, cpu_hx_grad, cpu_cx_grad =\
                    get_backward_results(rnn, "cpu", input, hx, cx, **grad_case)
                mps_output, mps_weights_grad, mps_input_grad, mps_hx_grad, mps_cx_grad =\
                    get_backward_results(rnn, device, input, hx, cx, **grad_case)

                self.assertEqual(cpu_hx_grad, mps_hx_grad)
                self.assertEqual(cpu_cx_grad, mps_cx_grad)
                self.assertEqual(cpu_output, mps_output)
                self.assertEqual(cpu_input_grad, mps_input_grad)
                for (cpu_name, cpu_weight_grad), (mps_name, mps_weight_grad) in zip(cpu_weights_grad, mps_weights_grad):
                    self.assertEqual(cpu_weight_grad, mps_weight_grad,
                                     f"mismatch in cpu:{cpu_name} vs mps:{mps_name}, layers: {num_layers}")

    LSTM_TEST_CASES = [
        dict(),  # default
        dict(batch_first=True),
        dict(bias=False),
        dict(bidirectional=True),
        dict(batch_first=True, bias=False),
        dict(bidirectional=True, bias=False),
        dict(bidirectional=True, batch_first=True),
        dict(bidirectional=True, batch_first=True, bias=False)
    ]

    def test_lstm_forward(self, device="mps", dtype=torch.float32):
        for num_layers in [1, 2, 5]:
            for test_options in self.LSTM_TEST_CASES:
                self._lstm_helper(num_layers=num_layers, dtype=dtype, device=device, **test_options)

    def test_lstm_backward(self, device="mps", dtype=torch.float32):
        for num_layers in [1, 2, 5]:
            for test_options in self.LSTM_TEST_CASES:
                self._lstm_helper(num_layers=num_layers, dtype=dtype, device=device, backward=True, **test_options)

    def test_RNN_cell_no_broadcasting(self):
        def test(cell_module, input, hx, input_size, hidden_size):
            cell = cell_module(input_size, hidden_size, device='mps')
            self.assertRaises(RuntimeError, lambda: cell(input, hx))

        def test_all(hidden_size, bad_hx, good_hx, input_size, input):
            test(nn.RNNCell, input, bad_hx, input_size, hidden_size)
            test(nn.GRUCell, input, bad_hx, input_size, hidden_size)
            test(nn.LSTMCell, input, (bad_hx, good_hx), input_size, hidden_size)
            test(nn.LSTMCell, input, (good_hx, bad_hx), input_size, hidden_size)

        hidden_size = 20
        input_size = 10
        input = torch.randn(3, input_size, device='mps')
        bad_hx = torch.randn(1, hidden_size, device='mps')
        good_hx = torch.randn(3, hidden_size, device='mps')

        # Test hidden/input batch size broadcasting
        test_all(hidden_size, bad_hx, good_hx, input_size, input)

        # Test hx's hidden_size vs module's hidden_size broadcasting
        bad_hx = torch.randn(3, 1)
        test_all(hidden_size, bad_hx, good_hx, input_size, input)

        # Test input's input_size vs module's input_size broadcasting
        bad_input = torch.randn(3, 1)
        test_all(hidden_size, good_hx, good_hx, input_size, bad_input)

    def test_LSTM_cell(self):
        # this is just a smoke test; these modules are implemented through
        # autograd so no Jacobian test is needed
        for bias in (True, False):
            input = torch.randn(3, 10, device='mps')
            hx = torch.randn(3, 20, device='mps')
            cx = torch.randn(3, 20, device='mps')
            lstm = nn.LSTMCell(10, 20, bias=bias, device='mps')
            for _ in range(6):
                hx, cx = lstm(input, (hx, cx))

            (hx + cx).sum().backward()

    def test_LSTM_cell_forward_input_size(self):
        input = torch.randn(3, 11, device='mps')
        hx = torch.randn(3, 20, device='mps')
        cx = torch.randn(3, 20, device='mps')
        lstm = nn.LSTMCell(10, 20, device='mps')
        self.assertRaises(Exception, lambda: lstm(input, (hx, cx)))

    def test_LSTM_cell_forward_hidden_size(self):
        input = torch.randn(3, 10, device='mps')
        hx = torch.randn(3, 21, device='mps')
        cx = torch.randn(3, 20, device='mps')
        lstm = nn.LSTMCell(10, 20, device='mps')
        self.assertRaises(Exception, lambda: lstm(input, (hx, cx)))
        self.assertRaises(Exception, lambda: lstm(input, (cx, hx)))


class TestFallbackWarning(TestCase):
    # TODO: Remove once test_testing.py is running on MPS devices
    def test_no_warning_on_import(self):
        out = subprocess.check_output(
            [sys.executable, "-W", "all", "-c", "import torch"],
            stderr=subprocess.STDOUT,
            # On Windows, opening the subprocess with the default CWD makes `import torch`
            # fail, so just set CWD to this script's directory
            cwd=os.path.dirname(os.path.realpath(__file__)),).decode("utf-8")
        self.assertEqual(out, "")

    def _get_not_implemented_op(self):
        # This can be changed once we actually implement 'lcm'
        # Should return fn, args, kwargs, string_version
        return (torch.lcm,
                [torch.tensor([1], device='mps'), torch.tensor([2], device='mps')], {},
                "torch.lcm(torch.tensor([1], device='mps'), torch.tensor([2], device='mps'))")

    def test_error_on_not_implemented(self):
        fn, args, kwargs, _ = self._get_not_implemented_op()

        with self.assertRaisesRegex(NotImplementedError, "not currently implemented for the MPS device"):
            fn(*args, **kwargs)

    def test_warn_on_not_implemented_with_fallback(self):
        _, _, _, op = self._get_not_implemented_op()
        script = f"""
import os
# MUST happen before pytorch's import
os.environ["PYTORCH_ENABLE_MPS_FALLBACK"] = "1"
import warnings

with warnings.catch_warnings(record=True) as w:
    import torch

if len(w) > 0:
    print(w)
    exit(1)

# This should run just fine and raise warning about perf
with warnings.catch_warnings(record=True) as w:
    {op}

if len(w) != 1:
    print(w)
    exit(2)

"""
        try:
            subprocess.check_output(
                [sys.executable, '-W', 'all', '-c', script],
                stderr=subprocess.STDOUT,
                # On Windows, opening the subprocess with the default CWD makes `import torch`
                # fail, so just set CWD to this script's directory
                cwd=os.path.dirname(os.path.realpath(__file__)),)
        except subprocess.CalledProcessError as e:
            if e.returncode == 1:
                self.assertTrue(False, "There was a warning when importing torch when PYTORCH_ENABLE_MPS_FALLBACK is set." +
                                       e.output.decode("utf-8"))
            elif e.returncode == 2:
                self.assertTrue(False, "There wasn't exactly one warning when running not implemented op with "
                                f"PYTORCH_ENABLE_MPS_FALLBACK set. {e.output}")
            else:
                self.assertTrue(False, "Running a not implemented op failed even though PYTORCH_ENABLE_MPS_FALLBACK is set. " +
                                       e.output.decode("utf-8"))

class TestNoRegression(TestCase):
    def test_assert_close(self):
        a = torch.ones(1, device="mps")
        b = torch.zeros(1, device="mps")
        inf = a / b
        nan = b / b

        with self.assertRaisesRegex(AssertionError, "Tensor-likes are not close!"):
            torch.testing.assert_close(a, inf)

        # TODO: The NaN test is failing when all the tests in test_mps are run
        # together but passes when run separately. There seems to be memory
        # corruption which needs to be fixed for this test to be enabled.
        # with self.assertRaisesRegex(AssertionError, "Tensor-likes are not close!"):
            # torch.testing.assert_close(a, nan)

    def test_double_error(self):
        with self.assertRaisesRegex(TypeError, "the MPS framework doesn't support float64"):
            a = torch.ones(2, dtype=torch.float64, device="mps")

        a = torch.ones(2, device="mps")
        with self.assertRaisesRegex(TypeError, "the MPS framework doesn't support float64"):
            a = a.double()

    def test_legacy_constructor(self):
        a = torch.ones(2, device="mps")

        b = a.new(1)

    def test_serialization_map_location(self):

        # Ensures that cpu Tensor can be loaded on mps
        with tempfile.NamedTemporaryFile() as f:
            x = torch.rand(2)
            torch.save(x, f)

            f.seek(0)
            x2 = torch.load(f, map_location="mps")

            self.assertEqual(x, x2)
            self.assertEqual(x2.device.type, "mps")

        # Ensures that mps Tensors can be loaded on mps
        with tempfile.NamedTemporaryFile() as f:
            x = torch.rand(2, device="mps")
            torch.save(x, f)

            f.seek(0)
            x2 = torch.load(f)

            self.assertEqual(x, x2)
            self.assertEqual(x2.device.type, "mps")

        # Ensures that mps Tensors can be loaded on cpu
        with tempfile.NamedTemporaryFile() as f:
            x = torch.rand(2, device="mps")
            torch.save(x, f)

            f.seek(0)
            x2 = torch.load(f, map_location="cpu")

            self.assertEqual(x, x2)
            self.assertEqual(x2.device.type, "cpu")

        # Ensures that `mps:0` Tensors can be loaded on mps
        with tempfile.NamedTemporaryFile() as f:
            x = torch.rand(2, device="mps:0")
            torch.save(x, f)

            f.seek(0)
            x2 = torch.load(f, map_location="mps:0")

            self.assertEqual(x, x2)
            self.assertEqual(x2.device.type, "mps")


MPS_DTYPES = get_all_dtypes()
for t in [torch.double, torch.cdouble, torch.cfloat, torch.bfloat16]:
    del MPS_DTYPES[MPS_DTYPES.index(t)]

MPS_GRAD_DTYPES = [torch.float32, torch.float16]


class TestConsistency(TestCaseMPS):
    # TODO: This is only used while some ops are being added.
    # This list should contain all ops and dtypes eventually
    # This can be generated automatically in the `new_mps_allowlist.txt` file
    # by doing `EXPECTTEST_ACCEPT=1 python test_mps.py TestConsistencyCPU`
    # You most likely do NOT want to modify this manually

    FP16_LOW_PRECISION_LIST = {
        'add', 'sub', 'div', 'addcdiv',
        '__rdiv__', '__rmul__',
        'nn.functional.huber_loss',
        'true_divide', 'kron',
        'gradient', 'var', 'std', 'ldexp',
        'linalg.vector_norm', 'lerp',
        'addr', 'var_mean',
        'var_mean_unbiased',
        'acosh', 'asinh', 'asin',
        'masked.std',
        'nn.functional.normalize',
        'nn.functional.triplet_margin_loss',
        'nn.functional.triplet_margin_with_distance_loss',
        'nn.functional.batch_norm',
        'nn.functional.instance_norm',
        'round', 'xlogy', 'addcmul',
        'nn.functional.max_pool2d',
        'nn.functional.gelu',
        'nn.functional.glu',
        '_native_batch_norm_legit',
        'native_batch_norm',
        'softmax',
        '_softmax_backward_data',
        'log_softmax',
        'masked.softmax',
        'masked.log_softmax',
        'masked.softmin',
        'nn.functional.kl_div',
        'nn.functional.softmin',
        'cross', 'linalg.cross',
        'prod', 'masked.prod',
        'nextafter',
        'native_layer_norm',
        'nn.functional.layer_norm',
        'nn.functional.interpolate',
        'nn.functional.upsample_bilinear',
        'nn.functional.upsample_nearest',

        # for macOS 12
        'masked.normalize', 'masked.sum', 'masked.var',
        'outer',
        'sum_to_size', 'sum',
        'mul',
        'nansum', 'nanmean',
        'norm',
    }

    FP32_LOW_PRECISION_LIST = {
        # conv2d and conv_transpose2d results have a very small
        # difference compared to CPU/CUDA, so we use lower precision on FP32
        'nn.functional.conv2d',
        'nn.functional.conv_transpose2d',
        'matmul', '__rmatmul__',
        'linalg.multi_dot',
        'addbmm',
    }

    # Used for accept mode only
    NEW_ALLOW_LIST = defaultdict(list)
    NEW_ALLOW_LIST_GRAD = defaultdict(list)

    @ops(mps_ops_modifier(test_consistency_op_db), allowed_dtypes=MPS_DTYPES + [torch.complex64])
    def test_output_match(self, device, dtype, op):
        self.assertEqual(device, "cpu")

        def get_samples():
            return op.sample_inputs(device, dtype, requires_grad=(dtype.is_floating_point or dtype.is_complex))
        cpu_samples = get_samples()

        for cpu_sample in cpu_samples:
            #
            # Forward check
            #
            mps_sample = cpu_sample.transform(
                lambda x: x.detach().to("mps").requires_grad_(x.requires_grad) if isinstance(x, torch.Tensor) else x)

            cpu_args = [cpu_sample.input] + list(cpu_sample.args)
            cpu_kwargs = cpu_sample.kwargs
            mps_args = [mps_sample.input] + list(mps_sample.args)
            mps_kwargs = mps_sample.kwargs

            # for tensor_split(), the second tensor arg ("tensor_indices_or_sections") must be on CPU only
            if op.name == "tensor_split" and isinstance(mps_args[1], torch.Tensor):
                mps_args[1] = cpu_args[1]

            cpu_out = op(*cpu_args, **cpu_kwargs)
            mps_out = op(*mps_args, **mps_kwargs)

            if (op.name in self.FP32_LOW_PRECISION_LIST) and dtype == torch.float32:
                atol = 1e-4
                rtol = 3e-5
            elif op.name in self.FP16_LOW_PRECISION_LIST and dtype == torch.float16:
                atol = 1e-2
                rtol = 1e-2
            elif op.name in ['nn.functional.conv_transpose1d',
                             'nn.functional.conv_transpose2d',
                             'nn.functional.conv_transpose3d',
                             '__rmatmul__', 'addbmm', 'addmv',
                             'baddbmm', 'cov', 'matmul', 'mv'] and dtype == torch.float16:
                atol = 5e-2
                rtol = 5e-2
            elif op.name == "masked.mean":
                atol = 7e-4
                rtol = 2e-3
            elif op.name == "native_layer_norm":
                atol = 1e-4
                rtol = 1.3e-5
            elif op.name in ["pow", "__rpow__"]:
                atol = 1e-6
                rtol = 4e-6
            elif op.name == "nn.functional.interpolate":
                atol = 1e-3
                rtol = 1e-4
            elif op.name == "nn.functional.upsample_bilinear" and dtype == torch.uint8:
                atol = 1.0
                rtol = 0.0
            else:
                atol = None
                rtol = None

            self.assertEqual(cpu_out, mps_out, atol=atol, rtol=rtol)


    @ops(mps_ops_grad_modifier(copy.deepcopy(test_consistency_op_db)), allowed_dtypes=MPS_GRAD_DTYPES)
    def test_output_grad_match(self, device, dtype, op):
        self.assertEqual(device, "cpu")

        def get_samples():
            return op.sample_inputs(device, dtype, requires_grad=(dtype.is_floating_point or dtype.is_complex))
        cpu_samples = get_samples()

        for cpu_sample in cpu_samples:
            #
            # Forward check
            #
            forward_failed = False
            mps_sample = cpu_sample.transform(
                lambda x: x.detach().to("mps").requires_grad_(x.requires_grad) if isinstance(x, torch.Tensor) else x)

            cpu_args = [cpu_sample.input] + list(cpu_sample.args)
            cpu_kwargs = cpu_sample.kwargs
            mps_args = [mps_sample.input] + list(mps_sample.args)
            mps_kwargs = mps_sample.kwargs

            # for tensor_split(), the second tensor arg ("tensor_indices_or_sections") must be on CPU only
            if op.name == "tensor_split" and isinstance(mps_args[1], torch.Tensor):
                mps_args[1] = cpu_args[1]

            cpu_out = op(*cpu_args, **cpu_kwargs)
            mps_out = op(*mps_args, **mps_kwargs)

            if op.name in self.FP32_LOW_PRECISION_LIST and dtype == torch.float32:
                atol = 1e-4
                rtol = 3e-5
            elif op.name in self.FP16_LOW_PRECISION_LIST and dtype == torch.float16:
                atol = 1e-2
                rtol = 1e-2
            elif op.name in ['nn.functional.conv_transpose1d',
                             'nn.functional.conv_transpose2d',
                             'nn.functional.conv_transpose3d',
                             '__rmatmul__', 'addbmm', 'addmv',
                             'baddbmm', 'cov', 'matmul', 'mv'] and dtype == torch.float16:
                atol = 5e-2
                rtol = 5e-2
            elif (op.name == "masked.mean"):
                atol = 7e-4
                rtol = 2e-3
            elif (op.name == "native_layer_norm"):
                atol = 1e-4
                rtol = 1.3e-5
            elif op.name in ["renorm", "norm", "linalg.norm"] and dtype == torch.float16:
                atol = 7e-4
                rtol = 1.5e-3
            elif op.name == "unique" and cpu_kwargs["sorted"] is False:
                continue
            elif op.name == "nn.functional.interpolate":
                atol = 1e-3
                rtol = 1e-4
            else:
                atol = None
                rtol = None

            self.assertEqual(cpu_out, mps_out, atol=atol, rtol=rtol)

            #
            # Backward check
            #
            if forward_failed:
                # We would've failed immediately anyway, but this error is clearer
                # We error instead of continuing so that all_backward_pass would not be True
                raise RuntimeError("Forward pass already failed")

            cpu_out = (cpu_out,) if isinstance(cpu_out, torch.Tensor) else tuple(cpu_out)
            mps_out = (mps_out,) if isinstance(mps_out, torch.Tensor) else tuple(mps_out)

            def req_grad(t):
                return isinstance(t, torch.Tensor) and t.requires_grad

            diff_cpu_out = tuple(t for t in cpu_out if req_grad(t))
            diff_mps_out = tuple(t for t in mps_out if req_grad(t))
            diff_cpu_arg = tuple(t for t in pytree.tree_leaves((cpu_args, cpu_kwargs)) if req_grad(t))
            diff_mps_arg = tuple(t for t in pytree.tree_leaves((mps_args, mps_kwargs)) if req_grad(t))
            self.assertEqual(len(diff_cpu_out), len(diff_mps_out))
            self.assertEqual(len(diff_cpu_arg), len(diff_mps_arg))

            if len(diff_cpu_out) == 0:
                continue
            # rand_like does not work with certain dtypes, so cast to double and cast back
            cpu_grad_outputs = tuple(torch.rand_like(t, dtype=torch.double).to(dtype=t.dtype) for t in diff_cpu_out)
            mps_grad_outputs = tuple(t.to("mps") for t in cpu_grad_outputs)

            # Compare computed gradients with cpu given random grad_output vector
            # Sometimes when the derivative is 0, we just don't bother creating the graph
            # allow_unused is needed in those cases.
            cpu_grad_inputs = torch.autograd.grad(diff_cpu_out, diff_cpu_arg, grad_outputs=cpu_grad_outputs, allow_unused=True)
            mps_grad_inputs = torch.autograd.grad(diff_mps_out, diff_mps_arg, grad_outputs=mps_grad_outputs, allow_unused=True)

            self.assertEqual(cpu_grad_inputs, mps_grad_inputs, atol=atol, rtol=rtol)


class TestErrorInputs(TestCase):
    _ignore_not_implemented_error = True

    @ops(mps_ops_error_inputs_modifier(test_error_inputs_op_db), dtypes=OpDTypes.none)
    def test_error_inputs(self, device, op):
        self.assertEqual(device, "mps:0")

        mps_samples = op.error_inputs(device)

        for mps_sample in mps_samples:
            mps_sample_input = mps_sample.sample_input
            error_type = mps_sample.error_type
            error_regex = mps_sample.error_regex

            mps_args = [mps_sample_input.input] + list(mps_sample_input.args)
            mps_kwargs = mps_sample_input.kwargs

            # for tensor_split(), the second tensor arg ("tensor_indices_or_sections") must be on CPU only
            if (op.name == "tensor_split" and isinstance(mps_args[1], torch.Tensor)):
                mps_args[1] = mps_args[1].cpu()

            with self.assertRaisesRegex(error_type, error_regex):
                op(*mps_args, **mps_kwargs)


# Copied from `TestCommon` in `test_ops.py`, just enough to duplicate the `test_numpy_ref` for MPS
@skipIfSlowGradcheckEnv
class TestCommon(TestCase):
    exact_dtype = True

    # Verifies, on teardown, that no OpInfo is still using dynamic dtypes in CI
    @classmethod
    def tearDownClass(cls):
        super().tearDownClass()

        if IS_CI:
            err_msg = (
                "The operator(s) below is(are) using dynamic_dtypes in the OpInfo entries."
                "This is OK for testing, but be sure to set the dtypes manually before landing your PR!"
            )
            # Assure no opinfo entry has dynamic_dtypes
            filtered_ops = list(filter(opinfo.utils.is_dynamic_dtype_set, op_db))
            for op in filtered_ops:
                fmt_str = opinfo.utils.str_format_dynamic_dtype(op)
                err_msg += "\n" + fmt_str

            assert len(filtered_ops) == 0, err_msg

    # This is the MPS equivalent of `test_numpy_ref` from `test_ops.py`. It lives over here while
    # MPS still requires some fairly heavy special casing in the test framework.
    # When MPS becomes more consistent, this can probably be merged with that test using
    # `@dtypesIfMPS(torch.float32)`, but for now, the assertions themselves need to be loosened
    @suppress_warnings
    # MPS only supports float32
    @ops(_ref_test_ops, allowed_dtypes=(torch.float32,))
    def test_numpy_ref_mps(self, device, dtype, op):
        # Unlike `test_numpy_ref`, this test compares in `float32` since at the time of this test's creation MPS
        # does not support float64 Tensors.
        # A few ops are currently broken on their reference inputs, but not their sample inputs. These should
        # get patched up and this workaround removed.
        broken_on_ref_inputs = op.name in ['clamp', 'where']
        inputs = op.reference_inputs(device, dtype) if not broken_on_ref_inputs else op.sample_inputs(device, dtype)
        for sample_input in inputs:
            self.compare_with_reference(op, op.ref, sample_input)

    @dtypes(*get_all_dtypes())
    def test_tensor_creation(self, device, dtype):
        def ones(device):
            return torch.ones((2, 2), dtype=dtype, device=device)
        if dtype not in MPS_DTYPES + [torch.complex64]:
            with self.assertRaises(TypeError):
                ones(device)
        else:
            mps_tensor = ones(device)
            cpu_tensor = ones("cpu")
            self.assertEqual(mps_tensor.cpu(), cpu_tensor)

# TODO: Actually instantiate that test for the "mps" device to better reflect what it is doing.
# This requires mps to be properly registered in the device generic test framework which is not the
# case right now. We can probably use `allow_mps` introduced in https://github.com/pytorch/pytorch/pull/87342
# to achieve this.
instantiate_device_type_tests(TestConsistency, globals(), only_for="cpu")
instantiate_device_type_tests(TestErrorInputs, globals(), allow_mps=True, only_for="mps")
instantiate_device_type_tests(TestCommon, globals(), allow_mps=True, only_for="mps")

if __name__ == "__main__":
    run_tests()<|MERGE_RESOLUTION|>--- conflicted
+++ resolved
@@ -6851,8 +6851,6 @@
         # test float16
         helper((2,), 0, [1], (1,), 6.0, x_dtype=torch.float16)
 
-<<<<<<< HEAD
-=======
     def test_index_64bit(self):
         """ Test that index operations work for 4Gb+ tensors """
         if product_version < 14.0:
@@ -6887,7 +6885,6 @@
         z_cpu = torch.mm(x.to("cpu"), y.to("cpu"))
         self.assertEqual(z, z_cpu)
 
->>>>>>> 9768f73c
     # Test flip
     def test_flip(self):
         def helper(shape, dims):
