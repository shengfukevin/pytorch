"""
PYTEST_DONT_REWRITE (prevents pytest from rewriting assertions, which interferes
with test_rewrite_assert_with_msg and test_rewrite_assert_without_msg)
"""
# Owner(s): ["module: dynamo"]
import collections
import contextlib
import copy
import functools
import inspect
import itertools
import random
import unittest
import weakref
from abc import ABC
from collections import namedtuple
from copy import deepcopy
from functools import wraps
from typing import List

import numpy as np
import torch

import torch._dynamo.test_case
import torch._dynamo.testing
import torch._dynamo.utils

import torch._functorch.config
import torch.library

from torch import nn
from torch._dynamo.debug_utils import same_two_models
from torch._dynamo.testing import CompileCounter, rand_strided, same
from torch.nn import functional as F
from torch.testing._internal.common_utils import (
    disable_translation_validation_if_dynamic_shapes,
)


_orig_module_call = torch.nn.Module.__call__

# Custom operator that only supports CPU and Meta
lib = torch.library.Library("test_sample", "DEF")
lib.define("foo(Tensor self) -> Tensor")
lib.impl("foo", torch.sin, "CPU")


requires_cuda = functools.partial(
    unittest.skipIf, not torch.cuda.is_available(), "requires cuda"
)


_GLOBAL_CPU_TENSOR = torch.randn(3)


def exists(val):
    return val is not None


def maybe(fn):
    @wraps(fn)
    def inner(x, *args, **kwargs):
        if not exists(x):
            return x
        return fn(x, *args, **kwargs)

    return inner


def is_fx_tracing_test() -> bool:
    """
    Copied from the hpc trainer codebase
    """
    return torch.nn.Module.__call__ is not _orig_module_call


def has_detectron2():
    try:
        from detectron2.layers.mask_ops import _paste_masks_tensor_shape

        return _paste_masks_tensor_shape is not None
    except ImportError:
        return False


def _do_paste_mask(masks, boxes, img_h: int, img_w: int, skip_empty: bool = True):
    # from detectron2 mask_ops.py

    device = masks.device

    if skip_empty and not torch.jit.is_scripting():
        x0_int, y0_int = torch.clamp(boxes.min(dim=0).values.floor()[:2] - 1, min=0).to(
            dtype=torch.int32
        )
        x1_int = torch.clamp(boxes[:, 2].max().ceil() + 1, max=img_w).to(
            dtype=torch.int32
        )
        y1_int = torch.clamp(boxes[:, 3].max().ceil() + 1, max=img_h).to(
            dtype=torch.int32
        )
    else:
        x0_int, y0_int = 0, 0
        x1_int, y1_int = img_w, img_h
    x0, y0, x1, y1 = torch.split(boxes, 1, dim=1)  # each is Nx1

    N = masks.shape[0]

    img_y = torch.arange(y0_int, y1_int, device=device, dtype=torch.float32) + 0.5
    img_x = torch.arange(x0_int, x1_int, device=device, dtype=torch.float32) + 0.5
    img_y = (img_y - y0) / (y1 - y0) * 2 - 1
    img_x = (img_x - x0) / (x1 - x0) * 2 - 1
    # img_x, img_y have shapes (N, w), (N, h)

    gx = img_x[:, None, :].expand(N, img_y.size(1), img_x.size(1))
    gy = img_y[:, :, None].expand(N, img_y.size(1), img_x.size(1))
    grid = torch.stack([gx, gy], dim=3)

    if not torch.jit.is_scripting():
        if not masks.dtype.is_floating_point:
            masks = masks.float()
    img_masks = F.grid_sample(masks, grid.to(masks.dtype), align_corners=False)

    if skip_empty and not torch.jit.is_scripting():
        return img_masks[:, 0], (slice(y0_int, y1_int), slice(x0_int, x1_int))
    else:
        return img_masks[:, 0], ()


def cat(tensors, dim=0):
    # from detectron2 wrappers.py
    assert isinstance(tensors, (list, tuple))
    if len(tensors) == 1:
        return tensors[0]
    return torch.cat(tensors, dim)


def shapes_to_tensor(x, device=None):
    # from detectron2 wrappers.py
    if torch.jit.is_scripting():
        return torch.as_tensor(x, device=device)
    if torch.jit.is_tracing():
        assert all(
            isinstance(t, torch.Tensor) for t in x
        ), "Shape should be tensor during tracing!"
        # as_tensor should not be used in tracing because it records a constant
        ret = torch.stack(x)
        if ret.device != device:  # avoid recording a hard-coded device if not necessary
            ret = ret.to(device=device)
        return ret
    return torch.as_tensor(x, device=device)


class Boxes:
    # from detectron2 poolers.py
    def __init__(self, tensor: torch.Tensor):
        """
        Args:
            tensor (Tensor[float]): a Nx4 matrix.  Each row is (x1, y1, x2, y2).
        """
        device = (
            tensor.device if isinstance(tensor, torch.Tensor) else torch.device("cpu")
        )
        tensor = torch.as_tensor(tensor, dtype=torch.float32, device=device)
        if tensor.numel() == 0:
            # Use reshape, so we don't end up creating a new tensor that does not depend on
            # the inputs (and consequently confuses jit)
            tensor = tensor.reshape((-1, 4)).to(dtype=torch.float32, device=device)
        assert tensor.dim() == 2 and tensor.size(-1) == 4, tensor.size()
        self.tensor = tensor

    def __len__(self) -> int:
        return self.tensor.shape[0]

    @property
    def device(self):
        return self.tensor.device


def convert_boxes_to_pooler_format(box_lists):
    # from detectron2 structures.py
    boxes = torch.cat([x.tensor for x in box_lists], dim=0)
    # __len__ returns Tensor in tracing.
    sizes = shapes_to_tensor([x.__len__() for x in box_lists], device=boxes.device)
    indices = torch.repeat_interleave(
        torch.arange(len(box_lists), dtype=boxes.dtype, device=boxes.device), sizes
    )
    return cat([indices[:, None], boxes], dim=1)


ReformerBackwardOutput = namedtuple(
    "ReformerBackwardOutput",
    ["attn_output", "hidden_states", "grad_attn_output", "grad_hidden_states"],
)
ReformerEncoderOutput = namedtuple(
    "ReformerEncoderOutput",
    ["hidden_states", "all_hidden_states", "all_attentions", "past_buckets_states"],
)


class _ReversibleFunction(torch.autograd.Function):
    # taken from modeling_reformer.py in huggingface
    @staticmethod
    def forward(
        ctx,
        hidden_states,
        layers,
        attention_mask,
        head_mask,
        num_hashes,
        all_hidden_states,
        all_attentions,
        past_buckets_states,
        use_cache,
        orig_sequence_length,
        output_hidden_states,
        output_attentions,
    ):
        all_buckets = ()

        # split duplicated tensor
        hidden_states, attn_output = torch.chunk(hidden_states, 2, dim=-1)

        for layer_id, (layer, layer_head_mask) in enumerate(zip(layers, head_mask)):
            if output_hidden_states is True:
                all_hidden_states.append(hidden_states)

            attn_output = layer(attn_output)

        # Add last layer
        if output_hidden_states is True:
            all_hidden_states.append(hidden_states)

        # attach params to ctx for backward
        ctx.save_for_backward(attn_output.detach(), hidden_states.detach())
        ctx.layers = layers
        ctx.all_buckets = all_buckets
        ctx.head_mask = head_mask
        ctx.attention_mask = attention_mask

        # Concatenate 2 RevNet outputs
        return torch.cat([attn_output, hidden_states], dim=-1)

    @staticmethod
    def backward(ctx, grad_hidden_states):
        grad_attn_output, grad_hidden_states = torch.chunk(
            grad_hidden_states, 2, dim=-1
        )

        # retrieve params from ctx for backward
        attn_output, hidden_states = ctx.saved_tensors

        # create tuple
        output = ReformerBackwardOutput(
            attn_output=attn_output,
            hidden_states=hidden_states,
            grad_attn_output=grad_attn_output,
            grad_hidden_states=grad_hidden_states,
        )

        # free memory
        del grad_attn_output, grad_hidden_states, attn_output, hidden_states

        layers = ctx.layers
        all_buckets = ctx.all_buckets
        head_mask = ctx.head_mask
        attention_mask = ctx.attention_mask

        for idx, layer in enumerate(layers[::-1]):
            # pop last buckets from stack
            buckets = all_buckets[-1]
            all_buckets = all_buckets[:-1]

            # backprop
            output = layer.backward_pass(
                next_attn_output=output.attn_output,
                hidden_states=output.hidden_states,
                grad_attn_output=output.grad_attn_output,
                grad_hidden_states=output.grad_hidden_states,
                head_mask=head_mask[len(layers) - idx - 1],
                attention_mask=attention_mask,
                buckets=buckets,
            )

        assert all_buckets == (), "buckets have to be empty after backpropagation"
        grad_hidden_states = torch.cat(
            [output.grad_attn_output, output.grad_hidden_states], dim=-1
        )

        # num of return vars has to match num of forward() args
        # return gradient for hidden_states arg and None for other args
        return (
            grad_hidden_states,
            None,
            None,
            None,
            None,
            None,
            None,
            None,
            None,
            None,
            None,
            None,
        )


class ReformerEncoder(torch.nn.Module):
    def __init__(self):
        super().__init__()
        self.dropout = 0.5
        self.layer_norm = torch.nn.LayerNorm(512, eps=1.0e-12)
        self.layers = [torch.nn.Linear(256, 256)]

    def forward(
        self,
        hidden_states,
        attention_mask=None,
        head_mask=[None] * 6,
        num_hashes=None,
        use_cache=False,
        orig_sequence_length=64,
        output_hidden_states=False,
        output_attentions=False,
    ):
        # hidden_states and attention lists to be filled if wished
        all_hidden_states = []
        all_attentions = []
        past_buckets_states = [((None), (None)) for i in range(len(self.layers))]

        # concat same tensor for reversible ResNet
        hidden_states = torch.cat([hidden_states, hidden_states], dim=-1)
        hidden_states = _ReversibleFunction.apply(
            hidden_states,
            self.layers,
            attention_mask,
            head_mask,
            num_hashes,
            all_hidden_states,
            all_attentions,
            past_buckets_states,
            use_cache,
            orig_sequence_length,
            output_hidden_states,
            output_attentions,
        )

        # Apply layer norm to concatenated hidden states
        hidden_states = self.layer_norm(hidden_states)

        # Apply dropout
        hidden_states = torch.nn.functional.dropout(
            hidden_states, p=self.dropout, training=self.training
        )

        return ReformerEncoderOutput(
            hidden_states=hidden_states,
            all_hidden_states=all_hidden_states,
            all_attentions=all_attentions,
            past_buckets_states=past_buckets_states,
        )


def longformer_chunk(hidden_states, window_overlap=256):
    """convert into overlapping chunks. Chunk size = 2w, overlap size = w"""

    # non-overlapping chunks of size = 2w
    hidden_states = hidden_states.view(
        hidden_states.size(0),
        hidden_states.size(1) // (window_overlap * 2),
        window_overlap * 2,
        hidden_states.size(2),
    )

    # use `as_strided` to make the chunks overlap with an overlap size = window_overlap
    chunk_size = list(hidden_states.size())
    chunk_size[1] = chunk_size[1] * 2 - 1

    chunk_stride = list(hidden_states.stride())
    chunk_stride[1] = chunk_stride[1] // 2
    return hidden_states.as_strided(size=chunk_size, stride=chunk_stride)


class PartialT5(torch.nn.Module):
    # Highly simplified T5Attention prefix
    def __init__(self):
        super().__init__()
        self.q = torch.nn.Linear(512, 512)
        self.k = torch.nn.Linear(512, 512)
        self.v = torch.nn.Linear(512, 512)

    def forward(
        self,
        hidden_states,
        key_value_states=None,
        past_key_value=None,
        query_length=None,
    ):
        batch_size, seq_length = hidden_states.shape[:2]

        real_seq_length = seq_length

        if past_key_value is not None:
            assert (
                len(past_key_value) == 2
            ), f"past_key_value should have 2 past states: keys and values. Got { len(past_key_value)} past states"
            real_seq_length += (
                past_key_value[0].shape[2] if query_length is None else query_length
            )

        def shape(states):
            """projection"""
            return states.view(batch_size, -1, 8, 64).transpose(1, 2)

        def project(hidden_states, proj_layer, key_value_states, past_key_value):
            """projects hidden states correctly to key/query states"""
            if key_value_states is None:
                # self-attn
                # (batch_size, n_heads, seq_length, dim_per_head)
                hidden_states = shape(proj_layer(hidden_states))
            elif past_key_value is None:
                # cross-attn
                # (batch_size, n_heads, seq_length, dim_per_head)
                hidden_states = shape(proj_layer(key_value_states))

            if past_key_value is not None:
                if key_value_states is None:
                    # self-attn
                    # (batch_size, n_heads, key_length, dim_per_head)
                    hidden_states = torch.cat([past_key_value, hidden_states], dim=2)
                else:
                    # cross-attn
                    hidden_states = past_key_value
            return hidden_states

        # get query states
        query_states = shape(
            self.q(hidden_states)
        )  # (batch_size, n_heads, seq_length, dim_per_head)

        # get key/value states
        key_states = project(
            hidden_states,
            self.k,
            key_value_states,
            past_key_value[0] if past_key_value is not None else None,
        )
        value_states = project(
            hidden_states,
            self.v,
            key_value_states,
            past_key_value[1] if past_key_value is not None else None,
        )

        # compute scores
        scores = torch.matmul(query_states, key_states.transpose(3, 2))

        # (truncated here )
        return scores, value_states


class ChunkReformerFeedForward(torch.nn.Module):
    # simplified from HF modeling_reformer.py
    def __init__(self):
        super().__init__()
        self.layer_norm = torch.nn.LayerNorm(256, eps=1e-12)
        self.dense = torch.nn.Linear(256, 256)
        self.output = torch.nn.Linear(256, 256)

    def forward(self, attention_output):
        return apply_chunking_to_forward(
            self.forward_chunk,
            attention_output + 1,
        )

    def forward_chunk(self, hidden_states):
        hidden_states = self.layer_norm(hidden_states)
        hidden_states = self.dense(hidden_states)
        return self.output(hidden_states)


def apply_chunking_to_forward(forward_fn, *input_tensors):
    # simplified from HF model_utils.py
    assert len(input_tensors) > 0
    tensor_shape = input_tensors[0].shape[1]
    assert all(input_tensor.shape[1] == tensor_shape for input_tensor in input_tensors)
    num_args_in_forward_chunk_fn = len(inspect.signature(forward_fn).parameters)
    if num_args_in_forward_chunk_fn != len(input_tensors):
        raise ValueError()

    return forward_fn(*input_tensors)


def _validate_model_kwargs(fn, model_kwargs):
    # simplified from transformers.generation.utils._validate_model_kwargs
    unused_model_args = []
    model_args = set(inspect.signature(fn).parameters)
    for key, value in model_kwargs.items():
        if value is not None and key not in model_args:
            unused_model_args.append(key)
    if unused_model_args:
        raise ValueError(
            f"The following `model_kwargs` are not used by the model: {unused_model_args} (note: typos in the"
            " generate arguments will also show up in this list)"
        )


class FakeMamlInner(torch.nn.Module):
    def __init__(self):
        super().__init__()
        self.linear = torch.nn.Linear(784, 5)

    def forward(self, x, ignored=None, bn_training=False):
        return self.linear(x.view(x.shape[0], -1))


class PartialMaml(torch.nn.Module):
    # Highly simplified version of maml.meta.Meta.finetuning
    def __init__(self):
        super().__init__()
        self.net = FakeMamlInner()
        self.update_step_test = 10
        self.update_lr = 0.4

    def forward(self, x_spt, y_spt, x_qry, y_qry):
        querysz = x_qry.size(0)

        corrects = [0 for _ in range(self.update_step_test + 1)]

        # in order to not ruin the state of running_mean/variance and bn_weight/bias
        # we finetuning on the copied model instead of self.net
        net = deepcopy(self.net)

        # 1. run the i-th task and compute loss for k=0
        logits = net(x_spt)
        loss = F.cross_entropy(logits, y_spt)
        grad = torch.autograd.grad(loss, net.parameters())
        fast_weights = [
            p[1] - self.update_lr * p[0] for p in zip(grad, net.parameters())
        ]

        # this is the loss and accuracy before first update
        with torch.no_grad():
            # [setsz, nway]
            logits_q = net(x_qry, net.parameters(), bn_training=True)
            # [setsz]
            pred_q = F.softmax(logits_q, dim=1).argmax(dim=1)
            # scalar
            correct = torch.eq(pred_q, y_qry).sum().item()
            corrects[0] = corrects[0] + correct

        # this is the loss and accuracy after the first update
        with torch.no_grad():
            # [setsz, nway]
            logits_q = net(x_qry, fast_weights, bn_training=True)
            # [setsz]
            pred_q = F.softmax(logits_q, dim=1).argmax(dim=1)
            # scalar
            correct = torch.eq(pred_q, y_qry).sum().item()
            corrects[1] = corrects[1] + correct

        del net

        accs = torch.tensor(corrects) / querysz

        return accs


def softmax_backward_data(parent, grad_output, output, dim, self):
    from torch import _softmax_backward_data

    return _softmax_backward_data(grad_output, output, parent.dim, self.dtype)


class XSoftmax(torch.autograd.Function):
    # transformers.models.deberta.modeling_deberta.XSoftmax
    @staticmethod
    def forward(self, input, mask, dim):
        self.dim = dim
        rmask = ~(mask.to(torch.bool))
        output = input.masked_fill(rmask, torch.tensor(torch.finfo(input.dtype).min))
        output = torch.softmax(output, self.dim)
        output.masked_fill_(rmask, 0)
        self.save_for_backward(output, rmask)
        return output

    @staticmethod
    def backward(self, grad_output):
        (output, rmask) = self.saved_tensors
        inputGrad = softmax_backward_data(self, grad_output, output, self.dim, output)
        return inputGrad, None, None


class ModelOutput(collections.OrderedDict):
    """based on file_utils.py in HuggingFace"""

    def __getitem__(self, k):
        if isinstance(k, str):
            inner_dict = dict(self.items())
            return inner_dict[k]
        else:
            return self.to_tuple()[k]

    def __setattr__(self, name, value):
        if name in self.keys() and value is not None:
            # Don't call self.__setitem__ to avoid recursion errors
            super().__setitem__(name, value)
        super().__setattr__(name, value)

    def __setitem__(self, key, value):
        # Will raise a KeyException if needed
        super().__setitem__(key, value)
        # Don't call self.__setattr__ to avoid recursion errors
        super().__setattr__(key, value)

    def to_tuple(self):
        return tuple(self[k] for k in self.keys())


def create_rand_mask_from_inputs(
    from_blocked_mask,
    to_blocked_mask,
    rand_attn,
    num_attention_heads,
    num_rand_blocks,
    batch_size,
    from_seq_length,
    from_block_size,
):
    """taken from HF modeling_big_bird.py"""
    num_windows = from_seq_length // from_block_size - 2
    rand_mask = torch.stack(
        [p1[i1.flatten()] for p1, i1 in zip(to_blocked_mask, rand_attn)]
    )
    rand_mask = rand_mask.view(
        batch_size, num_attention_heads, num_windows, num_rand_blocks * from_block_size
    )
    rand_mask = torch.einsum("blq,bhlk->bhlqk", from_blocked_mask[:, 1:-1], rand_mask)
    return rand_mask


class SequentialAppendList(torch.nn.Sequential):
    """from timm/models/vovnet.py"""

    def forward(self, x: torch.Tensor, concat_list: List[torch.Tensor]) -> torch.Tensor:
        for i, module in enumerate(self):
            if i == 0:
                concat_list.append(module(x))
            else:
                concat_list.append(module(concat_list[-1]))
        x = torch.cat(concat_list, dim=1)
        return x, concat_list


class BatchNormAct2d(torch.nn.BatchNorm2d):
    """Taken from timm"""

    def __init__(
        self,
        num_features,
        eps=1e-5,
        momentum=0.1,
        affine=True,
        track_running_stats=True,
        act_layer=torch.nn.ReLU,
        inplace=True,
    ):
        super().__init__(
            num_features,
            eps=eps,
            momentum=momentum,
            affine=affine,
            track_running_stats=track_running_stats,
        )
        self.act = act_layer(inplace=inplace)

    @torch.jit.ignore
    def _forward_python(self, x):
        return super().forward(x)

    def forward(self, x):
        if torch.jit.is_scripting():
            x = self._forward_jit(x)
        else:
            x = self._forward_python(x)
        x = self.act(x)
        return x


def get_parameter_dtype(parameter):
    """from huggingface model_utils.py"""
    try:
        return next(parameter.parameters()).dtype
    except StopIteration:
        # For nn.DataParallel compatibility in PyTorch 1.5

        def find_tensor_attributes(module):
            tuples = [(k, v) for k, v in module.__dict__.items() if torch.is_tensor(v)]
            return tuples

        gen = parameter._named_members(get_members_fn=find_tensor_attributes)
        first_tuple = next(gen)
        return first_tuple[1].dtype


class DummyConfig:
    attn_layers = ["local", "lsh", "local", "lsh", "local", "lsh"]
    lsh_attn_chunk_length = 64
    local_attn_chunk_length = 64


def _get_min_chunk_len(config):
    """from hf_Reformer"""
    attn_types = config.attn_layers
    attn_types_set = set(attn_types)
    if len(attn_types_set) == 1 and attn_types[0] == "lsh":
        return config.lsh_attn_chunk_length
    elif len(attn_types_set) == 1 and attn_types[0] == "local":
        return config.local_attn_chunk_length
    elif len(attn_types_set) == 2 and attn_types_set == set(  # noqa: C405
        ["lsh", "local"]
    ):
        return min(config.lsh_attn_chunk_length, config.local_attn_chunk_length)
    else:
        raise NotImplementedError(
            f"Only attn layer types 'lsh' and 'local' exist, but `config.attn_layers`: {config.attn_layers}. Select "
            "attn layer types from ['lsh', 'local'] only."
        )


def _stable_argsort(vector, dim):
    """from hf_Reformer"""
    # this function scales the vector so that torch.argsort is stable.
    # torch.argsort is not stable on its own
    scale_offset = torch.arange(vector.shape[dim], device=vector.device).view(1, 1, -1)
    scale_offset = scale_offset.expand(vector.shape)
    scaled_vector = vector.shape[dim] * vector + (scale_offset % vector.shape[dim])
    return torch.argsort(scaled_vector, dim=dim)


def _get_sorted_bucket_idx_and_undo_sorted_bucket_idx(buckets):
    """from hf_Reformer"""
    # no gradients are needed
    with torch.no_grad():
        # hash-based sort
        sorted_bucket_idx = _stable_argsort(buckets, dim=-1)

        # create simple indices to scatter to, to have undo sort
        indices = (
            torch.arange(sorted_bucket_idx.shape[-1], device=buckets.device)
            .view(1, 1, -1)
            .expand(sorted_bucket_idx.shape)
        )

        # get undo sort
        undo_sorted_bucket_idx = sorted_bucket_idx.new(*sorted_bucket_idx.size())
        undo_sorted_bucket_idx.scatter_(-1, sorted_bucket_idx, indices)

    return sorted_bucket_idx, undo_sorted_bucket_idx


class CustomList1(list):
    def __call__(self, x):
        for processor in self:
            x = processor(x)
        return x

    def clear(self):
        pass  # this prevents RestrictedListSubclassVariable from kicking in


class CustomList2(list):
    def __call__(self, x):
        for processor in self:
            x = processor(x)
        return x

    def length_times_10(self):
        return len(self) * 10

    def append_twice(self, x):
        self.extend([x, x])


def _merge_criteria_processor_list(default_list, custom_list):
    # simplified transformers/generation/utils.py
    if len(custom_list) == 0:
        return default_list
    for default in default_list:
        for custom in custom_list:
            if type(custom) is type(default):
                raise ValueError()
    default_list.extend(custom_list)
    return default_list


class FeedForwardLayer(nn.Module):
    def __init__(self, d_model, dim_feedforward, activation, dropout) -> None:
        super().__init__()
        self.linear1 = nn.Linear(d_model, dim_feedforward)
        self.activation = activation
        self.dropout1 = nn.Dropout(dropout)
        self.linear2 = nn.Linear(dim_feedforward, d_model)
        self.dropout2 = nn.Dropout(dropout)

    def forward(self, x):
        return self.dropout2(
            self.linear2(self.dropout1(self.activation(self.linear1(x))))
        )


class TransformerEncoderLayer(nn.Module):
    def __init__(
        self,
        d_model,
        nhead,
        dim_feedforward=2048,
        dropout=0.1,
        activation=nn.ReLU(),
        layer_norm_eps=1e-5,
    ):
        super().__init__()
        self.self_attn = nn.MultiheadAttention(d_model, nhead, dropout=dropout)
        self.norm1 = nn.LayerNorm(d_model, eps=layer_norm_eps)
        self.norm2 = nn.LayerNorm(d_model, eps=layer_norm_eps)
        self.dropout = nn.Dropout(dropout)
        self.ff_block = FeedForwardLayer(d_model, dim_feedforward, activation, dropout)

    def forward(self, src, src_mask=None, src_key_padding_mask=None):
        x = src
        x = self.norm1(x + self._sa_block(x, src_mask, src_key_padding_mask))
        x = self.norm2(x + self._ff_block(x))
        return x

    # self-attention block
    def _sa_block(self, x, attn_mask, key_padding_mask):
        x = self.self_attn(
            x,
            x,
            x,
            attn_mask=attn_mask,
            key_padding_mask=key_padding_mask,
            need_weights=False,
        )[0]
        return self.dropout(x)

    # feed forward block
    def _ff_block(self, x):
        return self.ff_block(x)


class MockModule(torch.nn.Module):
    def inner_fn(self, left, right):
        return tuple(left) == tuple(right)

    def fn(self, tensor):
        if type(tensor) is int:
            return False

        torch.add(tensor, tensor)
        return self.inner_fn(tensor.shape, (1, 2, 3))


class ReproTests(torch._dynamo.test_case.TestCase):
    def test_do_paste_mask(self):
        torch._dynamo.utils.counters.clear()
        cnt = torch._dynamo.testing.CompileCounter()
        opt__do_paste_mask = torch.compile(_do_paste_mask, backend=cnt)
        opt__do_paste_mask(
            torch.randn(1, 1, 28, 28),
            torch.tensor([[0.0, 1, 2, 4]]) * 1,
            427,
            640,
            True,
        )
        opt__do_paste_mask(
            torch.randn(1, 1, 28, 28),
            torch.tensor([[0.0, 1, 2, 4]]) * 2,
            427,
            640,
            True,
        )
        opt__do_paste_mask(
            torch.randn(1, 1, 28, 28),
            torch.tensor([[0.0, 1, 2, 4]]) * 3,
            612,
            612,
            True,
        )
        opt__do_paste_mask(
            torch.randn(1, 1, 28, 28),
            torch.tensor([[0.0, 1, 2, 4]]) * 4,
            612,
            612,
            True,
        )
        opt__do_paste_mask(
            torch.randn(1, 1, 28, 28),
            torch.tensor([[0.0, 1, 2, 4]]) * 2,
            427,
            640,
            False,
        )
        # (dynamic shapes, static shapes)
        self.assertIn(cnt.frame_count, (5, 7))
        self.assertIn(cnt.op_count, (106, 127))

    def test_convert_boxes_to_pooler_format(self):
        boxes1 = [
            Boxes(torch.arange(0, 8).reshape((2, 4))),
            Boxes(torch.arange(8, 16).reshape((2, 4))),
        ]
        boxes2 = [
            Boxes(torch.arange(16, 20).reshape((1, 4))),
            Boxes(torch.arange(20, 24).reshape((1, 4))),
        ]
        correct1 = convert_boxes_to_pooler_format(boxes1)
        correct2 = convert_boxes_to_pooler_format(boxes2)
        fn = convert_boxes_to_pooler_format
        cnt = torch._dynamo.testing.CompileCounter()
        opt_fn = torch._dynamo.optimize(cnt)(fn)
        self.assertTrue(same(opt_fn(boxes1), correct1))
        self.assertTrue(same(opt_fn(boxes2), correct2))

        # repeat_interleave is a dynamic shape operator we do not execute/
        # In the future, we could reduce the frame_count down to 1
        # by guarding on the exact values of `Tensor repeats` arg
        if torch._dynamo.config.assume_static_by_default:
            self.assertExpectedInline(cnt.frame_count, """4""")
            self.assertExpectedInline(cnt.op_count, """10""")
        else:
            self.assertExpectedInline(cnt.frame_count, """4""")
            self.assertExpectedInline(cnt.op_count, """16""")

    def test_boxes_len(self):
        def fn(boxes):
            return len(boxes) + boxes.__len__() + boxes.tensor

        boxes1 = Boxes(torch.arange(0, 8).reshape((2, 4)))
        cnt = torch._dynamo.testing.CompileCounter()
        opt_fn = torch._dynamo.optimize_assert(cnt)(fn)
        self.assertTrue(same(opt_fn(boxes1), boxes1.tensor + 4.0))

        if torch._dynamo.config.assume_static_by_default:
            self.assertExpectedInline(cnt.frame_count, """1""")
            self.assertExpectedInline(cnt.op_count, """1""")
        else:
            self.assertExpectedInline(cnt.frame_count, """1""")
            self.assertExpectedInline(cnt.op_count, """6""")

    def _reformer(self, nopython):
        input = torch.randn([1, 64, 256])
        model = ReformerEncoder()
        torch.manual_seed(1337)
        correct = copy.deepcopy(model)(input)
        cnt = torch._dynamo.testing.CompileCounter()
        torch.manual_seed(1337)
        opt_model = torch._dynamo.optimize(cnt, nopython=nopython)(model)
        self.assertTrue(same(opt_model(input), correct))
        return cnt

    @requires_cuda()
    def test_sub_alpha_scalar_repro(self):
        @torch.compile(backend="aot_eager")
        def f(x):
            return x.sub(1, alpha=2)

        f(torch.ones(2, device="cuda", dtype=torch.float64))

    # https://github.com/pytorch/pytorch/issues/113010
    def test_out_overload_non_contiguous(self):
        def f(x, y):
            return torch.abs(x, out=y.T)

        f_compiled = torch.compile(f, backend="aot_eager")

        x_ref = torch.arange(4, dtype=torch.float32).reshape(2, 2)
        y_ref = torch.arange(4, dtype=torch.float32).reshape(2, 2)
        x_test = torch.arange(4, dtype=torch.float32).reshape(2, 2)
        y_test = torch.arange(4, dtype=torch.float32).reshape(2, 2)

        out_ref = f(x_ref, y_ref)
        out_test = f_compiled(x_test, y_test)
        self.assertEqual(out_ref, out_test)
        self.assertEqual(y_ref, y_test)

    # https://github.com/pytorch/pytorch/issues/109053
    def test_view_dtype_overload(self):
        def f(x):
            return x.view(torch.int32)

        f_compiled = torch.compile(f, backend="aot_eager")

        x1 = torch.ones(4, requires_grad=True)
        out_ref = f(x1)
        out_test = f_compiled(x1)
        self.assertEqual(out_ref, out_test)

        x2 = torch.ones(4, requires_grad=False)
        out_ref = f(x2)
        out_test = f_compiled(x2)
        self.assertEqual(out_ref, out_test)

    # https://github.com/pytorch/pytorch/issues/90552
    def test_intermediate_leaf_requires_grad(self):
        def f(x):
            leaf = torch.ones(2, requires_grad=True)
            return leaf, leaf * 2

        f_compiled = torch.compile(f, backend="aot_eager")
        x = torch.arange(4, dtype=torch.float32).reshape(2, 2)

        leaf, out = f(x)
        leaf_test, out_test = f_compiled(x)
        out.sum().backward()
        out_test.sum().backward()
        self.assertEqual(leaf.grad, leaf_test.grad)

    # See https://github.com/pytorch/pytorch/issues/97745
    def test_gan_repro_trying_to_backward_through_the_graph_a_second_time(self):
        def f(a, b):
            c = torch.ones(2, 2)
            d = torch.ones(2, 2)
            e = torch.matmul(a, c)
            g_loss = torch.abs(e - d).mean()
            g_loss.backward()
            fake_d_pred = torch.matmul(b, e.detach())
            d_loss = fake_d_pred.mean()
            d_loss.backward()

        a_ref = torch.randn(2, 2, requires_grad=True)
        b_ref = torch.randn(2, 2, requires_grad=True)
        out_ref = f(a_ref, b_ref)

        a_test = a_ref.clone().detach().requires_grad_(True)
        b_test = b_ref.clone().detach().requires_grad_(True)
        out_test = torch.compile(f, backend="aot_eager")(a_test, b_test)

        self.assertEqual(out_ref, out_test)
        self.assertEqual(a_ref.grad, a_test.grad)
        self.assertEqual(b_ref.grad, b_test.grad)

    def test_embedding_backward_broadcasting_decomp(self):
        def f(grad_output, indices):
            num_weights = 10
            padding_idx = 1
            scale_grad_by_freq = True
            return torch.ops.aten.embedding_dense_backward(
                grad_output, indices, num_weights, padding_idx, scale_grad_by_freq
            )

        f_compiled = torch.compile(f, backend="aot_eager")

        grad_output = torch.ones(2, 4, 3, dtype=torch.float16)
        indices = torch.ones(2, 4, dtype=torch.int64)

        out_ref = f(grad_output, indices)
        out_test = f_compiled(grad_output, indices)

        self.assertEqual(out_ref, out_test)

    def test_reformer_eval(self):
        with torch.no_grad():
            cnt = self._reformer(nopython=True)
        self.assertEqual(cnt.frame_count, 1)
        self.assertEqual(cnt.op_count, 11)

    def test_reformer_train(self):
        with torch.enable_grad():
            cnt = self._reformer(nopython=False)
        # cant inline torch.autograd.Function means graph break
        if torch._dynamo.config.assume_static_by_default:
            self.assertExpectedInline(cnt.frame_count, """3""")
            self.assertExpectedInline(cnt.op_count, """10""")
        else:
            self.assertExpectedInline(cnt.frame_count, """3""")
            self.assertExpectedInline(cnt.op_count, """10""")

    @disable_translation_validation_if_dynamic_shapes
    def test_longformer_chunk(self):
        input1 = torch.randn([1, 4096, 1])
        input2 = torch.randn([12, 4096, 64])
        correct1 = longformer_chunk(input1)
        correct2 = longformer_chunk(input2)
        fn = longformer_chunk
        cnt = torch._dynamo.testing.CompileCounter()
        opt_fn = torch._dynamo.optimize_assert(cnt)(fn)
        self.assertTrue(same(opt_fn(input1), correct1))
        self.assertTrue(same(opt_fn(input2), correct2))
        self.assertTrue(same(opt_fn(input1), correct1))
        self.assertTrue(same(opt_fn(input2), correct2))

        if torch._dynamo.config.assume_static_by_default:
            if torch._dynamo.config.automatic_dynamic_shapes:
                self.assertExpectedInline(cnt.frame_count, """2""")
                self.assertExpectedInline(cnt.op_count, """14""")
            else:
                self.assertExpectedInline(cnt.frame_count, """2""")
                self.assertExpectedInline(cnt.op_count, """4""")
        else:
            self.assertExpectedInline(cnt.frame_count, """2""")
            self.assertExpectedInline(cnt.op_count, """35""")

    def test_hf_t5_forward(self):
        input = torch.randn([1, 2048, 512])
        model = PartialT5()
        correct = model(input)
        cnt = torch._dynamo.testing.CompileCounter()
        opt_model = torch._dynamo.optimize_assert(cnt)(model)
        self.assertTrue(same(opt_model(input), correct))

        if torch._dynamo.config.assume_static_by_default:
            self.assertExpectedInline(cnt.frame_count, """1""")
            self.assertExpectedInline(cnt.op_count, """11""")
        else:
            self.assertExpectedInline(cnt.frame_count, """1""")
            self.assertExpectedInline(cnt.op_count, """12""")

    def test_module_in_skipfiles(self):
        model = nn.Linear(10, 10)
        cnt = torch._dynamo.testing.CompileCounter()
        torch.compile(model, backend=cnt, fullgraph=True)(torch.randn([5, 10]))
        self.assertEqual(cnt.frame_count, 1)
        self.assertEqual(cnt.op_count, 1)

    def test_function_in_skipfiles(self):
        cnt = torch._dynamo.testing.CompileCounter()
        torch.compile(torch.sin, backend=cnt, fullgraph=True)(torch.randn([5, 10]))
        self.assertEqual(cnt.frame_count, 1)
        self.assertEqual(cnt.op_count, 1)

    def test_slicing_dynamic_shape(self):
        def fn(y):
            x = torch.ones(8)
            idx = y[0]
            out = x[idx:]
            return (out + 3) * 5

        counter = torch._dynamo.testing.CompileCounter()
        opt_fn = torch._dynamo.optimize(counter)(fn)
        out = opt_fn(torch.ones(10, dtype=torch.long))
        # idx should be 1 -> slicing off [1:] of 8 elem tensor
        self.assertEqual(list(out.shape), [7])

        self.assertEqual(counter.op_count, 2)
        self.assertEqual(counter.frame_count, 1)

        self.assertEqual(list(opt_fn(torch.tensor([4])).shape), [4])

    def test_slicing_dynamic_shape_setitem(self):
        def fn(input_lengths: torch.Tensor, new_ones_1):
            getitem_13 = input_lengths[3]
            new_ones_1[(3, slice(getitem_13, None, None))] = 0
            setitem_13 = new_ones_1
            return (setitem_13,)

        x = torch.randn(10).to(dtype=torch.int64)
        y = torch.randn(10, 204)
        ref = fn(x, y)
        opt_fn = torch._dynamo.optimize("aot_eager")(fn)
        res = opt_fn(x, y)
        self.assertTrue(same(ref, res))

    def test_chunk_reformer_ff(self):
        input = torch.randn([1, 4096, 256])
        model = ChunkReformerFeedForward()
        correct = model(input)
        cnt = torch._dynamo.testing.CompileCounter()
        opt_model = torch._dynamo.optimize_assert(cnt)(model)
        self.assertTrue(same(opt_model(input), correct))

        self.assertEqual(cnt.frame_count, 1)
        self.assertLessEqual(cnt.op_count, 10)

    # see: https://github.com/pytorch/pytorch/issues/80067
    # NB: When you remove the expectedFailure, don't forget to
    # uncomment/adjust the assertEqual below
    @unittest.expectedFailure
    @torch._dynamo.config.patch(
        fake_tensor_propagation=True, capture_scalar_outputs=True
    )
    def test_maml_item_capture(self):
        a = torch.randn(5, 1, 28, 28)
        b = torch.zeros(5, dtype=torch.int64)
        c = torch.randn(75, 1, 28, 28)
        d = torch.zeros(75, dtype=torch.int64)
        model = PartialMaml()
        correct = model(a, b, c, d)
        cnt = torch._dynamo.testing.CompileCounter()
        opt_model = torch._dynamo.optimize(cnt)(model)
        for _ in range(10):
            self.assertTrue(same(opt_model(a, b, c, d), correct))

        # if torch._dynamo.config.assume_static_by_default:
        #     self.assertExpectedInline(cnt.frame_count, """2""")
        # else:
        #     self.assertExpectedInline(cnt.frame_count, """3""")
        # TODO(jansel): figure out why op count depends on imports
        self.assertIn(cnt.op_count, (36, 35, 34, 29, 28, 27))

    # see: https://github.com/pytorch/pytorch/issues/80067
    @torch._dynamo.config.patch(capture_scalar_outputs=False)
    def test_maml_no_item_capture(self):
        a = torch.randn(5, 1, 28, 28)
        b = torch.zeros(5, dtype=torch.int64)
        c = torch.randn(75, 1, 28, 28)
        d = torch.zeros(75, dtype=torch.int64)
        model = PartialMaml()
        correct = model(a, b, c, d)
        cnt = torch._dynamo.testing.CompileCounter()
        opt_model = torch._dynamo.optimize(cnt)(model)
        for _ in range(10):
            self.assertTrue(same(opt_model(a, b, c, d), correct))

        if torch._dynamo.config.assume_static_by_default:
            self.assertExpectedInline(cnt.frame_count, """2""")
        else:
            self.assertExpectedInline(cnt.frame_count, """3""")

    def test_hf_model_output(self):
        ex = ModelOutput(a=torch.randn(10), b=torch.randn(10), c=torch.randn(10))

        def fn1(x):
            return x["a"] + 1

        def fn2(x):
            return x.a + 1

        def fn3(x):
            return x.to_tuple()[0] + 1

        def fn4(x):
            return x[0] + 1

        cnt = torch._dynamo.testing.CompileCounter()
        for fn in (fn1, fn2, fn3, fn4):
            cnt.clear()
            opt_fn = torch._dynamo.optimize_assert(cnt)(fn)
            self.assertTrue(same(opt_fn(ex), ex.a + 1))
            self.assertEqual(cnt.frame_count, 1)
            self.assertEqual(cnt.op_count, 1)

    @disable_translation_validation_if_dynamic_shapes
    def test_create_rand_mask_from_inputs(self):
        args = [
            torch.randn([1, 64, 64]),
            torch.randn([1, 64, 64]),
            torch.zeros([1, 12, 62, 3], dtype=torch.int64),
            12,
            3,
            1,
            4096,
            64,
        ]
        correct = create_rand_mask_from_inputs(*args)
        fn = create_rand_mask_from_inputs

        cnt = torch._dynamo.testing.CompileCounter()
        opt_fn = torch._dynamo.optimize_assert(cnt)(fn)
        self.assertTrue(same(opt_fn(*args), correct))
        if torch._dynamo.config.assume_static_by_default:
            self.assertExpectedInline(cnt.frame_count, """1""")
            self.assertExpectedInline(cnt.op_count, """8""")
        else:
            self.assertExpectedInline(cnt.frame_count, """1""")
            self.assertExpectedInline(cnt.op_count, """11""")

    def test_rng_state(self):
        def fn():
            state = torch.get_rng_state()
            before = torch.rand(1000)
            torch.set_rng_state(state)
            after = torch.rand(1000)
            return before, after

        cnt = torch._dynamo.testing.CompileCounter()
        opt_fn = torch._dynamo.optimize(cnt)(fn)

        before, after = opt_fn()
        self.assertTrue(same(before, after))
        self.assertEqual(cnt.frame_count, 2)
        self.assertEqual(cnt.op_count, 2)  # rand, rand
        try:
            graph, _ = torch._dynamo.export(fn)()
            # See https://github.com/pytorch/pytorch/pull/87490
            self.fail("unexpected export success")
        except torch._dynamo.exc.Unsupported:
            pass

    def test_threading_local(self):
        import threading

        foo = threading.local()
        foo.x = torch.rand(1)

        def f(x):
            return torch.cat([x, foo.x])

        cnt = torch._dynamo.testing.CompileCounter()
        opt_f = torch._dynamo.optimize(cnt, nopython=True)(f)

        inp = torch.ones(1)
        out = f(inp)
        opt_out = opt_f(inp)
        self.assertEqual(opt_out, out)
        self.assertEqual(cnt.frame_count, 1)

    def test_seq_append_list(self):
        x = torch.randn(4, 10)
        model = SequentialAppendList(
            torch.nn.Linear(10, 10),
            torch.nn.ReLU(),
            torch.nn.Linear(10, 10),
            torch.nn.ReLU(),
        )
        # this one is tricky because it mutates the list provided as an input
        l1 = [x]
        l2 = [x]
        correct, _ = model(x, l1)
        cnt = torch._dynamo.testing.CompileCounter()
        opt_model = torch._dynamo.optimize_assert(cnt)(model)
        result, l3 = opt_model(x, l2)
        self.assertTrue(same(result, correct))
        self.assertTrue(same(l1, l2))
        self.assertIs(l2, l3)
        self.assertEqual(cnt.frame_count, 1)
        self.assertEqual(cnt.op_count, 5)

    def test_batch_norm_act(self):
        a = torch.randn(5, 1, 28, 28)
        model = BatchNormAct2d(1).eval()
        correct = model(a)
        cnt = torch._dynamo.testing.CompileCounter()
        if not torch._dynamo.config.specialize_int:
            # _local_scalar_dense causes graph break w 0-dim tensor
            opt_model = torch._dynamo.optimize(cnt)(model)
            self.assertTrue(same(opt_model(a), correct))
            return

        opt_model = torch._dynamo.optimize_assert(cnt)(model)
        self.assertTrue(same(opt_model(a), correct))
        self.assertEqual(cnt.frame_count, 1)
        self.assertEqual(cnt.op_count, 2)

    def test_get_parameter_dtype(self):
        model = SequentialAppendList(
            torch.nn.Linear(10, 10),
            torch.nn.ReLU(),
        )

        def fn(model, x):
            return x + torch.randn(10, dtype=get_parameter_dtype(model))

        cnt = torch._dynamo.testing.CompileCounter()
        opt_fn = torch._dynamo.optimize_assert(cnt)(fn)
        self.assertEqual(opt_fn(model, torch.randn(10)).dtype, torch.float32)
        self.assertEqual(cnt.frame_count, 1)
        self.assertEqual(cnt.op_count, 2)

    def test_nn_parameter(self):
        def test_fn():
            a = torch.nn.Parameter(torch.randn(5, 5))
            # Checks that TensorVariable stores the type information correctly
            self.assertTrue(isinstance(a, torch.nn.Parameter))
            return a

        cnt = torch._dynamo.testing.CompileCounter()
        opt_test_fn = torch._dynamo.optimize(cnt)(test_fn)
        out = opt_test_fn()
        self.assertTrue(isinstance(out, torch.nn.Parameter))

    def test_Size(self):
        def test_fn():
            a = torch.randn(4)
            x = torch.Size([1, 2, 3])
            # Checks that SizeVariable return torch.Size object
            assert isinstance(x, torch.Size)
            # Causes graph breaks and checks reconstruction of SizeVariable
            # object
            self.assertIsInstance(x, torch.Size)
            return a

        cnt = torch._dynamo.testing.CompileCounter()
        opt_test_fn = torch._dynamo.optimize(cnt)(test_fn)
        opt_test_fn()

    # See https://github.com/pytorch/pytorch/issues/100067
    def test_copy_weird_strides(self):
        # This test requires inductor's copy() decomp to preserve strides properly.
        def test_fn(a):
            b = torch.zeros(48, 4, 256, 513)
            b[:, 0, 1:256, 1:256] = a
            c = b.view(4, 12, 1024, 513)
            d = c.transpose(2, 1)
            d.add_(1)
            return d

        sh, st, dt, dev, rg = (
            (48, 255, 255),
            (787968, 513, 1),
            torch.float16,
            "cpu",
            True,
        )
        a = rand_strided(sh, st, dt, dev).requires_grad_(rg)
        compiled_f = torch.compile(test_fn, backend="aot_eager_decomp_partition")
        out1 = test_fn(a)
        out2 = compiled_f(a)
        self.assertEqual(out1, out2)

    def test_indexing_with_list(self):
        def test_fn():
            def run_test(tensor, *idx):
                npt = tensor.numpy()
                assert npt[idx].shape == tensor[idx].shape

            x = torch.arange(0, 10)
            cases = [
                [None, None],
                [1, None],
            ]

            for case in cases:
                run_test(x, *case)

            return torch.randn(4)

        cnt = torch._dynamo.testing.CompileCounter()
        opt_test_fn = torch._dynamo.optimize(cnt)(test_fn)
        opt_test_fn()

    def test_reformer_min_chunk_len(self):
        def fn(cfg):
            t = torch.empty(10)
            t.fill_(_get_min_chunk_len(cfg))
            return t[0]

        cfg = DummyConfig()
        cnt = torch._dynamo.testing.CompileCounter()
        opt_fn = torch._dynamo.optimize_assert(cnt)(fn)
        self.assertEqual(opt_fn(cfg), 64)
        # With unspec int, maximum computation is preserved
        if torch._dynamo.config.assume_static_by_default:
            self.assertExpectedInline(cnt.frame_count, """1""")
            self.assertExpectedInline(cnt.op_count, """3""")
        else:
            self.assertExpectedInline(cnt.frame_count, """1""")
            self.assertExpectedInline(cnt.op_count, """4""")

    def test_reformer_sorting(self):
        x = torch.zeros([1, 12, 4096], dtype=torch.int64)
        correct = _get_sorted_bucket_idx_and_undo_sorted_bucket_idx(x)
        fn = _get_sorted_bucket_idx_and_undo_sorted_bucket_idx

        cnt = torch._dynamo.testing.CompileCounter()
        opt_fn = torch._dynamo.optimize_assert(cnt)(fn)
        self.assertTrue(same(opt_fn(x), correct))
        if torch._dynamo.config.assume_static_by_default:
            self.assertExpectedInline(cnt.frame_count, """1""")
            self.assertExpectedInline(cnt.op_count, """14""")
        else:
            self.assertExpectedInline(cnt.frame_count, """1""")
            self.assertExpectedInline(cnt.op_count, """27""")

    def test_recursive_map(self):
        # https://github.com/pytorch/torchdynamo/issues/132
        def _recursive_map(struct, batch_dim=0):
            for k, v in struct.items():
                if v is not None:
                    if isinstance(v, dict):
                        _recursive_map(v)
                    else:
                        struct[k] = v

        def toy_example(a, b, v):
            x = a / (torch.abs(a) + 1)
            if v is not None:
                _recursive_map(v)
            return x * b

        cnt = torch._dynamo.testing.CompileCounter()
        opt_toy_example = torch._dynamo.optimize(cnt)(toy_example)
        opt_toy_example(
            torch.randn(10),
            torch.randn(10),
            {"layer0": {"memory_keys": torch.randn(10)}},
        )
        self.assertEqual(cnt.frame_count, 1)
        self.assertEqual(cnt.op_count, 4)

    def test_issue175(self):
        n_heads = 2
        d_model = 64
        model = TransformerEncoderLayer(d_model, n_heads)
        inp = torch.randn(1, d_model)
        cnt = torch._dynamo.testing.CompileCounter()
        opt_model = torch._dynamo.optimize(cnt, nopython=True)(model)
        opt_model(inp)
        opt_model(inp)
        self.assertEqual(cnt.frame_count, 1)
        self.assertEqual(cnt.op_count, 12)

    def test_exec_import(self):
        def fn1():
            exec("import math")

        def fn2():
            try:
                math.sqrt(4)
                return False
            except NameError:
                return True

        def fn3():
            fn1()
            return fn2()

        self.assertTrue(fn3())
        opt_fn3 = torch._dynamo.optimize("eager")(fn3)
        self.assertTrue(opt_fn3())

    def test_exec_wildcard_import(self):
        # Test that globals are not carried over from frame to frame
        def fn1():
            exec("from torch import *")

        def fn2():
            x = torch.zeros(4)
            for i in range(5):
                x = x + i
            return x

        def fn3():
            fn1()
            return fn2()

        ref = fn3()
        opt_fn3 = torch._dynamo.optimize("eager")(fn3)
        res = opt_fn3()
        self.assertTrue(same(ref, res))

    def test_with_on_graph_break_inst(self):
        def reversible(x):
            print("Hello world")  # Cause graph break so inline fails
            return torch.sin(torch.cos(x))

        def fn(x):
            with torch.enable_grad():
                a = torch.sin(x)
                b = reversible(a)
                c = torch.sigmoid(b)
                c.sum().backward()
                return x.grad

        x = torch.randn(3, requires_grad=True)
        x.grad = None
        with torch.no_grad():
            ref = fn(x)

        x.grad = None
        opt_fn = torch._dynamo.optimize("eager")(fn)
        with torch.no_grad():
            res = opt_fn(x)
        self.assertTrue(same(ref, res))

    def test_with_on_graph_break_nested(self):
        def reversible(x):
            torch._dynamo.graph_break()  # Cause graph break so inline fails
            return torch.sin(torch.cos(x))

        def fn(x):
            # nested context manager failed previously
            with torch.no_grad():
                with torch.enable_grad():
                    a = torch.sin(x)
                    b = reversible(a)
                    c = torch.sigmoid(b)
                    c.sum().backward()
                    return x.grad

        x = torch.randn(3, requires_grad=True)
        x.grad = None
        with torch.no_grad():
            ref = fn(x)

        x.grad = None
        opt_fn = torch._dynamo.optimize("eager")(fn)
        with torch.no_grad():
            res = opt_fn(x)
        self.assertTrue(same(ref, res))

    # https://github.com/pytorch/torchdynamo/issues/1446
    def test_grad_mode_carrying_correct_state_after_graph_break(self):
        def fn(x):
            with torch.no_grad():
                y = x * 3
                print("Break")
                z = x + 2
            return y, z

        x = torch.randn(3, requires_grad=True)
        opt_fn = torch._dynamo.optimize("eager")(fn)
        y, z = opt_fn(x)
        self.assertFalse(y.requires_grad)
        self.assertFalse(z.requires_grad)

    def test_abc_setattr(self):
        # tests that we correctly bail out of __setattr__ calls

        # TODO: does not ensure ABC classes are correctly inferred as ClassVariables
        # (doesn't test the fix for 'super()')

        class BaseModule(torch.nn.Module, ABC):
            def blah(self, x):
                return x + 1

        class Derived(BaseModule):
            def __setattr__(self, name, value) -> None:
                super().__setattr__(name, value)

            def forward(self, x):
                # expect a graph break on __setattr__
                self.foo = 0
                return self.blah(x)

            def blah(self, x):
                return super().blah(x)

        x = torch.randn(3, requires_grad=True)
        mod = Derived()
        opt_mod = torch._dynamo.optimize("eager")(mod)
        opt_mod(x)

        self.assertGreaterEqual(torch._dynamo.utils.counters["frames"]["ok"], 2)
        self.assertGreaterEqual(torch._dynamo.utils.counters["frames"]["total"], 2)

    @torch._dynamo.config.patch("suppress_errors", True)
    def test_guard_fail_tensor_bool(self):
        @torch._dynamo.disable(recursive=False)
        def fn():
            condition_shape = (5, 5)
            dtypes = (torch.bool,)
            shapes = (
                (),
                (5,),
                (1, 5),
            )

            tensors = [
                torch.empty(shape, dtype=dtype).fill_(17)
                for shape, dtype in itertools.product(shapes, dtypes)
            ]

            x_vals = (5.0, *tensors)
            y_vals = (6.0, *tensors)

            @torch._dynamo.disable
            def get_expected(condition, x, y):
                x_np = x.cpu().numpy() if isinstance(x, torch.Tensor) else x
                y_np = y.cpu().numpy() if isinstance(y, torch.Tensor) else y
                return torch.from_numpy(
                    np.where(condition.cpu().numpy(), x_np, y_np)
                ).to(common_dtype)

            for x, y in zip(x_vals, y_vals):
                condition = torch.empty(*condition_shape, dtype=torch.bool).bernoulli_()
                common_dtype = torch.result_type(x, y)

                def check_equal(condition, x, y):
                    # NumPy aggressively promotes to double, hence cast to output to correct dtype
                    expected = get_expected(condition, x, y)
                    result = torch.where(condition, x, y)
                    assert torch.allclose(expected, result)

                check_equal(condition, x, y)
                check_equal(condition, y, x)

        fn()
        opt_fn = torch._dynamo.optimize("eager")(fn)
        opt_fn()

    def test_guard_fail_nested_tuple(self):
        def fn(args):
            return torch.ones(()), args[0] * 2

        # This adds a tensor check on args[1][0] and args[1][1]
        args1 = (torch.ones(1), (torch.ones(1), torch.ones(1)))
        args2 = (torch.ones(1), torch.ones(1))
        opt_fn = torch._dynamo.optimize("eager")(fn)
        ref = opt_fn(args1)
        res = opt_fn(args2)

        self.assertTrue(same(ref, res))

    def test_nullcontext1(self):
        @torch.compile(fullgraph=True, backend="eager")
        def fn(x, ctx):
            x = x.sin()
            with ctx:
                x = x.cos()
            x = x.sin()
            return x

        y = torch.randn(10)
        self.assertTrue(same(fn(y, contextlib.nullcontext()), y.sin().cos().sin()))

    def test_nullcontext2(self):
        @torch.compile(fullgraph=True, backend="eager")
        def fn(x, ctx):
            x = x.sin()
            with ctx():
                x = x.cos()
            x = x.sin()
            return x

        y = torch.randn(10)
        self.assertTrue(same(fn(y, contextlib.nullcontext), y.sin().cos().sin()))

    def test_no_grad_inline(self):
        @torch.no_grad()
        def a(x):
            return x.sin()

        @torch.compile(backend="eager", fullgraph=True)
        def b(x):
            return a(x).cos()

        y = torch.randn(10)
        self.assertTrue(same(b(y), y.sin().cos()))

    def test_longtensor_list(self):
        for partition in [0, 5, 10]:

            @torch._dynamo.disable
            def rand_gen():
                rand_vals = [random.randint(5, 10) for _ in range(10)]
                # List of tensors mixed with np.arrays
                return list(np.array(rand_vals[:partition])) + [
                    torch.tensor(val) for val in rand_vals[partition:]
                ]

            def fn(x):
                random_list = rand_gen()
                z = torch.LongTensor(random_list)
                return x * z

            x = torch.ones(10) * 2

            random.seed(0)
            ref0 = fn(x)
            ref1 = fn(x)

            random.seed(0)
            opt_fn = torch._dynamo.optimize("eager")(fn)
            res0 = opt_fn(x)
            res1 = opt_fn(x)

            self.assertTrue(same(ref0, res0))
            self.assertTrue(same(ref1, res1))

    def test_primtorch(self):
        @torch._dynamo.optimize("eager")
        def fn(x):
            torch._refs.abs(x)

        fn(torch.randn(3))

    @unittest.expectedFailure
    # inline_call [('inline in skipfiles: bind ...python3.10/inspect.py', 1)]
    def test_primtorch_no_graph_break(self):
        @torch._dynamo.optimize("eager", nopython=True)
        def fn(x):
            torch._refs.abs(x)

        fn(torch.randn(3))

    def test_torch_tensor_ops_no_graph_break(self):
        @torch._dynamo.optimize("eager", nopython=True)
        def fn(x):
            torch.Tensor.abs_(x)

        fn(torch.randn(3))

    @unittest.skipIf(
        not isinstance(torch.ops.aten.abs, torch._ops.OpOverloadPacket),
        "old pt doesn't work",
    )
    def test_torch_ops_aten(self):
        # Picked an op that doesn't show up in the default list
        @torch._dynamo.optimize("eager", nopython=True)
        def fn(x):
            return torch.ops.aten.absolute(x)

        fn(torch.randn(3))

    def test_hf_gelu_inline(self):
        class GELUActivation(nn.Module):
            def __init__(self):
                super().__init__()
                self.act = nn.functional.gelu

            def forward(self, input):
                return self.act(input)

        @torch._dynamo.optimize("eager", nopython=True)
        def fn(x):
            return GELUActivation()(x)

        y = torch.randn(10)
        self.assertTrue(same(fn(y), nn.functional.gelu(y)))

        @torch._dynamo.optimize("eager", nopython=True)
        def fn_returns(x):
            return GELUActivation(), x + 1

        act, _ = fn_returns(y)
        self.assertIsInstance(act, GELUActivation)
        self.assertIs(act.act, nn.functional.gelu)
        self.assertTrue(hasattr(act, "_buffers"))  # check that __init__ got called

    def test_dropout_inline(self):
        @torch._dynamo.optimize("eager")
        def fn(x):
            return torch.nn.Dropout(0.1)(x)

        y = torch.randn(10)
        torch.manual_seed(1337)
        ref = nn.functional.dropout(y, 0.1)
        torch.manual_seed(1337)
        res = fn(y)
        self.assertTrue(same(ref, res))

    def test_setitem_boolean_mask_diff(self):
        def fn(x, b, y):
            x = x.clone()
            x[b] = y
            return x

        opt_fn = torch._dynamo.optimize("aot_eager")(fn)
        x = torch.randn(4, requires_grad=True)
        b = torch.tensor([True, False, True, False])
        y = torch.randn(2, requires_grad=True)
        opt_fn(x, b, y)

    def test_setitem_tuple_boolean_mask_diff(self):
        def fn(x, b, y):
            x = x.clone()
            x[:, b] = y
            return x

        opt_fn = torch._dynamo.optimize("aot_eager")(fn)
        x = torch.randn(8, 4, requires_grad=True)
        b = torch.tensor([True, False, True, False])
        y = torch.randn(2, requires_grad=True)
        opt_fn(x, b, y)

    def test_torch_tensor_ops(self):
        def fn(x):
            return torch.Tensor.abs_(x)

        x = torch.randn(3)
        opt_fn = torch._dynamo.optimize("eager", nopython=True)(fn)
        y = fn(x)
        y_ = opt_fn(x)
        self.assertTrue(same(y, y_))

    def test_guard_ordering_shape_fail(self):
        # If a function which takes a tensor has an inner function which
        # is compiled and generates a guard on its shape,
        # they are evaluated in the wrong order. So if on a subsequent call
        # an int is passed instead of a tensor, guard evaluation will crash
        # with a "no attribute: shape" error
        m = MockModule()
        opt_m = torch._dynamo.optimize("eager")(m)
        opt_m.fn(torch.ones((5, 5)))
        opt_m.fn(-3)

    def test_tensor_isinstance_tuple(self):
        @torch._dynamo.optimize("eager")
        def fn():
            t = torch.ones(5, 5)
            if not isinstance(t, (int, torch.Tensor)):
                msg = str.format(
                    "{0} is not an instance of {1}",
                    type(t),
                    (int, torch.Tensor),
                )
                raise ValueError(msg)
            return True

        fn()

    def test_isinstance_dtype(self):
        @torch._dynamo.optimize("eager", nopython=True)
        def fn(x):
            isinstance(torch.bfloat16, torch.dtype)
            return x

        fn(torch.randn(3))

    def test_isinstance_storage(self):
        @torch._dynamo.optimize("eager")
        def fn(x):
            f = bytearray([0x00, 0x01, 0x02, 0x03, 0x04, 0x05, 0x10, 0x40])
            bools = torch.BoolStorage.from_buffer(f, "big")
            assert isinstance(bools, torch.BoolStorage)
            return x

        fn(torch.randn(3))

    def test_dict_list_values(self):
        def inner_fn(args):
            return [x[1].shape for x in args]

        @torch._dynamo.optimize("eager")
        def fn(tensors):
            return inner_fn(zip(itertools.count(), tensors["args"]))

        fn({"args": [torch.ones(5, 5), torch.ones(5, 6), torch.ones(5, 7)]})
        fn({"args": [torch.ones(5, 5)]})

    def test_dict_iter(self):
        class MyMod(torch.nn.Module):
            def forward(self, x):
                z = {"my": 1, "const": 2, "dict": 3, "variable": 4}
                tot = 0
                for key in z:
                    tot += z[key]

                return tot

        x = torch.tensor([0])
        model = MyMod()
        opt_model = torch._dynamo.optimize("eager", nopython=True)(model)
        y = opt_model(x)

        self.assertEqual(y, 10)

    def test_sort_out(self):
        dtype = torch.float32
        device = "cpu"

        def fn():
            tensor = torch.randn((3, 5), dtype=dtype, device=device)[:, 0]
            values1 = torch.tensor(0, dtype=dtype, device=device)
            indices1 = torch.tensor(0, dtype=torch.long, device=device)
            torch.sort(tensor, out=(values1, indices1))
            self.assertEqual(values1.stride(), (1,))
            self.assertEqual(indices1.stride(), (1,))

        fn()
        opt_fn = torch._dynamo.optimize("eager")(fn)
        opt_fn()

    def test_sort_out2(self):
        class MyModule(torch.nn.Module):
            def __init__(self):
                super().__init__()
                self.register_buffer("sorted", torch.ones(4, 4))
                self.register_buffer("indices", torch.ones(4, 4, dtype=torch.long))

            def forward(self, x):
                torch.sort(x, out=(self.sorted, self.indices))
                return (x + 1, self.sorted, self.indices)

        x = torch.randn(4, 4)
        m = MyModule()
        ref = m(x)
        opt_m = torch._dynamo.optimize("eager")(m)
        res = opt_m(x)
        self.assertTrue(same(ref, res))

    def test_sigmoid_out(self):
        dtype = torch.float32
        device = "cpu"

        def fn():
            inp = torch.randn((3, 5), dtype=dtype, device=device)
            out1 = torch.tensor(0, dtype=dtype, device=device)
            torch.sigmoid(inp, out=out1)
            self.assertEqual(out1.numel(), 15)

        fn()
        opt_fn = torch._dynamo.optimize("eager")(fn)
        opt_fn()

    def test_sigmoid_out2(self):
        class MyModule(torch.nn.Module):
            def __init__(self):
                super().__init__()
                self.register_buffer("base", torch.ones(4, 4))

            def forward(self, x):
                torch.sigmoid(x, out=self.base)
                return x + self.base

        x = torch.randn(4, 4)
        m = MyModule()
        ref = m(x)
        opt_m = torch._dynamo.optimize("eager")(m)
        res = opt_m(x)
        self.assertTrue(same(ref, res))

    def test_slice_into_list_mutable(self):
        class Mod(torch.nn.Module):
            def forward(self, listy):
                x = listy[3:5]
                for i in range(10):
                    z = torch.abs(torch.randn(10)) + 1
                    x[0] = z
                return x

        m = Mod()
        listy = [torch.randn(10)] * 10

        cnt = torch._dynamo.testing.CompileCounter()
        opt_m = torch._dynamo.optimize(cnt, nopython=True)(m)
        opt_m.forward(listy)

        self.assertEqual(cnt.frame_count, 1)

    def test_vdd_duplicate_error(self):
        def fn(a, dt):
            keys = list(dt._jt_dict.keys())
            p = torch.cos(dt._jt_dict[keys[0]]._value)
            q = torch.sin(a)
            r = torch.sigmoid(dt._jt_dict[keys[0]]._value)
            return p + q + r

        class Value:
            def __init__(self):
                self._value = torch.randn(4)

        class Sample:
            def __init__(self):
                self._jt_dict = {}
                self._jt_dict["POSITION_ID"] = Value()

        a = torch.randn(4)
        sample = Sample()

        ref = fn(a, sample)

        optimized_fn = torch._dynamo.optimize("eager", nopython=True)(fn)
        res = optimized_fn(a, sample)

        self.assertTrue(same(ref, res))

    def test_specialized_stride(self):
        def f():
            e = torch.empty(4)
            x = e[::2]
            return x.stride()

        self.assertEqual(f(), torch._dynamo.optimize("eager")(f)())

    def test_out_none(self):
        # https://github.com/pytorch/pytorch/issues/92814
        def fn(input):
            return torch.nn.functional.normalize(input, dim=0, out=None)

        x = torch.rand([1])
        self.assertEqual(fn(x), torch._dynamo.optimize("eager")(fn)(x))

    def test_multi_import(self):
        if not has_detectron2():
            raise unittest.SkipTest("requires detectron2")

        @torch._dynamo.optimize("eager", nopython=True)
        def to_bitmasks(boxes):
            from detectron2.layers.mask_ops import (
                _paste_masks_tensor_shape,
                paste_masks_in_image,
            )

            if (
                paste_masks_in_image is not None
                and _paste_masks_tensor_shape is not None
            ):
                return boxes + 1

        self.assertTrue((to_bitmasks(torch.zeros(10)) == torch.ones(10)).all())

    def test_multi_dot_import(self):
        def fn1(x):
            return torch.sin(x)

        def fn(x):
            import torch.fx

            _ = torch.fx.symbolic_trace(fn1)
            return x * 2

        x = torch.randn(10)
        fn(x)
        cnt = torch._dynamo.testing.CompileCounter()
        opt_fn = torch._dynamo.optimize(cnt)(fn)
        opt_fn(x)
        self.assertEqual(cnt.frame_count, 1)

    def test_relative_import(self):
        try:
            from . import utils as _  # noqa: F401

            def fn(x):
                from .utils import tensor_for_import_testing

                return x * 2 * tensor_for_import_testing

        except ImportError:

            def fn(x):
                from utils import tensor_for_import_testing

                return x * 2 * tensor_for_import_testing

        x = torch.randn(10)
        fn(x)
        cnt = torch._dynamo.testing.CompileCounter()
        opt_fn = torch._dynamo.optimize(cnt, nopython=True)(fn)
        opt_fn(x)
        self.assertEqual(cnt.frame_count, 1)

    def test_relative_import_no_modulename(self):
        try:
            from . import utils as _  # noqa: F401

            def fn(x):
                from . import utils

                return x * 2 * utils.tensor_for_import_testing

        except ImportError:

            def fn(x):
                import utils

                return x * 2 * utils.tensor_for_import_testing

        x = torch.randn(10)
        fn(x)
        cnt = torch._dynamo.testing.CompileCounter()
        opt_fn = torch._dynamo.optimize(cnt, nopython=True)(fn)
        opt_fn(x)
        self.assertEqual(cnt.frame_count, 1)

    def test_bigbird_unsqueeze_inplace(self):
        def fn(reshape_2):
            view_2 = reshape_2.clone()
            view_2.unsqueeze_(2)
            cat_11 = torch.cat([view_2], dim=2)
            view_13 = cat_11.view((2, 12, 64, -1))
            return (view_13,)

        x = torch.randn(2, 12, 64, 64, requires_grad=True)
        ref = fn(x)
        opt_fn = torch._dynamo.optimize("aot_eager")(fn)
        res = opt_fn(x)
        self.assertTrue(same(ref, res))

    def test_issue1466_size_aot_autograd(self):
        def fn(x):
            # do a tensor op and a size compute
            y = x * 2
            x_size = x.size()
            # trigger a graph break
            print("arf")
            # use the tensor op and size compute
            z = y.view(x_size) + 1
            return z

        x = torch.randn(2, 3, requires_grad=True)
        ref = fn(x)
        opt_fn = torch._dynamo.optimize("aot_eager")(fn)
        res = opt_fn(x)
        self.assertTrue(same(ref, res))

    def test_ellipsis(self):
        class Repro(torch.nn.Module):
            def __init__(self):
                super().__init__()
                self.lnorm = torch.nn.LayerNorm(
                    (256,), eps=1e-06, elementwise_affine=True
                )
                self.linear = torch.nn.Linear(
                    in_features=256, out_features=256, bias=True
                )

            def forward(self, cat_10):
                lnorm = self.lnorm(cat_10)
                getitem_64 = lnorm[
                    (slice(None, None, None), slice(0, 1, None), Ellipsis)
                ]
                linear = self.linear(getitem_64)
                return (linear,)

        args = [torch.randn(2, 197, 256)]

        mod = Repro()
        opt_mod = torch._dynamo.optimize("eager", nopython=True)(mod)

        self.assertTrue(same(mod(*args), opt_mod(*args)))

    def test_reinplacing(self):
        class MockModule(torch.nn.Module):
            def __init__(self):
                super().__init__()
                self.self_layoutlm_embeddings_x_position_embeddings = (
                    torch.nn.Embedding(1024, 768)
                )
                self.self_layoutlm_embeddings_y_position_embeddings = (
                    torch.nn.Embedding(1024, 768)
                )

            def forward(self, getitem_1, getitem_2, add):
                self_layoutlm_embeddings_x_position_embeddings = (
                    self.self_layoutlm_embeddings_x_position_embeddings(getitem_1)
                )
                self_layoutlm_embeddings_y_position_embeddings = (
                    self.self_layoutlm_embeddings_y_position_embeddings(getitem_2)
                )
                add_1 = add + self_layoutlm_embeddings_x_position_embeddings
                add_2 = add_1 + self_layoutlm_embeddings_y_position_embeddings
                return (add_2,)

        mod = MockModule()
        opt_mod = torch._dynamo.optimize("aot_eager_decomp_partition")(mod)

        args = [
            ((2, 512), (2048, 4), torch.int64, "cpu", False),
            ((2, 512), (2048, 4), torch.int64, "cpu", False),
            ((2, 512, 768), (393216, 768, 1), torch.float32, "cpu", True),
        ]
        args = [
            rand_strided(sh, st, dt, dev).requires_grad_(rg)
            for (sh, st, dt, dev, rg) in args
        ]
        self.assertTrue(same_two_models(mod, opt_mod, args))

    def test_optimized_deepcopy(self):
        # See https://github.com/pytorch/pytorch/pull/88629
        class Foo(torch.nn.Module):
            def __init__(self):
                super().__init__()
                self.fc = torch.nn.Linear(in_features=2, out_features=3, bias=True)

            def forward(self, x):
                return self.fc(x)

        mod = Foo()
        opt_mod = torch._dynamo.optimize("eager")(mod)
        args = [torch.randn(1, 2)]
        self.assertTrue(same_two_models(mod, opt_mod, args))

    def test_class_member(self):
        class Foo(torch.nn.Module):
            a = 4
            b = torch.ones(3, 4)

            def __init__(self):
                super().__init__()
                self.c = 4

            def forward(self, x):
                return x.cos() + self.a + self.b + self.c

        mod = Foo()
        opt_mod = torch._dynamo.optimize("eager", nopython=True)(mod)
        args = (torch.randn(3, 4),)
        self.assertTrue(same(mod(*args), opt_mod(*args)))

    def test_named_buffers(self):
        class Foo(torch.nn.Module):
            def __init__(self):
                super().__init__()
                self.register_buffer("x", torch.ones(3))
                self.register_buffer("y", torch.ones(3))

            def forward(self, inp):
                res = 0
                for name, buffer in self.named_buffers():
                    res += buffer.sum()

                return inp.cos() + res

        mod = Foo()
        opt_mod = torch._dynamo.optimize("eager", nopython=True)(mod)
        args = (torch.randn(3, 4),)
        self.assertTrue(same(mod(*args), opt_mod(*args)))

    def test_requires_grad_guards_with_grad_mode1(self):
        def f(x):
            if x.requires_grad:
                return x + 1
            else:
                return x + 2

        x = torch.ones(2, requires_grad=True)

        f_compiled = torch.compile(f)
        with torch.no_grad():
            # compile an inference graph
            f_compiled(x)

        # Test: we should fail guards and recompile (even though it's still an inference graph)
        out_ref = f(x.detach())
        out = f_compiled(x.detach())

        self.assertEqual(out_ref, out)
        self.assertEqual(out_ref.requires_grad, out.requires_grad)

    def test_requires_grad_guards_with_grad_mode2(self):
        x = torch.ones(2, requires_grad=True)
        x_ref = x.clone().detach().requires_grad_(True)

        m = torch.nn.Linear(2, 2)
        m_compiled = torch.compile(m)

        with torch.no_grad():
            # compile an inference graph
            m_compiled(x)

        # Test: we should fail guards and recompile a training graph
        out_ref = m(x_ref)
        out = m_compiled(x)
        self.assertEqual(out_ref, out)
        self.assertEqual(out_ref.requires_grad, out.requires_grad)

    def test_is_symbolic_tracing(self):
        # Ensure no graph break here
        def fn(x):
            if is_fx_tracing_test():
                return x * 2
            return x * 4

        a = torch.randn(4)
        ref = fn(a)
        opt_fn = torch._dynamo.optimize("eager", nopython=True)(fn)
        res = opt_fn(a)
        self.assertTrue(same(ref, res))

    def test_tokenization(self):
        from collections import UserDict

        class BatchEncoding(UserDict):
            """
            Copied from tokenization
            """

            def __init__(
                self,
                data,
            ):
                super().__init__(data)

            def __getattr__(self, item: str):
                try:
                    return self.data[item]
                except KeyError as e:
                    raise AttributeError from e

        def tokenization(x):
            encoding = BatchEncoding({"key": x})
            return encoding["key"]

        opt_fn = torch._dynamo.optimize("eager")(tokenization)
        x = torch.rand((1, 4))
        ref = tokenization(x)
        res = opt_fn(x)
        self.assertTrue(same(ref, res))

    def test_modules(self):
        class Foo(torch.nn.Module):
            def __init__(self):
                super().__init__()
                self.fc = torch.nn.Linear(4, 3)

            def forward(self, inp):
                res = torch.zeros(3, 3)
                for mod in self.modules():
                    res += self.fc(inp)
                return res

        mod = Foo()
        args = (torch.ones(3, 4),)
        cnt = torch._dynamo.testing.CompileCounter()
        opt_mod = torch._dynamo.optimize(cnt, nopython=True)(mod)
        self.assertTrue(same(mod(*args), opt_mod(*args)))
        self.assertEqual(cnt.op_count, 5)
        self.assertEqual(cnt.frame_count, 1)

    def test_tensor_data_kwarg(self):
        # https://github.com/pytorch/pytorch/issues/96278
        def f():
            return torch.tensor(data=[[1.0, -1.0]])

        cnt = torch._dynamo.testing.CompileCounter()
        opt_fn = torch._dynamo.optimize(cnt, nopython=True)(f)
        self.assertTrue(same(f(), opt_fn()))
        self.assertEqual(cnt.frame_count, 1)

    @requires_cuda()
    def test_norm_dtype(self):
        def foo(_stack0):
            getitem = _stack0[(slice(None, None, None), -1)]
            _stack0 = None
            normalize = torch.nn.functional.normalize(getitem, p=2, dim=1)
            getitem = None
            return (normalize,)

        args = [((2, 50, 256), (1, 256, 1), torch.float16, "cuda", False)]
        args = [
            rand_strided(sh, st, dt, dev).requires_grad_(rg)
            for (sh, st, dt, dev, rg) in args
        ]

        opt_foo = torch._dynamo.optimize("aot_eager_decomp_partition")(foo)
        with torch.cuda.amp.autocast(enabled=True):
            ref = foo(*args)[0]
            res = foo(*args)[0]
            self.assertEqual(ref.dtype, res.dtype)

            self.assertTrue(same(res, ref))

    def test_for_loop_graph_break(self):
        def inner(x):
            return torch.sin(x)

        def fn(x):
            for _ in range(100):
                inner(x)
                torch._dynamo.graph_break()
            return x

        cnt = torch._dynamo.testing.CompileCounter()
        opt_fn = torch._dynamo.optimize(cnt)(fn)
        x = torch.randn(4)
        opt_fn(x)
        self.assertEqual(cnt.frame_count, 1)
        self.assertEqual(cnt.op_count, 1)

    def test_for_loop_graph_break_before(self):
        # Checks that the backedge is calculated correctly
        def inner(x):
            return torch.sin(x)

        def fn(x):
            torch._dynamo.graph_break()
            for _ in range(100):
                inner(x)
            return x

        cnt = torch._dynamo.testing.CompileCounter()
        opt_fn = torch._dynamo.optimize(cnt)(fn)
        x = torch.randn(4)
        opt_fn(x)
        self.assertEqual(cnt.frame_count, 1)
        self.assertEqual(cnt.op_count, 100)

    def test_avoid_dupe_specialization(self):
        def f(x, y):
            return (x + y) * 1

        opt_f = torch._dynamo.optimize("aot_eager")(f)

        for b in [True, False]:
            x = torch.randn(4, requires_grad=b)
            y = torch.randn(4, requires_grad=b)
            self.assertEqual(f(x, x), opt_f(x, x))
            self.assertEqual(f(x, y), opt_f(x, y))

    def test_validate_model_kwargs(self):
        cnt = CompileCounter()

        def f1(a, b):
            return torch.sin(a) + torch.cos(b)

        @torch.compile(backend=cnt, fullgraph=True)
        def f2(**kwargs):
            _validate_model_kwargs(f1, kwargs)
            return f1(**kwargs)

        x = torch.randn(10)
        y = torch.randn(10)

        self.assertEqual(f2(a=x, b=y), f1(x, y))
        self.assertEqual(cnt.frame_count, 1)
        self.assertEqual(cnt.op_count, 3)

    def test_swin_base_tensor_attr(self):
        class Foo(torch.nn.Module):
            def __init__(self):
                super().__init__()
                # NB: not a parameter or buffer
                self.t = torch.randn(3)

            def forward(self, x):
                return x + torch.cat((self.t, self.t))

        mod = Foo()
        opt_mod = torch._dynamo.optimize("eager")(mod)
        args = [torch.randn(6)]
        self.assertTrue(same_two_models(mod, opt_mod, args))
        opt_mod(*args)

    def test_pointless_graph_removal(self):
        cnt = torch._dynamo.testing.CompileCounter()

        @torch.compile(backend=cnt)
        def fn(x):
            with torch.no_grad():
                torch._dynamo.graph_break()
                return x + 1

        fn(torch.randn(4))
        self.assertEqual(cnt.frame_count, 1)
        self.assertEqual(cnt.op_count, 3)

    def test_output_aliases_intermediate(self):
        def f(x):
            intermediate = x.mul(2)
            return intermediate.view(-1), intermediate

        opt_f = torch._dynamo.optimize("aot_eager")(f)

        for b in [True, False]:
            x = torch.randn(4, requires_grad=b)
            out = f(x)
            out_test = opt_f(x)
            self.assertEqual(out[0], out_test[0])
            self.assertEqual(out[1], out_test[1])
            self.assertEqual(out[0].requires_grad, out_test[0].requires_grad)
            self.assertEqual(out[1].requires_grad, out_test[1].requires_grad)
            # test that the aliasing relationship of outputs is preserved
            out[0].mul_(2)
            out_test[0].mul_(2)
            self.assertEqual(out[0], out_test[0])
            self.assertEqual(out[1], out_test[1])

    def test_while_loop_graph_break(self):
        # Repro of tacotron2 cache_size_recompilation
        def inner(x):
            return torch.sin(x)

        def fn(x):
            i = 20
            while i > 10:
                x = inner(x)
                i -= 1
                torch._dynamo.graph_break()
            return x

        cnt = torch._dynamo.testing.CompileCounter()
        opt_fn = torch._dynamo.optimize(cnt)(fn)
        x = torch.randn(4)
        opt_fn(x)
        self.assertEqual(cnt.frame_count, 1)
        self.assertEqual(cnt.op_count, 1)

    def test_nested_while_loop_graph_break(self):
        def inner_loop(x):
            i = 3
            while i > 0:
                i -= 1
                x += 1
                torch._dynamo.graph_break()
            return x

        def inner(x):
            inner_loop(x)
            return torch.sin(x)

        def fn(x):
            i = 20
            while i > 10:
                x = inner(x)
                i -= 1
                torch._dynamo.graph_break()
            return x

        cnt = torch._dynamo.testing.CompileCounter()
        opt_fn = torch._dynamo.optimize(cnt)(fn)
        x = torch.randn(4)
        opt_fn(x)
        self.assertEqual(cnt.frame_count, 1)
        self.assertEqual(cnt.op_count, 1)

    def test_while_loop_graph_break_inside_call_function(self):
        # Repro of huggingface graph break inside loop in `get_parameter_dtype`.
        # Skip only the inner frame that has loop that contains graph break.
        def inner(x):
            for i in range(3):
                x += 1
                torch._dynamo.graph_break()
            return x

        def fn(x):
            x += 2
            inner(x)
            x += 3
            return x

        cnt = torch._dynamo.testing.CompileCounter()
        opt_fn = torch._dynamo.optimize(cnt)(fn)
        x = torch.randn(4)
        opt_fn(x)
        self.assertEqual(cnt.frame_count, 2)
        self.assertEqual(cnt.op_count, 2)

    def test_exception_in_dynamo_handling(self):
        hit_handler = False

        # See https://github.com/pytorch/pytorch/pull/96488
        @contextlib.contextmanager
        def ctx():
            try:
                yield
            except RuntimeError:
                nonlocal hit_handler
                hit_handler = True

        @torch._dynamo.optimize("eager")
        def f():
            with ctx():
                h()

        def h():
            raise RuntimeError("boof")

        # Should not error
        f()
        self.assertTrue(hit_handler)

    def test_generator_dealloc(self):
        # See https://github.com/pytorch/pytorch/pull/96488
        #
        # NB: yes, [(...)] is intentional, this is a list containing a
        # generator
        generator_box = [(x for x in [1, 2, 3])]

        counter = torch._dynamo.testing.CompileCounter()

        def g(x):
            return x + 2

        # TODO: This test is pretty delicate.  To test if it's actually doing
        # anything, rebuild eval_frame.c with '#define TORCHDYNAMO_DEBUG 1'
        # and then look at the logs for:
        #
        # TRACE[_custom_eval_frame:650] begin <genexpr> test_repros.py 2276 -1 0 0
        # TRACE[_custom_eval_frame:664] throw <genexpr>
        #
        # This means we're actually hitting the relevant codepath

        # NB: Make sure we don't actually Dynamo this frame; if we do Dynamo
        # this frame, Dynamo actually DOES understand list.clear and will
        # arrange for the generator deallocation to happen when the eval frame
        # handler is disabled, which will prevent the bug from happening (we
        # specifically want to trigger the generator deallocation WHILE the
        # dynamo eval frame handler is active), as that will cause the
        # generator to become exhausted and trigger the throw_flag == TRUE
        # case.
        @torch._dynamo.disable(recursive=False)
        def f(x):
            generator_box.clear()
            return g(x)

        self.assertNoUnraisable(
            lambda: torch._dynamo.optimize(counter)(f)(torch.randn(3))
        )

        # Make sure the x + 2 is captured (a previous incorrect implementation
        # of this fix would have disabled the eval frame callback, which means
        # g wouldn't get traced
        self.assertEqual(counter.op_count, 1)

    def test_error_return_without_exception_set(self):
        # https://github.com/pytorch/pytorch/issues/93781
        @torch.compile
        def f():
            _generator_type = type(_ for _ in ())

        self.assertNoUnraisable(f)

    def common_merge_criteria_processor_list(self, list_cls, fullgraph):
        cnt = CompileCounter()

        @torch.compile(backend=cnt, fullgraph=fullgraph)
        def f(x, left, right):
            combined = _merge_criteria_processor_list(left, right)
            return combined(x)

        l1 = list_cls([torch.nn.ReLU(), torch.nn.Sigmoid()])
        l2 = list_cls([])
        input = torch.randn(16)
        result = f(input, l1, l2)
        self.assertEqual(result, l1(input))
        self.assertEqual(cnt.frame_count, 1)
        self.assertEqual(cnt.op_count, 2)

        cnt.clear()
        l3 = list_cls([torch.nn.SiLU()])
        expected = l3(l1(input))
        result = f(input, l1, l3)
        self.assertEqual(len(l1), 3)
        self.assertEqual(result, expected)
        self.assertEqual(cnt.frame_count, 1)
        self.assertEqual(cnt.op_count, 3)

    def test_merge_criteria_processor_list1(self):
        self.common_merge_criteria_processor_list(CustomList1, False)

    def test_merge_criteria_processor_list2(self):
        self.common_merge_criteria_processor_list(CustomList2, True)

    def test_restricted_list_subclass1(self):
        cnt = CompileCounter()

        @torch.compile(backend=cnt, fullgraph=True)
        def fn(a, b):
            l = CustomList2()
            l.extend([True])
            l.append(a)
            l.extend([b])
            l.pop(0)
            l.append(l.length_times_10())
            return sum(l)

        x = torch.randn(10)
        y = torch.randn(10)
        self.assertEqual(fn(x, y), x + y + 20)
        self.assertEqual(cnt.op_count, 3)

    def test_restricted_list_subclass2(self):
        cnt = CompileCounter()

        @torch.compile(backend=cnt, fullgraph=True)
        def fn(a, b):
            l1 = CustomList2([a + 1])
            l2 = CustomList2([b + 2])
            l1.extend(l2)
            return l1

        x = torch.randn(10)
        y = torch.randn(10)
        z = fn(x, y)
        self.assertEqual(type(z), CustomList2)
        self.assertEqual(len(z), 2)
        self.assertEqual(z.length_times_10(), 20)
        self.assertEqual(list(z), [x + 1, y + 2])

    def test_restricted_list_subclass3(self):
        cnt = CompileCounter()

        @torch.compile(backend=cnt, fullgraph=True)
        def fn(a: CustomList2, b: CustomList2):
            a.extend(b)
            a.append_twice(b[2] + 1)
            a.append(b[3] + 2)
            return b

        x = torch.randn(10)
        y = torch.randn(10)
        l = CustomList2([x, y])
        self.assertIs(fn(l, l), l)
        self.assertEqual(len(l), 7)
        self.assertIs(l[0], x)
        self.assertIs(l[1], y)
        self.assertIs(l[2], x)
        self.assertIs(l[3], y)
        self.assertEqual(l[4], x + 1)
        self.assertIs(l[5], l[4])
        self.assertEqual(l[6], y + 2)

    def test_rewrite_assert_with_msg(self):
        def f(x):
            b = x.sin()
            assert x[0] == 3, "First dim need to be 3"
            return x.cos() + b

        args = (torch.Tensor([3, 4, 5]),)
        cnt = torch._dynamo.testing.CompileCounter()

        opt_f = torch._dynamo.optimize(cnt, nopython=True)(f)
        self.assertTrue(same(f(*args), opt_f(*args)))
        self.assertEqual(cnt.op_count, 6)
        self.assertEqual(cnt.frame_count, 1)

        exported, _ = torch._dynamo.export(f)(torch.Tensor([3, 4, 5]))
        self.assertTrue(same(exported(*args), f(*args)))

    def test_list_aliasing(self):
        cnt = CompileCounter()

        @torch.compile(backend=cnt, fullgraph=True)
        def fn(a):
            a.append(torch.sin(a[0]))
            return a

        x = torch.randn(10)
        l = [x]
        self.assertIs(fn(l), l)
        self.assertEqual(len(l), 2)
        self.assertIs(l[0], x)
        self.assertEqual(l[1], torch.sin(x))
        self.assertEqual(cnt.frame_count, 1)
        self.assertEqual(cnt.op_count, 1)

    def test_not_rewrite_assert_for_other_errors(self):
        def f(x):
            b = x.sin()
            if not x.sum() <= 3:
                raise ValueError("input sum needs to be 3")
            return x.cos() + b

        args = (torch.Tensor([3, 4, 5]),)
        opt_fn = torch._dynamo.optimize("eager")(f)
        with self.assertRaisesRegex(ValueError, "input sum needs to be 3"):
            opt_fn(*args)

    def test_rewrite_assert_dont_change_bytecode(self):
        def fn(x):
            with torch.no_grad():
                assert x.max() < 5, f"invalid max {x.max()}"
                x = torch.sin(x)
            return x

        x = torch.ones(4)
        opt_fn = torch._dynamo.optimize("eager")(fn)
        self.assertTrue(same(fn(x), opt_fn(x)))

    def test_rewrite_assert_without_msg(self):
        def f(x):
            b = x.sin()
            assert x[0] == 3
            return x.cos() + b

        args = (torch.Tensor([3, 4, 5]),)
        exported, _ = torch._dynamo.export(f)(torch.Tensor([3, 4, 5]))
        self.assertTrue(same(exported(*args), f(*args)))

        with self.assertRaisesRegex(RuntimeError, "assertion error"):
            exported(torch.Tensor([5, 6, 7]))

    def test_rewrite_assert_with_non_string_msg(self):
        def f(x):
            b = x.sin()
            assert x[0] == 2, x.size()
            return x.cos() + b

        torch._dynamo.utils.counters.clear()
        args = torch.Tensor([3, 4, 5])
        opt_f = torch._dynamo.optimize("eager")(f)
        with self.assertRaisesRegex(AssertionError, "torch.Size"):
            opt_f(args)
        self.assertEqual(
            torch._dynamo.utils.counters["unimplemented"][
                "assert with non-string message"
            ],
            1,
        )

    def test_rewrite_assert_noop(self):
        def f(x):
            b = x.sin()
            assert True
            assert x.dtype == torch.float32
            return x.cos() + b

        args = (torch.Tensor([3, 4, 5]),)
        exported, _ = torch._dynamo.export(f)(torch.Tensor([3, 4, 5]))
        self.assertTrue(same(exported(*args), f(*args)))

        cnt = torch._dynamo.testing.CompileCounter()
        opt_f = torch._dynamo.optimize(cnt, nopython=True)(f)
        self.assertTrue(same(f(*args), opt_f(*args)))
        # torch._assert shouldn't be in the graph
        self.assertEqual(cnt.op_count, 3)
        self.assertEqual(cnt.frame_count, 1)

        exported, _ = torch._dynamo.export(f)(torch.Tensor([4, 4, 5]))
        self.assertTrue(same(exported(*args), f(*args)))

    def test_size_typematch(self):
        def f(x, y):
            if isinstance(x, torch.Size):
                return y + 1
            else:
                return y + 2

        y = torch.zeros(1)
        x1 = torch.Size((3,))
        x2 = (3,)

        cnt = torch._dynamo.testing.CompileCounter()
        opt_f = torch._dynamo.optimize(cnt, nopython=True)(f)
        self.assertTrue(same(f(x1, y), opt_f(x1, y)))
        self.assertTrue(same(f(x2, y), opt_f(x2, y)))
        self.assertEqual(cnt.frame_count, 2)

    def test_dict_subclass_contains(self):
        # pattern from huggingface
        class ClassInstantier(collections.OrderedDict):
            pass

        @torch.compile(fullgraph=True, backend="eager")
        def f(x, d):
            if "key1" in d:
                x = x + 2
            if "key2" in d:
                x = x + 4
            x = x + 8
            return x

        result = f(torch.ones(8), ClassInstantier({"key1": torch.ones(8)}))
        self.assertTrue(same(result, torch.full([8], 11.0)))

        result = f(torch.ones(8), ClassInstantier({"key2": torch.ones(8)}))
        self.assertTrue(same(result, torch.full([8], 13.0)))

    def test_hf_classinstantier(self):
        # hf activations.py
        class ClassInstantier(collections.OrderedDict):
            def __getitem__(self, key):
                content = super().__getitem__(key)
                cls, kwargs = content if isinstance(content, tuple) else (content, {})
                return cls(**kwargs)

        ACT2CLS = ClassInstantier(
            {
                "relu": (nn.ReLU, {"inplace": False}),
                "tanh": nn.Tanh,
            }
        )

        @torch.compile(fullgraph=True, backend="eager")
        def f(x, act):
            return ACT2CLS[act](x)

        y = torch.randn(10)
        self.assertTrue(same(f(y, "tanh"), torch.tanh(y)))
        self.assertTrue(same(f(y, "relu"), torch.relu(y)))

    def test_ephemeral_module(self):
        # hf activations.py
        class ReLUSquaredActivation(nn.Module):
            def forward(self, input):
                relu_applied = torch.nn.functional.relu(input)
                squared = torch.square(relu_applied)
                return squared

        @torch.compile(fullgraph=True, backend="eager")
        def f(x):
            x = x + 0.2
            x = ReLUSquaredActivation()(x)
            x = x + 1
            return x

        y = torch.randn(10)
        self.assertTrue(same(f(y), ReLUSquaredActivation()(y + 0.2) + 1))

    def test_inplace_unsqueeze_input(self):
        def backend(gm, example_inputs):
            self.assertEqual(example_inputs[-1].size(), torch.Size([1, 3, 4]))
            return gm

        @torch.compile(backend=backend)
        def fn(x):
            x.unsqueeze_(0)
            return x + 1

        inputs = [torch.randn(3, 4)]
        self.assertEqual(fn(*inputs).size(), torch.Size([1, 3, 4]))
        self.assertEqual(inputs[0].size(), torch.Size([1, 3, 4]))

    def test_batchnorm_e2e(self):
        class Repro(torch.nn.Module):
            def __init__(self):
                super().__init__()
                self.bn = torch.nn.BatchNorm2d(
                    64, eps=1e-05, momentum=0.1, affine=True, track_running_stats=True
                )
                self.conv1 = torch.nn.Conv2d(
                    64,
                    64,
                    kernel_size=(3, 3),
                    stride=(1, 1),
                    padding=(1, 1),
                    bias=False,
                )

            def forward(self, x):
                x1 = self.bn(x)
                x2 = self.conv1(x1)
                out = torch.nn.functional.relu(x2)
                return (out,)

        torch.manual_seed(1337)

        m_ref = Repro()
        m_test = deepcopy(m_ref)

        @torch._dynamo.optimize("aot_eager_decomp_partition")
        def compiled_fn(x):
            return m_test(x)

        x_ref = torch.randn(2, 64, 32, 32, requires_grad=True)
        x_test = x_ref.clone()

        # Loop multiple times: each iteration the running_mean/var on batchnorm will update,
        # which changes the output of the next iteration
        for _ in range(3):
            ref = m_ref(x_ref)
            res = compiled_fn(x_test)

            self.assertTrue(same(ref, res))

            for r in ref:
                if r.requires_grad:
                    r.sum().backward()
            for r in res:
                if r.requires_grad:
                    r.sum().backward()

            for param_ref, param_test in zip(m_ref.parameters(), m_test.parameters()):
                self.assertTrue(same(param_ref, param_test))
            # Assert running_mean/var
            for buffer_ref, buffer_test in zip(m_ref.buffers(), m_test.buffers()):
                self.assertTrue(same(buffer_ref, buffer_test))

    @torch._dynamo.config.patch("assume_static_by_default", False)
    def test_dynamic_shapes_right_side(self):
        def f(x):
            return torch.ones(5 * x.shape[0])

        inp = torch.randn(6, 5)

        gm, _ = torch._dynamo.export(f, aten_graph=True)(torch.randn(4, 5))
        self.assertEqual(gm(inp).shape, f(inp).shape)

    @torch._dynamo.config.patch("specialize_int", False)
    def test_maybe_multiply_symint(self):
        # https://github.com/pytorch/pytorch/issues/97346
        from torch._functorch.aot_autograd import aot_module_simplified

        def my_aot_compiler(gm, example_inputs):
            def my_compiler(gm, example_inputs):
                return gm.forward

            # Invoke AOTAutograd
            return aot_module_simplified(gm, example_inputs, fw_compiler=my_compiler)

        def my_example(t1, t2, d):
            out = torch.add(t1, t2, alpha=d)
            return out

        compiled_fn = torch.compile(backend=my_aot_compiler, dynamic=True)(my_example)

        t1 = torch.arange(3, dtype=torch.float32).requires_grad_(True)
        t2 = torch.arange(3, dtype=torch.float32).requires_grad_(True)

        ra = compiled_fn(t1, t2, 5)
        self.assertEqual(ra, torch.tensor([0.0, 6.0, 12.0]))

        ra = compiled_fn(t1, t2, 6)
        self.assertEqual(ra, torch.tensor([0.0, 7.0, 14.0]))

    def test_build_map_unpack_with_call(self):
        def forward_with_cond_scale(x, t, cond_scale, self_cond, other1, other2):
            return x.sin() + t + cond_scale + self_cond + other1 + other2

        @torch.compile(backend="eager", fullgraph=True)
        def fn(x):
            d1 = dict(other1=5)
            d2 = dict(other2=4)
            text_cond = {**d1, **d2}
            return forward_with_cond_scale(x, 1, cond_scale=2, self_cond=3, **text_cond)

        self.assertTrue(same(fn(torch.ones(4)), torch.ones(4).sin() + 15))

    @torch._dynamo.config.patch(verbose=True)
    def test_graph_break_unsupported_fake(self):
        counter = torch._dynamo.testing.CompileCounter()

        @torch._dynamo.optimize(counter)
        def f(x):
            return torch.ops.test_sample.foo(x + 1) + 1

        f(torch.randn(3))

        self.assertEqual(counter.op_count, 2)
        self.assertEqual(counter.frame_count, 2)

    def test_delattr(self):
        class MyObj:
            def __init__(self, a, b):
                self.a = a
                self.b = b

        @torch.compile(backend="eager", fullgraph=True)
        def fn(x, obj):
            del obj.a
            obj.c = x + 1
            del obj.c
            tmp = MyObj(x + 2, x + 3)
            del tmp.b
            if hasattr(obj, "a"):
                return x + 1
            return tmp

        x = torch.zeros([])
        obj1 = MyObj(x, x)
        obj2 = fn(x, obj1)
        self.assertFalse(hasattr(obj1, "a"))
        self.assertFalse(hasattr(obj1, "c"))
        self.assertFalse(hasattr(obj2, "b"))
        self.assertEqual(obj1.b.item(), 0)
        self.assertEqual(obj2.a.item(), 2)

    def test_delattr_raises(self):
        class MyObj:
            def __init__(self, a, b):
                self.a = a
                self.b = b

        @torch.compile(backend="eager")
        def fn(x, obj):
            del obj.a
            x = x + 1
            obj.a  # will raise
            return x

        x = torch.zeros([])
        obj1 = MyObj(x, x)
        self.assertRaises(AttributeError, lambda: fn(x, obj1))

    def test_attached_attribute_in_dir(self):
        class MyModule(torch.nn.Module):
            def __init__(self):
                super().__init__()
                self.linear = torch.nn.Linear(16, 16)
                self.relu = torch.nn.ReLU()

            def forward(self, x):
                return self.relu(self.linear(x))

        mod = torch.compile(MyModule(), backend="eager")
        mod.is_compiled = True
        self.assertTrue("is_compiled" in dir(mod))

    @torch._dynamo.config.patch("automatic_dynamic_shapes", False)
    def test_dynamic_shapes_implicit_guard(self):
        def f(x):
            y = x * x.size(x.shape[0])
            torch.sum(y, [y.shape[0]])
            return y

        cnt = torch._dynamo.testing.CompileCounter()
        opt_fn = torch._dynamo.optimize(cnt, nopython=True)(f)
        opt_fn(torch.randn(3, 1, 1, 1, 1))
        self.assertEqual(cnt.frame_count, 1)

    def test_dalle2_maybe(self):
        def normalize(x):
            return x.cos()

        @torch.compile(backend="eager", fullgraph=True)
        def fn(x, normalize_img):
            lowres_cond_img = x.sin()
            lowres_cond_img = maybe(normalize_img)(lowres_cond_img)
            return lowres_cond_img

        self.assertEqual(fn(torch.ones([]), normalize), torch.ones([]).sin().cos())

    def test_functools_wraps(self):
        def cool_name(x):
            return x.sin()

        @torch.compile(backend="eager", fullgraph=True)
        def fn(x):
            y = x.cos()

            @functools.wraps(cool_name)
            def uncool_name():
                return cool_name(y)

            return uncool_name

        result = fn(torch.ones([]))
        self.assertEqual(result.__name__, "cool_name")
        self.assertEqual(result(), torch.ones([]).cos().sin())

    def test_dynamic_shapes_float_guard(self):
        def f(x):
            return torch.nn.functional.dropout(x, x.shape[0] / 6)

        cnt = torch._dynamo.testing.CompileCounter()
        opt_fn = torch._dynamo.optimize(cnt, nopython=True)(f)
        opt_fn(torch.randn(3))
        self.assertEqual(cnt.frame_count, 1)

    @torch._dynamo.config.patch(capture_scalar_outputs=True)
    def test_tensor_item(self):
        def f(x, y):
            val = y.item()
            return x.sum() + val

        gm, _ = torch._dynamo.export(
            f,
            aten_graph=True,
        )(
            torch.zeros(6, 4),
            torch.tensor(1),
        )
        self.assertEqual(
            f(torch.zeros(6, 4), torch.tensor(1)),
            gm(torch.zeros(6, 4), torch.tensor(1)),
        )
        self.assertEqual(
            f(torch.zeros(6, 4), torch.tensor(2)),
            gm(torch.zeros(6, 4), torch.tensor(2)),
        )

    def test_list_index(self):
        for i, list_type in enumerate(
            (
                list,
                tuple,
                torch.Size,
                collections.deque,
                namedtuple("FourElems", "one two three four", defaults=[0, 0, 0, 0]),
            )
        ):
            torch._dynamo.reset()
            for index in ([], [2], [0, 3]):

                def f(t):
                    if i == 4:  # namedtuple
                        xs = list_type(1, 2, 3, 4)
                    else:
                        xs = list_type([1, 2, 3, 4])
                    res = xs.index(3, *index)
                    return t + res

                res = torch._dynamo.optimize(backend="eager", nopython=True)(f)(
                    torch.zeros(1)
                )

                self.assertEqual(res, torch.tensor([2.0]))

    def test_list_index_not_found(self):
        def f(t):
            xs = ["bar", "foo", "baz", "buzz"]
            res = xs.index("non-existent")
            return t + res

        # Raising ValueError from item not found is unsupported
        with self.assertRaises(
            torch._dynamo.exc.Unsupported,
        ):
            torch._dynamo.optimize(backend="eager", nopython=True)(f)(torch.zeros(1))

    def test_list_index_tensor_unsupported(self):
        for index in ([], [2], [0, 3]):

            def f(t):
                xs = [torch.tensor([i]) for i in range(4)]
                res = xs.index(torch.tensor([2]), *index)
                return t + res

            with self.assertRaisesRegex(
                torch._dynamo.exc.UserError, "Dynamic control flow is not supported"
            ):
                torch._dynamo.optimize(backend="eager", nopython=True)(f)(
                    torch.zeros(1)
                )

    def test_hf_xsoftmax_inference(self):
        def fn(input, mask):
            return XSoftmax.apply(input + 1, mask, 1) + 2

        fn_opt = torch.compile(fn, backend="eager", fullgraph=True)

        inputs = [
            torch.randn(4, 10),
            torch.randn(4, 10) < 0,
        ]
        expected = fn(*inputs)
        actual = fn_opt(*inputs)
        self.assertTrue(same(actual, expected))

    def test_hf_xsoftmax_training(self):
        from torch._dynamo.utils import counters

        counters.clear()

        def fn(input, mask):
            return XSoftmax.apply(input, mask, 1)

        cnt = torch._dynamo.testing.CompileCounter()
        fn_opt = torch.compile(fn, backend=cnt, fullgraph=False)

        torch.manual_seed(1234)
        inputs1 = [
            torch.randn(4, 10, requires_grad=True),
            torch.randn(4, 10) < 0,
        ]
        torch.manual_seed(1234)
        inputs2 = [
            torch.randn(4, 10, requires_grad=True),
            torch.randn(4, 10) < 0,
        ]

        expected = fn(*inputs1)
        actual = fn_opt(*inputs2)
        self.assertTrue(same(actual, expected))
        self.assertEqual(dict(counters["frames"]), {"total": 1, "ok": 1})
        self.assertEqual(cnt.op_count, 2)
        self.assertEqual(cnt.frame_count, 1)
        cnt.clear()
        counters.clear()

        expected.sum().backward()
        actual.sum().backward()
        self.assertTrue(same(inputs1[0].grad, inputs2[0].grad))

        # currently we don't capture the backwards frame
        self.assertEqual(cnt.frame_count, 0)
        self.assertEqual(cnt.op_count, 0)
        self.assertEqual(dict(counters["frames"]), {})
        self.assertEqual(dict(counters["graph_break"]), {})

    def test_autograd_function_graph_break(self):
        class MySin(torch.autograd.Function):
            @staticmethod
            def forward(ctx, x):
                torch._dynamo.graph_break()
                ctx.save_for_backward(x)
                return x.sin()

            @staticmethod
            def backward(ctx, gx):
                (x,) = ctx.saved_tensors
                return gx * x.cos()

        x = torch.randn([], requires_grad=True)

        @torch.compile(backend="eager")
        def fn(x):
            return MySin.apply(x)

        y = fn(x)
        self.assertEqual(y, x.sin())

        (gx,) = torch.autograd.grad(y, x)
        self.assertEqual(gx, x.cos())

    def test_jit_trace_errors(self):
        @torch.compile(backend="eager", dynamic=True)
        def f(x):
            return x + 1

        with self.assertRaises(RuntimeError):
            torch.jit.trace(f, torch.randn(3))

        with torch._dynamo.config.patch(error_on_nested_jit_trace=False):
            torch.jit.trace(f, torch.randn(3))

    @torch._dynamo.config.patch("assume_static_by_default", False)
    def test_tensor_split(self):
        def f(x):
            return torch.split(x, x.shape[0] // 2, dim=0)[0]

        gm, _ = torch._dynamo.export(
            f,
            aten_graph=True,
        )(
            torch.zeros(6, 4),
        )

        self.assertEqual(f(torch.ones(8, 4)), gm(torch.ones(8, 4)))

    def test_optim_state_references_cleared(self):
        model = torch.nn.Linear(2048, 2048, bias=False)
        x = torch.ones(2048)
        state_ref = 0

        optimizer = torch.optim.Adadelta(model.parameters(), lr=0.01)

        def opt_step():
            optimizer.step()

        compiled_opt_step = torch._dynamo.optimize("eager")(opt_step)

        def compiled_model_step(x):
            optimizer.zero_grad()
            y = model(x)
            torch.sum(y).backward()
            compiled_opt_step()

        compiled_model_step(x)

        # Picked "square_avg" arbitrarily to check that
        # optimizer state tensors are deallocated
        state_ref = weakref.ref(
            optimizer.state[optimizer.param_groups[0]["params"][0]]["square_avg"]
        )
        optimizer = None

        self.assertIsNone(state_ref())

    def test_grad_references_cleared(self):
        model = torch.nn.Linear(2048, 2048, bias=False)
        x = torch.ones(2048)
        optimizer = torch.optim.Adadelta(model.parameters(), lr=0.01)

        def opt_step():
            optimizer.step()

        compiled_opt_step = torch._dynamo.optimize("eager")(opt_step)

        def compiled_model_step(x):
            optimizer.zero_grad(True)
            y = model(x)
            torch.sum(y).backward()
            compiled_opt_step()

        compiled_model_step(x)
        param_grad_ref = weakref.ref(next(iter(model.parameters())).grad)
        optimizer.zero_grad(True)
        self.assertIsNone(param_grad_ref())

    def test_batch_encoding_clone_inputs(self):
        class BatchEncoding(dict):
            """
            Copied from test_tokenization
            """

            def __init__(
                self,
                data,
            ):
                super().__init__(data)

            def __getattr__(self, item: str):
                try:
                    return self.data[item]
                except KeyError as e:
                    raise AttributeError from e

        encoding = BatchEncoding({"key": torch.rand((1, 4))})
        cloned_encoding = torch._dynamo.utils.clone_inputs(encoding)
        self.assertTrue(type(cloned_encoding) is not dict)

    def test_iadd_graph_break(self):
        def fn(x):
            a = ()
            x = torch.sin(x)
            a += (x,)
            return a

        x = torch.randn(4)
        ref = fn(x)

        opt_fn = torch._dynamo.optimize("eager", nopython=True)(fn)
        res = opt_fn(x)
        self.assertTrue(same(ref, res))

    def test_odict_get_item_index_name(self):
        d = {float: torch.float32, np.float16: torch.float16}

        @torch.compile
        def f(x, y1, y2):
            return torch.zeros(5, dtype=d[y1]), torch.zeros(5, dtype=d[y2])

        f(torch.zeros(4), float, np.float16)

    def test_dedup_global(self):
        @torch.compile()
        def f():
            return _GLOBAL_CPU_TENSOR + _GLOBAL_CPU_TENSOR

        self.assertEqual(f(), _GLOBAL_CPU_TENSOR + _GLOBAL_CPU_TENSOR)

    @requires_cuda()
    def test_guard_default_device(self):
        try:
            torch.set_default_device("cuda")

            counter = torch._dynamo.testing.CompileCounter()

            @torch._dynamo.optimize(counter)
            def f():
                x = torch.randn(3)
                return x * 2

            self.assertEqual(f().device.type, "cuda")
            self.assertEqual(counter.frame_count, 1)

            torch.set_default_device("cpu")

            self.assertEqual(f().device.type, "cpu")
            self.assertEqual(counter.frame_count, 2)

        finally:
            torch.set_default_device(None)

    def test_list_self_reference(self):
        # Issue - https://github.com/pytorch/pytorch/issues/100150
        root = []
        root[:] = [root, root, None, None]

        @torch._dynamo.optimize("eager")
        def test_bug():
            return root

        test_bug()

    def test_hf_bigbird_unsqueeze(self):
        def torch_bmm_nd(inp_1, inp_2, ndim=None):
            torch._dynamo.graph_break()
            return torch.bmm(inp1, inp2)

        def fn(inp1, inp2, inp3, inp4, c):
            a = torch_bmm_nd(inp1, inp2, 4)
            a.unsqueeze_(2)
            a = a * 2

            b = torch_bmm_nd(inp3, inp4, 4)
            b.unsqueeze_(2)
            l = a + b

            out = torch.cat([a, b, c], dim=2)
            return out, l

        inp1 = torch.rand(1, 64, 448)
        inp2 = torch.rand(1, 448, 64)
        inp3 = torch.rand(1, 64, 448)
        inp4 = torch.rand(1, 448, 64)
        c = torch.rand(1, 64, 1, 64)

        cnt = torch._dynamo.testing.CompileCounter()
        opt_fn = torch._dynamo.optimize(cnt)(fn)
        opt_fn(inp1, inp2, inp3, inp4, c)
        self.assertEqual(cnt.frame_count, 3)

    def test_torch_variable_type(self):
        # from torchvision
        def check_type(obj, types_or_checks):
            for type_or_check in types_or_checks:
                if (
                    isinstance(obj, type_or_check)
                    if isinstance(type_or_check, type)
                    else type_or_check(obj)
                ):
                    return True
            return False

        opt_check_type = torch._dynamo.optimize("eager")(check_type)
        ref = check_type(torch.randn(4), [torch.Tensor])
        res = opt_check_type(torch.randn(4), [torch.Tensor])
        self.assertEqual(ref, res)

    # Test for https://github.com/pytorch/pytorch/issues/103132
    @torch._dynamo.config.patch("assume_static_by_default", False)
    def test_inference_mode_dynamic_shapes(self):
        class Repro(torch.nn.Module):
            def __init__(self):
                super().__init__()

            def forward(self, param):
                z = torch.matmul(param, param)
                return z

        model = Repro()
        # Need a 3d tensor to actually cause the error:
        # we go down a path of the C++ matmul decomp that calls sizes().
        inp = torch.randn(4, 4, 4, requires_grad=True)
        model = torch.compile(model, backend="aot_eager", dynamic=True)
        with torch.inference_mode():
            model(inp)

    def test_kwargs_out_list_variable(self):
        class Repro(torch.nn.Module):
            def __init__(self):
                super().__init__()

            def forward(self, param):
                z = torch.frexp(**param)
                return z

        model = Repro()
        params = {"input": torch.tensor([[0.0, 1, 2, 4]])}
        params["out"] = [
            torch.empty(0, dtype=torch.float32),  # mantissa
            torch.empty(0, dtype=torch.int32),  # exponent
        ]

        model = torch.compile(model, backend="eager")
        mantissa, exponent = model(params)
        ref_mantissa = torch.tensor([[0.0000, 0.5000, 0.5000, 0.5000]])
        ref_exponent = torch.tensor([[0, 1, 2, 3]], dtype=torch.int32)
        self.assertEqual(ref_mantissa, mantissa)
        self.assertEqual(ref_exponent, exponent)

    @torch._dynamo.config.patch(capture_scalar_outputs=True)
    def test_split_with_sizes_aot_autograd(self):
        def fn(result, split_sizes):
            rs = torch.ops.aten.split_with_sizes(result, split_sizes.tolist())
            return rs

        example_inputs = (
            torch.randn(32, requires_grad=True),
            torch.tensor((7, 16, 9)),
        )
        actual = torch.compile(fn, fullgraph=True, backend="aot_eager")(*example_inputs)
        expected = fn(*example_inputs)
        self.assertEqual(actual, expected)

    def test_unspecialized_nn_module_with_torch_variable_attribute(self):
        """
        In this case self.fn = something that should be a TorchVariable.
        When it's not a TorchVariable, dynamo tries to trace through and fails.
        This makes sure that the self.fn is handled as a TorchVariable.
        """

        class UserModule(torch.nn.Module):
            torchdynamo_force_dynamic = True  # forced to be a UnspecializedNNModule

            def __init__(self, fn):
                super().__init__()
                self.fn = fn

            def forward(self, **inp):
                return self.fn(**inp)

        inputs = {
            "input": torch.randn([2, 9]).uniform_(0, 1),
            "target": torch.randn([2, 9]).uniform_(0, 1),
            "reduction": "mean",
        }

        mod = UserModule(torch.nn.functional.binary_cross_entropy)
        ref = mod(**inputs)
        res = torch._dynamo.optimize("eager", nopython=True)(mod)(**inputs)
        self.assertEqual(ref, res)

    def test_call_finally_python_3_8(self):
        # Issue - https://github.com/pytorch/pytorch/issues/97811
        def make_fn(g):
            def fn():
                while True:
                    try:
                        print(g)
                        break
                    except Exception as _:
                        break

            return torch.compile(fn, backend="eager")

        make_fn(None)()

    def test_string_format(self):
        s = "temp{i}"

        @torch.compile(backend="eager", fullgraph=True)
        def fn(x):
            if s.format(i=4) == "temp4":
                return torch.sin(x)
            return torch.cos(x)

        x = torch.randn(4)
        self.assertEqual(fn(x), torch.sin(x))

    # Repro of torch._dynamo.exc.InternalTorchDynamoError: 'NoneType' object has no attribute 'guards'
    # due to bad empty list handling
    def test_empty_list_contains_with_jump(self):
        def fn(x, l):
            if x in l:
                return x.cos()
            return x.sin()

        counter = CompileCounter()
        compiled_fn = torch._dynamo.optimize(counter)(fn)(torch.randn([2, 2]), [])
        self.assertEqual(counter.frame_count, 1)

    def test_graph_break_on_jit_isinstance(self):
        @torch.compile(backend="eager")
        def fn(x):
            if torch.jit.isinstance(x, List[str]):
                return x * 2
            return x

        opt_fn = torch.compile(fn, backend="eager")
        x = torch.rand(4)
        self.assertTrue(same(fn(x), opt_fn(x)))

    def test_add_sub_alpha_out(self):
        inp = torch.randn(2, 3, 4)
        other = 1
        alpha = 2
        for op in [torch.add, torch.sub]:
            out = torch.zeros(2, 3, 4)
            compile_out = torch.zeros(2, 3, 4)
            op(inp, other, alpha=alpha, out=out)
            compiled_fn = torch.compile(op, dynamic=True)
            compiled_fn(inp, other, alpha=alpha, out=compile_out)
            self.assertTrue(same(out, compile_out))

    def test_negative_shape_guard(self):
        def fn(x):
            if x.size() != (5, 1, 2, 3):
                return x.cos()
            return x.sin()

        counter = torch._dynamo.testing.CompileCounter()
        opt_fn = torch.compile(fn, backend=counter, dynamic=True)

        x = torch.ones(5, 1, 3, 4)
        x2 = torch.ones(5, 1, 2, 3)
        self.assertEqual(fn(x), opt_fn(x))
        self.assertEqual(fn(x2), opt_fn(x2))
        self.assertEqual(counter.frame_count, 2)

    @torch._dynamo.config.patch(capture_scalar_outputs=True)
    def test_deferred_runtime_asserts(self):
        @torch.compile(backend="aot_eager", fullgraph=True)
        def f(x):
            y = x.item()
            torch._check_is_size(y)
            if y >= 0:
                return x * 2
            else:
                return x * 3

        f(torch.tensor([3]))
        self.assertRaises(RuntimeError, lambda: f(torch.tensor([-2])))

    def test_addr_alpha_beta_out(self):
        inp = torch.randn(2, 3)
        vec1 = torch.randn(2)
        vec2 = torch.randn(3)
        alpha = 2
        beta = 5

        out = torch.zeros(2, 3)
        compile_out = torch.zeros(2, 3)

        torch.addr(inp, vec1, vec2, alpha=alpha, beta=beta, out=out)
        compiled_fn = torch.compile(torch.addr, dynamic=True)
        compiled_fn(inp, vec1, vec2, alpha=alpha, beta=beta, out=compile_out)
        self.assertTrue(same(out, compile_out))

    def test_setattr_requires_grad_graph_breaks(self):
        def fn(x):
            z = x + 4
            x.requires_grad = True
            y = x * z
            return y

        for backend in ["count", "eager", "aot_eager"]:
            if backend == "count":
                backend = CompileCounter()
            opt_fn = torch.compile(fn, backend=backend)

            eager = torch.zeros(5)
            compiled = eager.clone()

            out_eager = fn(eager)
            out_opt = opt_fn(compiled)

            self.assertEqual(out_eager, out_opt)

            out_eager.sum().backward()
            out_opt.sum().backward()

            self.assertEqual(eager, compiled)
            if isinstance(backend, CompileCounter):
                self.assertEqual(backend.frame_count, 2)  # graph breaks

    def test_dynamic_shapes_double_not_equal(self):
        # https://github.com/pytorch/pytorch/issues/113393
        def fn(x):
            if x.size() != (5, 1, 2, 3):
                return x.cos()
            return x.sin()

        opt_fn = torch.compile(fn, backend="eager")

        x = torch.ones(5, 1, 2, 3)
        x2 = torch.ones(5, 1, 3, 4)
        self.assertEqual(fn(x), opt_fn(x))
        self.assertEqual(fn(x2), opt_fn(x2))

    def test_inductor_no_recursionerror_on_for_loops(self):
        def forward(x):
            for _ in range(1000):
                x = 1.0 * x
            return x

        self.assertTrue(
            same(torch.compile(forward)(torch.tensor([1.0])), torch.tensor([1.0]))
        )

    def test_user_defined_object_callable(self):
        # https://github.com/pytorch/pytorch/issues/114019
        class MyCallable:
            def __call__(self, x):
                return x + 1

        def fn(x):
            # Create in graph - will not have source
            return MyCallable()(x)

        fn_opt = torch.compile(fn, backend="eager", fullgraph=True)
        self.assertEqual(fn_opt(torch.zeros(1)), fn(torch.zeros(1)))

    def test_numpy_tobytes_no_error(self):
        def fn(x):
            x += 1
            z = x.tobytes()
            x += 1
            return z

        cnt = torch._dynamo.testing.CompileCounter()
        opt_fn = torch._dynamo.optimize(cnt)(fn)
        opt_arg, arg = np.array([1, 2]), np.array([1, 2])
        self.assertEqual(opt_fn(opt_arg), fn(arg))
        self.assertEqual(cnt.frame_count, 2)

    def test_numpy_not_ndarray_recompiles(self):
        import torch

        def fn(x=None):
            if x is None:
                x = np.ones(3)
            elif isinstance(x, int):
                x = np.ones(6)
            elif isinstance(x, str):
                x = np.ones(9)
            return x**2

        cnt = torch._dynamo.testing.CompileCounter()
        opt_fn = torch._dynamo.optimize(cnt)(fn)

        x = np.zeros((2, 2))

        self.assertEqual(opt_fn(x), fn(x))
        self.assertEqual(cnt.frame_count, 1)
        self.assertEqual(opt_fn(), fn())
        self.assertEqual(cnt.frame_count, 2)
        self.assertEqual(opt_fn(10), fn(10))
        self.assertEqual(cnt.frame_count, 3)
        self.assertEqual(opt_fn("10"), fn("10"))
        self.assertEqual(cnt.frame_count, 4)

<<<<<<< HEAD
    def test_vmap_convert_element_type_supported(self):
        torch.compile(
            lambda x: torch.vmap(lambda x: torch.sum(x) + 1e-4)(x), fullgraph=True
        )(torch.randn((3, 3)))
        torch.compile(
            lambda x: torch.vmap(lambda x: torch.std(x) + 1e-4)(x), fullgraph=True
        )(torch.randn((3, 3)))
        torch.compile(
            lambda x: torch.vmap(lambda x: torch.mean(x) + 1e-4)(x), fullgraph=True
        )(torch.randn((3, 3)))
=======
    def test_tensor_set_data(self):
        # https://github.com/pytorch/pytorch/issues/113030
        def func1(x, y):
            x.data = y
            x.add_(1)
            return x

        def func2(x, y):
            x.data = y
            y.data = torch.zeros([0])
            return x

        def func3(x, y):
            z = x
            x.data = y
            y.data = torch.zeros([0])
            return torch.tensor(x is z)

        for backend in ["eager", "aot_eager", "inductor"]:
            for func in [func1, func2, func3]:
                if backend != "eager" and func is func1:
                    # add_ not working w/ aot_autograd?
                    continue
                torch._dynamo.reset()
                cnt = torch._dynamo.testing.CompileCounterWithBackend(backend)

                compiled_fn = torch.compile(func, backend=cnt, fullgraph=True)
                requires_grad = func is not func1
                for i in range(0, 5):
                    # Inputs
                    eager_a = torch.ones([6], requires_grad=requires_grad)
                    compiled_a = torch.ones([6], requires_grad=requires_grad)

                    eager_b = torch.ones([6], requires_grad=requires_grad)
                    compiled_b = torch.ones([6], requires_grad=requires_grad)

                    # Eager
                    out_eager = func(eager_a, eager_b)
                    # Compiled
                    out_compiled = compiled_fn(compiled_a, compiled_b)
                    self.assertEqual(eager_a, compiled_a)
                    self.assertEqual(eager_b, compiled_b)
                    self.assertTrue(torch.equal(out_eager, out_compiled))

                    # func1 hits a leaf Variable that requires grad is being used in an in-place operation
                    if requires_grad:
                        bwd_inp_eager = torch.randn([6])
                        bwd_inp_compiled = torch.clone(bwd_inp_eager)
                        eager_a.backward(bwd_inp_eager)
                        compiled_a.backward(bwd_inp_compiled)
                        self.assertEqual(eager_a.grad, compiled_a.grad)

                # Prove guarding works - we run the compiled_fn 5 times
                # frame_count should stay at 1.
                self.assertEqual(cnt.frame_count, 1)
>>>>>>> fcb95bf3


if __name__ == "__main__":
    from torch._dynamo.test_case import run_tests

    run_tests()<|MERGE_RESOLUTION|>--- conflicted
+++ resolved
@@ -3853,8 +3853,7 @@
         self.assertEqual(opt_fn("10"), fn("10"))
         self.assertEqual(cnt.frame_count, 4)
 
-<<<<<<< HEAD
-    def test_vmap_convert_element_type_supported(self):
+    def test_vmap_no_spurious_converts(self):
         torch.compile(
             lambda x: torch.vmap(lambda x: torch.sum(x) + 1e-4)(x), fullgraph=True
         )(torch.randn((3, 3)))
@@ -3864,7 +3863,7 @@
         torch.compile(
             lambda x: torch.vmap(lambda x: torch.mean(x) + 1e-4)(x), fullgraph=True
         )(torch.randn((3, 3)))
-=======
+
     def test_tensor_set_data(self):
         # https://github.com/pytorch/pytorch/issues/113030
         def func1(x, y):
@@ -3920,7 +3919,6 @@
                 # Prove guarding works - we run the compiled_fn 5 times
                 # frame_count should stay at 1.
                 self.assertEqual(cnt.frame_count, 1)
->>>>>>> fcb95bf3
 
 
 if __name__ == "__main__":
