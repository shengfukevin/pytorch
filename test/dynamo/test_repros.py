# Owner(s): ["module: dynamo"]
import collections
import copy
import inspect
import itertools
import random
import unittest
from abc import ABC
from collections import namedtuple
from copy import deepcopy
from typing import List
from unittest.mock import patch

import numpy as np
import torch

import torch._dynamo.test_case
import torch._dynamo.testing
import torch._dynamo.utils

import torch._functorch.config

try:
    from test_minifier import requires_cuda
except ImportError:
    from .test_minifier import requires_cuda

from torch import nn
from torch._dynamo.debug_utils import same_two_models
from torch._dynamo.testing import rand_strided, requires_static_shapes, same
from torch.nn import functional as F

try:
    import torch._refs

    HAS_REFS = True
except ImportError:
    HAS_REFS = False


_orig_module_call = torch.nn.Module.__call__


def is_fx_tracing_test() -> bool:
    """
    Copied from the hpc trainer codebase
    """
    return torch.nn.Module.__call__ is not _orig_module_call


def ifdyn(count1, count2):
    if torch._dynamo.config.dynamic_shapes:
        return count1
    else:
        return count2


def has_detectron2():
    try:
        from detectron2.layers.mask_ops import _paste_masks_tensor_shape

        return _paste_masks_tensor_shape is not None
    except ImportError:
        return False


def _do_paste_mask(masks, boxes, img_h: int, img_w: int, skip_empty: bool = True):
    # from detectron2 mask_ops.py

    device = masks.device

    if skip_empty and not torch.jit.is_scripting():
        x0_int, y0_int = torch.clamp(boxes.min(dim=0).values.floor()[:2] - 1, min=0).to(
            dtype=torch.int32
        )
        x1_int = torch.clamp(boxes[:, 2].max().ceil() + 1, max=img_w).to(
            dtype=torch.int32
        )
        y1_int = torch.clamp(boxes[:, 3].max().ceil() + 1, max=img_h).to(
            dtype=torch.int32
        )
    else:
        x0_int, y0_int = 0, 0
        x1_int, y1_int = img_w, img_h
    x0, y0, x1, y1 = torch.split(boxes, 1, dim=1)  # each is Nx1

    N = masks.shape[0]

    img_y = torch.arange(y0_int, y1_int, device=device, dtype=torch.float32) + 0.5
    img_x = torch.arange(x0_int, x1_int, device=device, dtype=torch.float32) + 0.5
    img_y = (img_y - y0) / (y1 - y0) * 2 - 1
    img_x = (img_x - x0) / (x1 - x0) * 2 - 1
    # img_x, img_y have shapes (N, w), (N, h)

    gx = img_x[:, None, :].expand(N, img_y.size(1), img_x.size(1))
    gy = img_y[:, :, None].expand(N, img_y.size(1), img_x.size(1))
    grid = torch.stack([gx, gy], dim=3)

    if not torch.jit.is_scripting():
        if not masks.dtype.is_floating_point:
            masks = masks.float()
    img_masks = F.grid_sample(masks, grid.to(masks.dtype), align_corners=False)

    if skip_empty and not torch.jit.is_scripting():
        return img_masks[:, 0], (slice(y0_int, y1_int), slice(x0_int, x1_int))
    else:
        return img_masks[:, 0], ()


def cat(tensors, dim=0):
    # from detectron2 wrappers.py
    assert isinstance(tensors, (list, tuple))
    if len(tensors) == 1:
        return tensors[0]
    return torch.cat(tensors, dim)


def shapes_to_tensor(x, device=None):
    # from detectron2 wrappers.py
    if torch.jit.is_scripting():
        return torch.as_tensor(x, device=device)
    if torch.jit.is_tracing():
        assert all(
            [isinstance(t, torch.Tensor) for t in x]
        ), "Shape should be tensor during tracing!"
        # as_tensor should not be used in tracing because it records a constant
        ret = torch.stack(x)
        if ret.device != device:  # avoid recording a hard-coded device if not necessary
            ret = ret.to(device=device)
        return ret
    return torch.as_tensor(x, device=device)


class Boxes:
    # from detectron2 poolers.py
    def __init__(self, tensor: torch.Tensor):
        """
        Args:
            tensor (Tensor[float]): a Nx4 matrix.  Each row is (x1, y1, x2, y2).
        """
        device = (
            tensor.device if isinstance(tensor, torch.Tensor) else torch.device("cpu")
        )
        tensor = torch.as_tensor(tensor, dtype=torch.float32, device=device)
        if tensor.numel() == 0:
            # Use reshape, so we don't end up creating a new tensor that does not depend on
            # the inputs (and consequently confuses jit)
            tensor = tensor.reshape((-1, 4)).to(dtype=torch.float32, device=device)
        assert tensor.dim() == 2 and tensor.size(-1) == 4, tensor.size()
        self.tensor = tensor

    def __len__(self) -> int:
        return self.tensor.shape[0]

    @property
    def device(self):
        return self.tensor.device


def convert_boxes_to_pooler_format(box_lists):
    # from detectron2 structures.py
    boxes = torch.cat([x.tensor for x in box_lists], dim=0)
    # __len__ returns Tensor in tracing.
    sizes = shapes_to_tensor([x.__len__() for x in box_lists], device=boxes.device)
    indices = torch.repeat_interleave(
        torch.arange(len(box_lists), dtype=boxes.dtype, device=boxes.device), sizes
    )
    return cat([indices[:, None], boxes], dim=1)


ReformerBackwardOutput = namedtuple(
    "ReformerBackwardOutput",
    ["attn_output", "hidden_states", "grad_attn_output", "grad_hidden_states"],
)
ReformerEncoderOutput = namedtuple(
    "ReformerEncoderOutput",
    ["hidden_states", "all_hidden_states", "all_attentions", "past_buckets_states"],
)


class _ReversibleFunction(torch.autograd.Function):
    # taken from modeling_reformer.py in huggingface
    @staticmethod
    def forward(
        ctx,
        hidden_states,
        layers,
        attention_mask,
        head_mask,
        num_hashes,
        all_hidden_states,
        all_attentions,
        past_buckets_states,
        use_cache,
        orig_sequence_length,
        output_hidden_states,
        output_attentions,
    ):
        all_buckets = ()

        # split duplicated tensor
        hidden_states, attn_output = torch.chunk(hidden_states, 2, dim=-1)

        for layer_id, (layer, layer_head_mask) in enumerate(zip(layers, head_mask)):
            if output_hidden_states is True:
                all_hidden_states.append(hidden_states)

            attn_output = layer(attn_output)

        # Add last layer
        if output_hidden_states is True:
            all_hidden_states.append(hidden_states)

        # attach params to ctx for backward
        ctx.save_for_backward(attn_output.detach(), hidden_states.detach())
        ctx.layers = layers
        ctx.all_buckets = all_buckets
        ctx.head_mask = head_mask
        ctx.attention_mask = attention_mask

        # Concatenate 2 RevNet outputs
        return torch.cat([attn_output, hidden_states], dim=-1)

    @staticmethod
    def backward(ctx, grad_hidden_states):
        grad_attn_output, grad_hidden_states = torch.chunk(
            grad_hidden_states, 2, dim=-1
        )

        # retrieve params from ctx for backward
        attn_output, hidden_states = ctx.saved_tensors

        # create tuple
        output = ReformerBackwardOutput(
            attn_output=attn_output,
            hidden_states=hidden_states,
            grad_attn_output=grad_attn_output,
            grad_hidden_states=grad_hidden_states,
        )

        # free memory
        del grad_attn_output, grad_hidden_states, attn_output, hidden_states

        layers = ctx.layers
        all_buckets = ctx.all_buckets
        head_mask = ctx.head_mask
        attention_mask = ctx.attention_mask

        for idx, layer in enumerate(layers[::-1]):
            # pop last buckets from stack
            buckets = all_buckets[-1]
            all_buckets = all_buckets[:-1]

            # backprop
            output = layer.backward_pass(
                next_attn_output=output.attn_output,
                hidden_states=output.hidden_states,
                grad_attn_output=output.grad_attn_output,
                grad_hidden_states=output.grad_hidden_states,
                head_mask=head_mask[len(layers) - idx - 1],
                attention_mask=attention_mask,
                buckets=buckets,
            )

        assert all_buckets == (), "buckets have to be empty after backpropagation"
        grad_hidden_states = torch.cat(
            [output.grad_attn_output, output.grad_hidden_states], dim=-1
        )

        # num of return vars has to match num of forward() args
        # return gradient for hidden_states arg and None for other args
        return (
            grad_hidden_states,
            None,
            None,
            None,
            None,
            None,
            None,
            None,
            None,
            None,
            None,
            None,
        )


class ReformerEncoder(torch.nn.Module):
    def __init__(self):
        super().__init__()
        self.dropout = 0.5
        self.layer_norm = torch.nn.LayerNorm(512, eps=1.0e-12)
        self.layers = [torch.nn.Linear(256, 256)]

    def forward(
        self,
        hidden_states,
        attention_mask=None,
        head_mask=[None] * 6,
        num_hashes=None,
        use_cache=False,
        orig_sequence_length=64,
        output_hidden_states=False,
        output_attentions=False,
    ):
        # hidden_states and attention lists to be filled if wished
        all_hidden_states = []
        all_attentions = []
        past_buckets_states = [((None), (None)) for i in range(len(self.layers))]

        # concat same tensor for reversible ResNet
        hidden_states = torch.cat([hidden_states, hidden_states], dim=-1)
        hidden_states = _ReversibleFunction.apply(
            hidden_states,
            self.layers,
            attention_mask,
            head_mask,
            num_hashes,
            all_hidden_states,
            all_attentions,
            past_buckets_states,
            use_cache,
            orig_sequence_length,
            output_hidden_states,
            output_attentions,
        )

        # Apply layer norm to concatenated hidden states
        hidden_states = self.layer_norm(hidden_states)

        # Apply dropout
        hidden_states = torch.nn.functional.dropout(
            hidden_states, p=self.dropout, training=self.training
        )

        return ReformerEncoderOutput(
            hidden_states=hidden_states,
            all_hidden_states=all_hidden_states,
            all_attentions=all_attentions,
            past_buckets_states=past_buckets_states,
        )


def longformer_chunk(hidden_states, window_overlap=256):
    """convert into overlapping chunks. Chunk size = 2w, overlap size = w"""

    # non-overlapping chunks of size = 2w
    hidden_states = hidden_states.view(
        hidden_states.size(0),
        hidden_states.size(1) // (window_overlap * 2),
        window_overlap * 2,
        hidden_states.size(2),
    )

    # use `as_strided` to make the chunks overlap with an overlap size = window_overlap
    chunk_size = list(hidden_states.size())
    chunk_size[1] = chunk_size[1] * 2 - 1

    chunk_stride = list(hidden_states.stride())
    chunk_stride[1] = chunk_stride[1] // 2
    return hidden_states.as_strided(size=chunk_size, stride=chunk_stride)


class PartialT5(torch.nn.Module):
    # Highly simplified T5Attention prefix
    def __init__(self):
        super(PartialT5, self).__init__()
        self.q = torch.nn.Linear(512, 512)
        self.k = torch.nn.Linear(512, 512)
        self.v = torch.nn.Linear(512, 512)

    def forward(
        self,
        hidden_states,
        key_value_states=None,
        past_key_value=None,
        query_length=None,
    ):
        batch_size, seq_length = hidden_states.shape[:2]

        real_seq_length = seq_length

        if past_key_value is not None:
            assert (
                len(past_key_value) == 2
            ), f"past_key_value should have 2 past states: keys and values. Got { len(past_key_value)} past states"
            real_seq_length += (
                past_key_value[0].shape[2] if query_length is None else query_length
            )

        def shape(states):
            """projection"""
            return states.view(batch_size, -1, 8, 64).transpose(1, 2)

        def project(hidden_states, proj_layer, key_value_states, past_key_value):
            """projects hidden states correctly to key/query states"""
            if key_value_states is None:
                # self-attn
                # (batch_size, n_heads, seq_length, dim_per_head)
                hidden_states = shape(proj_layer(hidden_states))
            elif past_key_value is None:
                # cross-attn
                # (batch_size, n_heads, seq_length, dim_per_head)
                hidden_states = shape(proj_layer(key_value_states))

            if past_key_value is not None:
                if key_value_states is None:
                    # self-attn
                    # (batch_size, n_heads, key_length, dim_per_head)
                    hidden_states = torch.cat([past_key_value, hidden_states], dim=2)
                else:
                    # cross-attn
                    hidden_states = past_key_value
            return hidden_states

        # get query states
        query_states = shape(
            self.q(hidden_states)
        )  # (batch_size, n_heads, seq_length, dim_per_head)

        # get key/value states
        key_states = project(
            hidden_states,
            self.k,
            key_value_states,
            past_key_value[0] if past_key_value is not None else None,
        )
        value_states = project(
            hidden_states,
            self.v,
            key_value_states,
            past_key_value[1] if past_key_value is not None else None,
        )

        # compute scores
        scores = torch.matmul(query_states, key_states.transpose(3, 2))

        # (truncated here )
        return scores, value_states


class ChunkReformerFeedForward(torch.nn.Module):
    # simplified from HF modeling_reformer.py
    def __init__(self):
        super().__init__()
        self.layer_norm = torch.nn.LayerNorm(256, eps=1e-12)
        self.dense = torch.nn.Linear(256, 256)
        self.output = torch.nn.Linear(256, 256)

    def forward(self, attention_output):
        return apply_chunking_to_forward(
            self.forward_chunk,
            attention_output + 1,
        )

    def forward_chunk(self, hidden_states):
        hidden_states = self.layer_norm(hidden_states)
        hidden_states = self.dense(hidden_states)
        return self.output(hidden_states)


def apply_chunking_to_forward(forward_fn, *input_tensors):
    # simplified from HF model_utils.py
    assert len(input_tensors) > 0
    tensor_shape = input_tensors[0].shape[1]
    assert all(input_tensor.shape[1] == tensor_shape for input_tensor in input_tensors)
    num_args_in_forward_chunk_fn = len(inspect.signature(forward_fn).parameters)
    if num_args_in_forward_chunk_fn != len(input_tensors):
        raise ValueError()

    return forward_fn(*input_tensors)


class FakeMamlInner(torch.nn.Module):
    def __init__(self):
        super(FakeMamlInner, self).__init__()
        self.linear = torch.nn.Linear(784, 5)

    def forward(self, x, ignored=None, bn_training=False):
        return self.linear(x.view(x.shape[0], -1))


class PartialMaml(torch.nn.Module):
    # Highly simplified version of maml.meta.Meta.finetuning
    def __init__(self):
        super(PartialMaml, self).__init__()
        self.net = FakeMamlInner()
        self.update_step_test = 10
        self.update_lr = 0.4

    def forward(self, x_spt, y_spt, x_qry, y_qry):
        querysz = x_qry.size(0)

        corrects = [0 for _ in range(self.update_step_test + 1)]

        # in order to not ruin the state of running_mean/variance and bn_weight/bias
        # we finetunning on the copied model instead of self.net
        net = deepcopy(self.net)

        # 1. run the i-th task and compute loss for k=0
        logits = net(x_spt)
        loss = F.cross_entropy(logits, y_spt)
        grad = torch.autograd.grad(loss, net.parameters())
        fast_weights = list(
            map(lambda p: p[1] - self.update_lr * p[0], zip(grad, net.parameters()))
        )

        # this is the loss and accuracy before first update
        with torch.no_grad():
            # [setsz, nway]
            logits_q = net(x_qry, net.parameters(), bn_training=True)
            # [setsz]
            pred_q = F.softmax(logits_q, dim=1).argmax(dim=1)
            # scalar
            correct = torch.eq(pred_q, y_qry).sum().item()
            corrects[0] = corrects[0] + correct

        # this is the loss and accuracy after the first update
        with torch.no_grad():
            # [setsz, nway]
            logits_q = net(x_qry, fast_weights, bn_training=True)
            # [setsz]
            pred_q = F.softmax(logits_q, dim=1).argmax(dim=1)
            # scalar
            correct = torch.eq(pred_q, y_qry).sum().item()
            corrects[1] = corrects[1] + correct

        del net

        accs = torch.tensor(corrects) / querysz

        return accs


class ModelOutput(collections.OrderedDict):
    """based on file_utils.py in HuggingFace"""

    def __getitem__(self, k):
        if isinstance(k, str):
            inner_dict = {k: v for (k, v) in self.items()}
            return inner_dict[k]
        else:
            return self.to_tuple()[k]

    def __setattr__(self, name, value):
        if name in self.keys() and value is not None:
            # Don't call self.__setitem__ to avoid recursion errors
            super().__setitem__(name, value)
        super().__setattr__(name, value)

    def __setitem__(self, key, value):
        # Will raise a KeyException if needed
        super().__setitem__(key, value)
        # Don't call self.__setattr__ to avoid recursion errors
        super().__setattr__(key, value)

    def to_tuple(self):
        return tuple(self[k] for k in self.keys())


def create_rand_mask_from_inputs(
    from_blocked_mask,
    to_blocked_mask,
    rand_attn,
    num_attention_heads,
    num_rand_blocks,
    batch_size,
    from_seq_length,
    from_block_size,
):
    """taken from HF modeling_big_bird.py"""
    num_windows = from_seq_length // from_block_size - 2
    rand_mask = torch.stack(
        [p1[i1.flatten()] for p1, i1 in zip(to_blocked_mask, rand_attn)]
    )
    rand_mask = rand_mask.view(
        batch_size, num_attention_heads, num_windows, num_rand_blocks * from_block_size
    )
    rand_mask = torch.einsum("blq,bhlk->bhlqk", from_blocked_mask[:, 1:-1], rand_mask)
    return rand_mask


class SequentialAppendList(torch.nn.Sequential):
    """from timm/models/vovnet.py"""

    def __init__(self, *args):
        super(SequentialAppendList, self).__init__(*args)

    def forward(self, x: torch.Tensor, concat_list: List[torch.Tensor]) -> torch.Tensor:
        for i, module in enumerate(self):
            if i == 0:
                concat_list.append(module(x))
            else:
                concat_list.append(module(concat_list[-1]))
        x = torch.cat(concat_list, dim=1)
        return x, concat_list


class BatchNormAct2d(torch.nn.BatchNorm2d):
    """Taken from timm"""

    def __init__(
        self,
        num_features,
        eps=1e-5,
        momentum=0.1,
        affine=True,
        track_running_stats=True,
        act_layer=torch.nn.ReLU,
        inplace=True,
    ):
        super(BatchNormAct2d, self).__init__(
            num_features,
            eps=eps,
            momentum=momentum,
            affine=affine,
            track_running_stats=track_running_stats,
        )
        self.act = act_layer(inplace=inplace)

    @torch.jit.ignore
    def _forward_python(self, x):
        return super().forward(x)

    def forward(self, x):
        if torch.jit.is_scripting():
            x = self._forward_jit(x)
        else:
            x = self._forward_python(x)
        x = self.act(x)
        return x


def get_parameter_dtype(parameter):
    """from huggingface model_utils.py"""
    try:
        return next(parameter.parameters()).dtype
    except StopIteration:
        # For nn.DataParallel compatibility in PyTorch 1.5

        def find_tensor_attributes(module):
            tuples = [(k, v) for k, v in module.__dict__.items() if torch.is_tensor(v)]
            return tuples

        gen = parameter._named_members(get_members_fn=find_tensor_attributes)
        first_tuple = next(gen)
        return first_tuple[1].dtype


class DummyConfig:
    attn_layers = ["local", "lsh", "local", "lsh", "local", "lsh"]
    lsh_attn_chunk_length = 64
    local_attn_chunk_length = 64


def _get_min_chunk_len(config):
    """from hf_Reformer"""
    attn_types = config.attn_layers
    attn_types_set = set(attn_types)
    if len(attn_types_set) == 1 and attn_types[0] == "lsh":
        return config.lsh_attn_chunk_length
    elif len(attn_types_set) == 1 and attn_types[0] == "local":
        return config.local_attn_chunk_length
    elif len(attn_types_set) == 2 and attn_types_set == set(["lsh", "local"]):
        return min(config.lsh_attn_chunk_length, config.local_attn_chunk_length)
    else:
        raise NotImplementedError(
            f"Only attn layer types 'lsh' and 'local' exist, but `config.attn_layers`: {config.attn_layers}. Select "
            "attn layer types from ['lsh', 'local'] only."
        )


def _stable_argsort(vector, dim):
    """from hf_Reformer"""
    # this function scales the vector so that torch.argsort is stable.
    # torch.argsort is not stable on its own
    scale_offset = torch.arange(vector.shape[dim], device=vector.device).view(1, 1, -1)
    scale_offset = scale_offset.expand(vector.shape)
    scaled_vector = vector.shape[dim] * vector + (scale_offset % vector.shape[dim])
    return torch.argsort(scaled_vector, dim=dim)


def _get_sorted_bucket_idx_and_undo_sorted_bucket_idx(buckets):
    """from hf_Reformer"""
    # no gradients are needed
    with torch.no_grad():
        # hash-based sort
        sorted_bucket_idx = _stable_argsort(buckets, dim=-1)

        # create simple indices to scatter to, to have undo sort
        indices = (
            torch.arange(sorted_bucket_idx.shape[-1], device=buckets.device)
            .view(1, 1, -1)
            .expand(sorted_bucket_idx.shape)
        )

        # get undo sort
        undo_sorted_bucket_idx = sorted_bucket_idx.new(*sorted_bucket_idx.size())
        undo_sorted_bucket_idx.scatter_(-1, sorted_bucket_idx, indices)

    return sorted_bucket_idx, undo_sorted_bucket_idx


class FeedForwardLayer(nn.Module):
    def __init__(self, d_model, dim_feedforward, activation, dropout) -> None:
        super(FeedForwardLayer, self).__init__()
        self.linear1 = nn.Linear(d_model, dim_feedforward)
        self.activation = activation
        self.dropout1 = nn.Dropout(dropout)
        self.linear2 = nn.Linear(dim_feedforward, d_model)
        self.dropout2 = nn.Dropout(dropout)

    def forward(self, x):
        return self.dropout2(
            self.linear2(self.dropout1(self.activation(self.linear1(x))))
        )


class TransformerEncoderLayer(nn.Module):
    def __init__(
        self,
        d_model,
        nhead,
        dim_feedforward=2048,
        dropout=0.1,
        activation=nn.ReLU(),
        layer_norm_eps=1e-5,
    ):
        super(TransformerEncoderLayer, self).__init__()
        self.self_attn = nn.MultiheadAttention(d_model, nhead, dropout=dropout)
        self.norm1 = nn.LayerNorm(d_model, eps=layer_norm_eps)
        self.norm2 = nn.LayerNorm(d_model, eps=layer_norm_eps)
        self.dropout = nn.Dropout(dropout)
        self.ff_block = FeedForwardLayer(d_model, dim_feedforward, activation, dropout)

    def forward(self, src, src_mask=None, src_key_padding_mask=None):
        x = src
        x = self.norm1(x + self._sa_block(x, src_mask, src_key_padding_mask))
        x = self.norm2(x + self._ff_block(x))
        return x

    # self-attention block
    def _sa_block(self, x, attn_mask, key_padding_mask):
        x = self.self_attn(
            x,
            x,
            x,
            attn_mask=attn_mask,
            key_padding_mask=key_padding_mask,
            need_weights=False,
        )[0]
        return self.dropout(x)

    # feed forward block
    def _ff_block(self, x):
        return self.ff_block(x)


class TestModule(torch.nn.Module):
    def inner_fn(self, left, right):
        return tuple(left) == tuple(right)

    def fn(self, tensor):
        if type(tensor) is int:
            return False

        torch.add(tensor, tensor)
        return self.inner_fn(tensor.shape, (1, 2, 3))


class ReproTests(torch._dynamo.test_case.TestCase):
    def test_do_paste_mask(self):
        torch._dynamo.utils.counters.clear()
        opt__do_paste_mask = torch._dynamo.optimize(
            torch._dynamo.testing.CompileCounter()
        )(_do_paste_mask)
        opt__do_paste_mask(
            torch.randn(1, 1, 28, 28),
            torch.tensor([[0.0, 1, 2, 4]]) * 1,
            427,
            640,
            True,
        )
        opt__do_paste_mask(
            torch.randn(1, 1, 28, 28),
            torch.tensor([[0.0, 1, 2, 4]]) * 2,
            427,
            640,
            True,
        )
        opt__do_paste_mask(
            torch.randn(1, 1, 28, 28),
            torch.tensor([[0.0, 1, 2, 4]]) * 3,
            612,
            612,
            True,
        )
        opt__do_paste_mask(
            torch.randn(1, 1, 28, 28),
            torch.tensor([[0.0, 1, 2, 4]]) * 4,
            612,
            612,
            True,
        )
        opt__do_paste_mask(
            torch.randn(1, 1, 28, 28),
            torch.tensor([[0.0, 1, 2, 4]]) * 2,
            427,
            640,
            False,
        )

        self.assertGreaterEqual(torch._dynamo.utils.counters["frames"]["ok"], 3)
        self.assertEqual(
            torch._dynamo.utils.counters["frames"]["total"],
            torch._dynamo.utils.counters["frames"]["ok"] + 1,
        )

    def test_convert_boxes_to_pooler_format(self):
        boxes1 = [
            Boxes(torch.arange(0, 8).reshape((2, 4))),
            Boxes(torch.arange(8, 16).reshape((2, 4))),
        ]
        boxes2 = [
            Boxes(torch.arange(16, 20).reshape((1, 4))),
            Boxes(torch.arange(20, 24).reshape((1, 4))),
        ]
        correct1 = convert_boxes_to_pooler_format(boxes1)
        correct2 = convert_boxes_to_pooler_format(boxes2)
        fn = convert_boxes_to_pooler_format
        cnt = torch._dynamo.testing.CompileCounter()
        opt_fn = torch._dynamo.optimize(cnt)(fn)
        self.assertTrue(same(opt_fn(boxes1), correct1))
        self.assertTrue(same(opt_fn(boxes2), correct2))

        # repeat_interleave is a dynamic shape operator we do not execute/
        # In the future, we could reduce the frame_count down to 1
        # by guarding on the exact values of `Tensor repeats` arg
        self.assertEqual(cnt.frame_count, ifdyn(2, 4))
        self.assertEqual(cnt.op_count, ifdyn(9, 10))

    def test_boxes_len(self):
        def fn(boxes):
            return len(boxes) + boxes.__len__() + boxes.tensor

        boxes1 = Boxes(torch.arange(0, 8).reshape((2, 4)))
        cnt = torch._dynamo.testing.CompileCounter()
        opt_fn = torch._dynamo.optimize_assert(cnt)(fn)
        self.assertTrue(same(opt_fn(boxes1), boxes1.tensor + 4.0))

        self.assertEqual(cnt.frame_count, 1)
        self.assertEqual(cnt.op_count, ifdyn(6, 1))

    def _reformer(self, nopython):
        input = torch.randn([1, 64, 256])
        model = ReformerEncoder()
        torch.manual_seed(1337)
        correct = copy.deepcopy(model)(input)
        cnt = torch._dynamo.testing.CompileCounter()
        torch.manual_seed(1337)
        opt_model = torch._dynamo.optimize(cnt, nopython=nopython)(model)
        self.assertTrue(same(opt_model(input), correct))
        return cnt

    def test_reformer_eval(self):
        with torch.no_grad():
            cnt = self._reformer(nopython=True)
        self.assertEqual(cnt.frame_count, 1)
        self.assertEqual(cnt.op_count, 10)

    def test_reformer_train(self):
        with torch.enable_grad():
            cnt = self._reformer(nopython=False)
        # cant inline torch.autograd.Function means graph break
        self.assertEqual(cnt.frame_count, 4)
        self.assertEqual(cnt.op_count, 10)

    def test_longformer_chunk(self):
        input1 = torch.randn([1, 4096, 1])
        input2 = torch.randn([12, 4096, 64])
        correct1 = longformer_chunk(input1)
        correct2 = longformer_chunk(input2)
        fn = longformer_chunk
        cnt = torch._dynamo.testing.CompileCounter()
        opt_fn = torch._dynamo.optimize_assert(cnt)(fn)
        self.assertTrue(same(opt_fn(input1), correct1))
        self.assertTrue(same(opt_fn(input2), correct2))
        self.assertTrue(same(opt_fn(input1), correct1))
        self.assertTrue(same(opt_fn(input2), correct2))

        # Dyn recompiles are due to changes in hidden_state (Should we be guarding on this?)
        self.assertEqual(cnt.frame_count, ifdyn(4, 2))
        self.assertEqual(cnt.op_count, ifdyn(76, 4))

    def test_hf_t5_forward(self):
        input = torch.randn([1, 2048, 512])
        model = PartialT5()
        correct = model(input)
        cnt = torch._dynamo.testing.CompileCounter()
        opt_model = torch._dynamo.optimize_assert(cnt)(model)
        self.assertTrue(same(opt_model(input), correct))

        self.assertEqual(cnt.frame_count, 1)
        self.assertEqual(cnt.op_count, ifdyn(13, 11))

    def test_slicing_dynamic_shape(self):
        def fn(y):
            x = torch.ones(8)
            idx = y[0]
            out = x[idx:]
            return (out + 3) * 5

        counter = torch._dynamo.testing.CompileCounter()
        opt_fn = torch._dynamo.optimize(counter)(fn)
        out = opt_fn(torch.ones(10, dtype=torch.long))
        # idx should be 1 -> slicing off [1:] of 8 elem tensor
        self.assertEqual(list(out.shape), [7])

        expected_ops = ifdyn(5, 4)
        expected_frame = ifdyn(1, 2)

        self.assertEqual(expected_ops, expected_ops)
        self.assertEqual(expected_frame, expected_frame)

        self.assertEqual(list(opt_fn(torch.tensor([4])).shape), [4])

    def test_slicing_dynamic_shape_setitem(self):
        def fn(input_lengths: torch.Tensor, new_ones_1):
            getitem_13 = input_lengths[3]
            new_ones_1[(3, slice(getitem_13, None, None))] = 0
            setitem_13 = new_ones_1
            return (setitem_13,)

        x = torch.randn(10).to(dtype=torch.int64)
        y = torch.randn(10, 204)
        ref = fn(x, y)
        opt_fn = torch._dynamo.optimize("aot_eager")(fn)
        res = opt_fn(x, y)
        self.assertTrue(same(ref, res))

    @requires_static_shapes
    def test_chunk_reformer_ff(self):
        input = torch.randn([1, 4096, 256])
        model = ChunkReformerFeedForward()
        correct = model(input)
        cnt = torch._dynamo.testing.CompileCounter()
        opt_model = torch._dynamo.optimize_assert(cnt)(model)
        self.assertTrue(same(opt_model(input), correct))

        self.assertEqual(cnt.frame_count, 1)
        self.assertEqual(cnt.op_count, 4)

    # see: https://github.com/pytorch/pytorch/issues/80067
    # NB: When you remove the expectedFailure, don't forget to
    # uncomment/adjust the assertEqual below
    @unittest.expectedFailure
    @patch.object(torch._dynamo.config, "fake_tensor_propagation", True)
    @patch.object(torch._dynamo.config, "capture_scalar_outputs", True)
    def test_maml_item_capture(self):
        a = torch.randn(5, 1, 28, 28)
        b = torch.zeros(5, dtype=torch.int64)
        c = torch.randn(75, 1, 28, 28)
        d = torch.zeros(75, dtype=torch.int64)
        model = PartialMaml()
        correct = model(a, b, c, d)
        cnt = torch._dynamo.testing.CompileCounter()
        opt_model = torch._dynamo.optimize(cnt)(model)
        for _ in range(10):
            self.assertTrue(same(opt_model(a, b, c, d), correct))

        # self.assertEqual(cnt.frame_count, ifdyn(3, 2))
        # TODO(jansel): figure out why op count depends on imports
        self.assertIn(cnt.op_count, (36, 35, 34, 29, 28, 27))

    # see: https://github.com/pytorch/pytorch/issues/80067
    @patch.object(torch._dynamo.config, "capture_scalar_outputs", False)
    def test_maml_no_item_capture(self):
        a = torch.randn(5, 1, 28, 28)
        b = torch.zeros(5, dtype=torch.int64)
        c = torch.randn(75, 1, 28, 28)
        d = torch.zeros(75, dtype=torch.int64)
        model = PartialMaml()
        correct = model(a, b, c, d)
        cnt = torch._dynamo.testing.CompileCounter()
        opt_model = torch._dynamo.optimize(cnt)(model)
        for _ in range(10):
            self.assertTrue(same(opt_model(a, b, c, d), correct))

        self.assertEqual(cnt.frame_count, ifdyn(5, 4))
        # TODO(jansel): figure out why op count depends on imports
        self.assertIn(cnt.op_count, (31, 36, 35, 34, 29, 28))

    def test_hf_model_output(self):
        ex = ModelOutput(a=torch.randn(10), b=torch.randn(10), c=torch.randn(10))

        def fn1(x):
            return x["a"] + 1

        def fn2(x):
            return x.a + 1

        def fn3(x):
            return x.to_tuple()[0] + 1

        def fn4(x):
            return x[0] + 1

        cnt = torch._dynamo.testing.CompileCounter()
        for fn in (fn1, fn2, fn3, fn4):
            cnt.clear()
            opt_fn = torch._dynamo.optimize_assert(cnt)(fn)
            self.assertTrue(same(opt_fn(ex), ex.a + 1))
            self.assertEqual(cnt.frame_count, 1)
            self.assertEqual(cnt.op_count, 1)

    @requires_static_shapes
    def test_create_rand_mask_from_inputs(self):
        args = [
            torch.randn([1, 64, 64]),
            torch.randn([1, 64, 64]),
            torch.zeros([1, 12, 62, 3], dtype=torch.int64),
            12,
            3,
            1,
            4096,
            64,
        ]
        correct = create_rand_mask_from_inputs(*args)
        fn = create_rand_mask_from_inputs

        cnt = torch._dynamo.testing.CompileCounter()
        opt_fn = torch._dynamo.optimize_assert(cnt)(fn)
        self.assertTrue(same(opt_fn(*args), correct))
        self.assertEqual(cnt.frame_count, 1)
        self.assertEqual(cnt.op_count, 8)

    def test_rng_state(self):
        def fn():
            state = torch.get_rng_state()
            before = torch.rand(1000)
            torch.set_rng_state(state)
            after = torch.rand(1000)
            return before, after

        cnt = torch._dynamo.testing.CompileCounter()
        opt_fn = torch._dynamo.optimize(cnt)(fn)

        before, after = opt_fn()
        self.assertTrue(same(before, after))
        self.assertEqual(cnt.frame_count, 2)
        self.assertEqual(cnt.op_count, 3)  # rand, rand
        try:
            graph, _ = torch._dynamo.export(fn)
            # See https://github.com/pytorch/pytorch/pull/87490
            self.fail("unexpected export success")
        except torch._dynamo.exc.Unsupported:
            pass

    def test_seq_append_list(self):
        x = torch.randn(4, 10)
        model = SequentialAppendList(
            torch.nn.Linear(10, 10),
            torch.nn.ReLU(),
            torch.nn.Linear(10, 10),
            torch.nn.ReLU(),
        )
        # this one is tricky because it mutates the list provided as an input
        l1 = [x]
        l2 = [x]
        correct, _ = model(x, l1)
        cnt = torch._dynamo.testing.CompileCounter()
        opt_model = torch._dynamo.optimize_assert(cnt)(model)
        result, l3 = opt_model(x, l2)
        self.assertTrue(same(result, correct))
        self.assertTrue(same(l1, l2))
        self.assertIs(l2, l3)
        self.assertEqual(cnt.frame_count, 1)
        self.assertEqual(cnt.op_count, 5)

    def test_batch_norm_act(self):
        a = torch.randn(5, 1, 28, 28)
        model = BatchNormAct2d(1).eval()
        correct = model(a)
        cnt = torch._dynamo.testing.CompileCounter()
        if not torch._dynamo.config.specialize_int_float:
            # _local_scalar_dense causes graph break w 0-dim tensor
            opt_model = torch._dynamo.optimize(cnt)(model)
            self.assertTrue(same(opt_model(a), correct))
            return

        opt_model = torch._dynamo.optimize_assert(cnt)(model)
        self.assertTrue(same(opt_model(a), correct))
        self.assertEqual(cnt.frame_count, 1)
        self.assertEqual(cnt.op_count, 2)

    def test_get_parameter_dtype(self):
        model = SequentialAppendList(
            torch.nn.Linear(10, 10),
            torch.nn.ReLU(),
        )

        def fn(model, x):
            return x + torch.randn(10, dtype=get_parameter_dtype(model))

        cnt = torch._dynamo.testing.CompileCounter()
        opt_fn = torch._dynamo.optimize_assert(cnt)(fn)
        self.assertEqual(opt_fn(model, torch.randn(10)).dtype, torch.float32)
        self.assertEqual(cnt.frame_count, 1)
        self.assertEqual(cnt.op_count, 2)

    def test_nn_parameter(self):
        def test_fn():
            a = torch.nn.Parameter(torch.randn(5, 5))
            # Checks that TensorVariable stores the type information correctly
            self.assertTrue(isinstance(a, torch.nn.Parameter))
            return a

        cnt = torch._dynamo.testing.CompileCounter()
        opt_test_fn = torch._dynamo.optimize(cnt)(test_fn)
        out = opt_test_fn()
        self.assertTrue(isinstance(out, torch.nn.Parameter))

    def test_Size(self):
        def test_fn():
            a = torch.randn(4)
            x = torch.Size([1, 2, 3])
            # Checks that SizeVariable return torch.Size object
            assert isinstance(x, torch.Size)
            # Causes graph breaks and checks reconstruction of SizeVariable
            # object
            self.assertIsInstance(x, torch.Size)
            return a

        cnt = torch._dynamo.testing.CompileCounter()
        opt_test_fn = torch._dynamo.optimize(cnt)(test_fn)
        opt_test_fn()

    def test_indexing_with_list(self):
        def test_fn():
            def run_test(tensor, *idx):
                npt = tensor.numpy()
                assert npt[idx].shape == tensor[idx].shape

            x = torch.arange(0, 10)
            cases = [
                [None, None],
                [1, None],
            ]

            for case in cases:
                run_test(x, *case)

            return torch.randn(4)

        cnt = torch._dynamo.testing.CompileCounter()
        opt_test_fn = torch._dynamo.optimize(cnt)(test_fn)
        opt_test_fn()

    def test_reformer_min_chunk_len(self):
        def fn(cfg):
            t = torch.empty(10)
            t.fill_(_get_min_chunk_len(cfg))
            return t[0]

        cfg = DummyConfig()
        cnt = torch._dynamo.testing.CompileCounter()
        opt_fn = torch._dynamo.optimize_assert(cnt)(fn)
        self.assertEqual(opt_fn(cfg), 64)
        self.assertEqual(cnt.frame_count, 1)
        self.assertEqual(cnt.op_count, 3)

    def test_reformer_sorting(self):
        x = torch.zeros([1, 12, 4096], dtype=torch.int64)
        correct = _get_sorted_bucket_idx_and_undo_sorted_bucket_idx(x)
        fn = _get_sorted_bucket_idx_and_undo_sorted_bucket_idx

        cnt = torch._dynamo.testing.CompileCounter()
        opt_fn = torch._dynamo.optimize_assert(cnt)(fn)
        self.assertTrue(same(opt_fn(x), correct))
        self.assertEqual(cnt.frame_count, 1)
        self.assertEqual(cnt.op_count, ifdyn(28, 14))

    def test_recursive_map(self):
        # https://github.com/pytorch/torchdynamo/issues/132
        def _recursive_map(struct, batch_dim=0):
            for k, v in struct.items():
                if v is not None:
                    if isinstance(v, dict):
                        _recursive_map(v)
                    else:
                        struct[k] = v

        def toy_example(a, b, v):
            x = a / (torch.abs(a) + 1)
            if v is not None:
                _recursive_map(v)
            return x * b

        cnt = torch._dynamo.testing.CompileCounter()
        opt_toy_example = torch._dynamo.optimize(cnt)(toy_example)
        opt_toy_example(
            torch.randn(10),
            torch.randn(10),
            {"layer0": {"memory_keys": torch.randn(10)}},
        )
        self.assertEqual(cnt.frame_count, 1)
        self.assertEqual(cnt.op_count, 4)

    def test_issue175(self):
        n_heads = 2
        d_model = 64
        model = TransformerEncoderLayer(d_model, n_heads)
        inp = torch.randn(1, d_model)
        cnt = torch._dynamo.testing.CompileCounter()
        opt_model = torch._dynamo.optimize(cnt, nopython=True)(model)
        opt_model(inp)
        opt_model(inp)
        self.assertEqual(cnt.frame_count, 1)
        self.assertEqual(cnt.op_count, 12)

    def test_exec_import(self):
        def fn1():
            exec("import math")

        def fn2():
            try:
                math.sqrt(4)
                return False
            except NameError:
                return True

        def fn3():
            fn1()
            return fn2()

        self.assertTrue(fn3())
        opt_fn3 = torch._dynamo.optimize("eager")(fn3)
        self.assertTrue(opt_fn3())

    def test_exec_wildcard_import(self):
        # Test that globals are not carried over from frame to frame
        def fn1():
            exec("from torch import *")

        def fn2():
            x = torch.zeros(4)
            for i in range(5):
                x = x + i
            return x

        def fn3():
            fn1()
            return fn2()

        ref = fn3()
        opt_fn3 = torch._dynamo.optimize("eager")(fn3)
        res = opt_fn3()
        self.assertTrue(same(ref, res))

    def test_with_on_graph_break_inst(self):
        def reversible(x):
            print("Hello world")  # Cause graph break so inline fails
            return torch.sin(torch.cos(x))

        def fn(x):
            with torch.enable_grad():
                a = torch.sin(x)
                b = reversible(a)
                c = torch.sigmoid(b)
                c.sum().backward()
                return x.grad

        x = torch.randn(3, requires_grad=True)
        x.grad = None
        with torch.no_grad():
            ref = fn(x)

        x.grad = None
        opt_fn = torch._dynamo.optimize("eager")(fn)
        with torch.no_grad():
            res = opt_fn(x)
        self.assertTrue(same(ref, res))

    # https://github.com/pytorch/torchdynamo/issues/1446
    def test_grad_mode_carrying_correct_state_after_graph_break(self):
        def fn(x):
            with torch.no_grad():
                y = x * 3
                print("Break")
                z = x + 2
            return y, z

        x = torch.randn(3, requires_grad=True)
        opt_fn = torch._dynamo.optimize("eager")(fn)
        y, z = opt_fn(x)
        self.assertFalse(y.requires_grad)
        self.assertFalse(z.requires_grad)

    def test_abc_setattr(self):
        # tests that we correctly bail out of __setattr__ calls

        # TODO: does not ensure ABC classes are correctly inferred as ClassVariables
        # (doesn't test the fix for 'super()')

        class BaseModule(torch.nn.Module, ABC):
            def blah(self, x):
                return x + 1

        class Derived(BaseModule):
            def __setattr__(self, name, value) -> None:
                super().__setattr__(name, value)

            def forward(self, x):
                # expect a graph break on __setattr__
                self.foo = 0
                return self.blah(x)

            def blah(self, x):
                return super().blah(x)

        x = torch.randn(3, requires_grad=True)
        mod = Derived()
        opt_mod = torch._dynamo.optimize("eager")(mod)
        opt_mod(x)

        self.assertGreaterEqual(torch._dynamo.utils.counters["frames"]["ok"], 3)
        self.assertGreaterEqual(torch._dynamo.utils.counters["frames"]["total"], 3)

    @patch.object(torch._dynamo.config, "suppress_errors", True)
    def test_guard_fail_tensor_bool(self):
        @torch._dynamo.skip
        def fn():
            condition_shape = (5, 5)
            dtypes = (torch.bool,)
            shapes = (
                (),
                (5,),
                (1, 5),
            )

            tensors = list(
                [
                    torch.empty(shape, dtype=dtype).fill_(17)
                    for shape, dtype in itertools.product(shapes, dtypes)
                ]
            )

            x_vals = (5.0, *tensors)
            y_vals = (6.0, *tensors)

            @torch._dynamo.disable
            def get_expected(condition, x, y):
                x_np = x.cpu().numpy() if isinstance(x, torch.Tensor) else x
                y_np = y.cpu().numpy() if isinstance(y, torch.Tensor) else y
                return torch.from_numpy(
                    np.where(condition.cpu().numpy(), x_np, y_np)
                ).to(common_dtype)

            for x, y in zip(x_vals, y_vals):
                condition = torch.empty(*condition_shape, dtype=torch.bool).bernoulli_()
                common_dtype = torch.result_type(x, y)

                def check_equal(condition, x, y):
                    # NumPy aggressively promotes to double, hence cast to output to correct dtype
                    expected = get_expected(condition, x, y)
                    result = torch.where(condition, x, y)
                    assert torch.allclose(expected, result)

                check_equal(condition, x, y)
                check_equal(condition, y, x)

        fn()
        opt_fn = torch._dynamo.optimize("eager")(fn)
        opt_fn()

    def test_guard_fail_nested_tuple(self):
        def fn(args):
            return torch.ones(()), args[0] * 2

        # This adds a tensor check on args[1][0] and args[1][1]
        args1 = (torch.ones(1), (torch.ones(1), torch.ones(1)))
        args2 = (torch.ones(1), torch.ones(1))
        opt_fn = torch._dynamo.optimize("eager")(fn)
        ref = opt_fn(args1)
        res = opt_fn(args2)

        self.assertTrue(same(ref, res))

    # AssertionError: ABCMeta
    @unittest.expectedFailure
    def test_numpy_list(self):
        @torch._dynamo.disable
        def rand_gen():
            return list(np.array([random.randint(5, 10) for _ in range(10)]))

        def fn(x):
            random_list = rand_gen()
            z = torch.LongTensor(random_list)
            return x * z

        x = torch.ones(10) * 2

        random.seed(0)
        ref0 = fn(x)
        ref1 = fn(x)

        random.seed(0)
        opt_fn = torch._dynamo.optimize("eager")(fn)
        res0 = opt_fn(x)
        res1 = opt_fn(x)

        self.assertTrue(same(ref0, res0))
        self.assertTrue(same(ref1, res1))

    @unittest.skipIf(not HAS_REFS, "requires recent PT version")
    def test_primtorch(self):
        @torch._dynamo.optimize("eager")
        def fn(x):
            torch._refs.abs(x)

        fn(torch.randn(3))

    @unittest.skipIf(not HAS_REFS, "requires recent PT version")
    @unittest.expectedFailure
    # inline_call [('inline in skipfiles: bind ...python3.10/inspect.py', 1)]
    def test_primtorch_no_graph_break(self):
        @torch._dynamo.optimize("eager", nopython=True)
        def fn(x):
            torch._refs.abs(x)

        fn(torch.randn(3))

    @unittest.skipIf(
        not isinstance(torch.ops.aten.abs, torch._ops.OpOverloadPacket),
        "old pt doesn't work",
    )
    def test_torch_ops_aten(self):
        # Picked an op that doesn't show up in the default list
        @torch._dynamo.optimize("eager", nopython=True)
        def fn(x):
            return torch.ops.aten.absolute(x)

        fn(torch.randn(3))

    def test_guard_ordering_shape_fail(self):
        # If a function which takes a tensor has an inner function which
        # is compiled and generates a guard on its shape,
        # they are evaluated in the wrong order. So if on a subsequent call
        # an int is passed instead of a tensor, guard evaluation will crash
        # with a "no attribute: shape" error
        m = TestModule()
        opt_m = torch._dynamo.optimize("eager")(m)
        opt_m.fn(torch.ones((5, 5)))
        opt_m.fn(-3)

    def test_tensor_isinstance_tuple(self):
        @torch._dynamo.optimize("eager")
        def fn():
            t = torch.ones(5, 5)
            if not isinstance(t, (int, torch.Tensor)):
                msg = str.format(
                    "{0} is not an instance of {1}",
                    type(t),
                    (int, torch.Tensor),
                )
                raise ValueError(msg)
            return True

        fn()

    def test_isinstance_dtype(self):
        @torch._dynamo.optimize("eager", nopython=True)
        def fn(x):
            isinstance(torch.bfloat16, torch.dtype)
            return x

        fn(torch.randn(3))

    # Bug with storage meta - torch.BoolStorage is becoming torch.storage._LegacyStorageMeta
    @unittest.expectedFailure
    def test_isinstance_storage(self):
        @torch._dynamo.optimize("eager")
        def fn(x):
            f = bytearray([0x00, 0x01, 0x02, 0x03, 0x04, 0x05, 0x10, 0x40])
            bools = torch.BoolStorage.from_buffer(f, "big")
            assert isinstance(bools, torch.BoolStorage)
            return x

        fn(torch.randn(3))

    def test_dict_list_values(self):
        def inner_fn(args):
            return [x[1].shape for x in args]

        @torch._dynamo.optimize("eager")
        def fn(tensors):
            return inner_fn(zip(itertools.count(), tensors["args"]))

        fn({"args": [torch.ones(5, 5), torch.ones(5, 6), torch.ones(5, 7)]})
        fn({"args": [torch.ones(5, 5)]})

    def test_dict_iter(self):
        class MyMod(torch.nn.Module):
            def forward(self, x):
                z = {"my": 1, "const": 2, "dict": 3, "variable": 4}
                tot = 0
                for key in z:
                    tot += z[key]

                return tot

        x = torch.tensor([0])
        model = MyMod()
        opt_model = torch._dynamo.optimize("eager", nopython=True)(model)
        y = opt_model(x)

        self.assertEqual(y, 10)

    def test_sort_out(self):

        dtype = torch.float32
        device = "cpu"

        def fn():
            tensor = torch.randn((3, 5), dtype=dtype, device=device)[:, 0]
            values1 = torch.tensor(0, dtype=dtype, device=device)
            indices1 = torch.tensor(0, dtype=torch.long, device=device)
            torch.sort(tensor, out=(values1, indices1))
            self.assertEqual(values1.stride(), (1,))
            self.assertEqual(indices1.stride(), (1,))

        fn()
        opt_fn = torch._dynamo.optimize("eager")(fn)
        opt_fn()

    def test_sigmoid_out(self):

        dtype = torch.float32
        device = "cpu"

        def fn():
            inp = torch.randn((3, 5), dtype=dtype, device=device)
            out1 = torch.tensor(0, dtype=dtype, device=device)
            torch.sigmoid(inp, out=out1)
            self.assertEqual(out1.numel(), 15)

        fn()
        opt_fn = torch._dynamo.optimize("eager")(fn)
        opt_fn()

    def test_slice_into_list_mutable(self):
        class Mod(torch.nn.Module):
            def forward(self, listy):
                x = listy[3:5]
                for i in range(10):
                    z = torch.abs(torch.randn(10)) + 1
                    x[0] = z
                return x

        m = Mod()
        listy = [torch.randn(10)] * 10

        cnt = torch._dynamo.testing.CompileCounter()
        opt_m = torch._dynamo.optimize(cnt, nopython=True)(m)
        opt_m.forward(listy)

        self.assertEqual(cnt.frame_count, 1)

    def test_vdd_duplicate_error(self):
        def fn(a, dt):
            keys = list(dt._jt_dict.keys())
            p = torch.cos(dt._jt_dict[keys[0]]._value)
            q = torch.sin(a)
            r = torch.sigmoid(dt._jt_dict[keys[0]]._value)
            return p + q + r

        class Value:
            def __init__(self):
                self._value = torch.randn(4)

        class Sample:
            def __init__(self):
                self._jt_dict = {}
                self._jt_dict["POSITION_ID"] = Value()

        a = torch.randn(4)
        sample = Sample()

        ref = fn(a, sample)

        optimized_fn = torch._dynamo.optimize("eager", nopython=True)(fn)
        res = optimized_fn(a, sample)

        self.assertTrue(same(ref, res))

    def test_specialized_stride(self):
        def f():
            e = torch.empty(4)
            x = e[::2]
            return x.stride()

        self.assertEqual(f(), torch._dynamo.optimize("eager")(f)())

    @unittest.skipIf(not has_detectron2(), "requires detectron2")
    def test_multi_import(self):
        @torch._dynamo.optimize("eager", nopython=True)
        def to_bitmasks(boxes):
            from detectron2.layers.mask_ops import (
                _paste_masks_tensor_shape,
                paste_masks_in_image,
            )

            if (
                paste_masks_in_image is not None
                and _paste_masks_tensor_shape is not None
            ):
                return boxes + 1

        self.assertTrue((to_bitmasks(torch.zeros(10)) == torch.ones(10)).all())

    def test_multi_dot_import(self):
        def fn1(x):
            return torch.sin(x)

        def fn(x):
            import torch.fx

            _ = torch.fx.symbolic_trace(fn1)
            return x * 2

        x = torch.randn(10)
        fn(x)
        cnt = torch._dynamo.testing.CompileCounter()
        opt_fn = torch._dynamo.optimize(cnt)(fn)
        opt_fn(x)
        self.assertEqual(cnt.frame_count, 1)

    def test_relative_import(self):
        try:
            from . import test_functions as _  # noqa: F401

            def fn(x):
                from .test_functions import tensor_for_import_testing

                return x * 2 * tensor_for_import_testing

        except ImportError:

            def fn(x):
                from test_functions import tensor_for_import_testing

                return x * 2 * tensor_for_import_testing

        x = torch.randn(10)
        fn(x)
        cnt = torch._dynamo.testing.CompileCounter()
        opt_fn = torch._dynamo.optimize(cnt, nopython=True)(fn)
        opt_fn(x)
        self.assertEqual(cnt.frame_count, 1)

    def test_relative_import_no_modulename(self):
        try:
            from . import test_functions as _  # noqa: F401

            def fn(x):
                from . import test_functions

                return x * 2 * test_functions.tensor_for_import_testing

        except ImportError:

            def fn(x):
                import test_functions

                return x * 2 * test_functions.tensor_for_import_testing

        x = torch.randn(10)
        fn(x)
        cnt = torch._dynamo.testing.CompileCounter()
        opt_fn = torch._dynamo.optimize(cnt, nopython=True)(fn)
        opt_fn(x)
        self.assertEqual(cnt.frame_count, 1)

    @patch.object(torch._functorch.config, "use_dynamic_shapes", True)
    def test_bigbird_unsqueeze_inplace(self):
        def fn(reshape_2):
            view_2 = reshape_2.clone()
            view_2.unsqueeze_(2)
            cat_11 = torch.cat([view_2], dim=2)
            view_13 = cat_11.view((2, 12, 64, -1))
            return (view_13,)

        x = torch.randn(2, 12, 64, 64, requires_grad=True)
        ref = fn(x)
        opt_fn = torch._dynamo.optimize("aot_eager")(fn)
        res = opt_fn(x)
        self.assertTrue(same(ref, res))

    def test_issue1466_size_aot_autograd(self):
        def fn(x):
            # do a tensor op and a size compute
            y = x * 2
            x_size = x.size()
            # trigger a graph break
            print("arf")
            # use the tensor op and size compute
            z = y.view(x_size) + 1
            return z

        x = torch.randn(2, 3, requires_grad=True)
        ref = fn(x)
        opt_fn = torch._dynamo.optimize("aot_eager")(fn)
        res = opt_fn(x)
        self.assertTrue(same(ref, res))

    def test_ellipsis(self):
        class Repro(torch.nn.Module):
            def __init__(self):
                super().__init__()
                self.lnorm = torch.nn.LayerNorm(
                    (256,), eps=1e-06, elementwise_affine=True
                )
                self.linear = torch.nn.Linear(
                    in_features=256, out_features=256, bias=True
                )

            def forward(self, cat_10):
                lnorm = self.lnorm(cat_10)
                getitem_64 = lnorm[
                    (slice(None, None, None), slice(0, 1, None), Ellipsis)
                ]
                linear = self.linear(getitem_64)
                return (linear,)

        args = [torch.randn(2, 197, 256)]

        mod = Repro()
        opt_mod = torch._dynamo.optimize("eager", nopython=True)(mod)

        self.assertTrue(same(mod(*args), opt_mod(*args)))

    def test_reinplacing(self):
        class MockModule(torch.nn.Module):
            def __init__(self):
                super().__init__()
                self.self_layoutlm_embeddings_x_position_embeddings = (
                    torch.nn.Embedding(1024, 768)
                )
                self.self_layoutlm_embeddings_y_position_embeddings = (
                    torch.nn.Embedding(1024, 768)
                )

            def forward(self, getitem_1, getitem_2, add):
                self_layoutlm_embeddings_x_position_embeddings = (
                    self.self_layoutlm_embeddings_x_position_embeddings(getitem_1)
                )
                self_layoutlm_embeddings_y_position_embeddings = (
                    self.self_layoutlm_embeddings_y_position_embeddings(getitem_2)
                )
                add_1 = add + self_layoutlm_embeddings_x_position_embeddings
                add_2 = add_1 + self_layoutlm_embeddings_y_position_embeddings
                return (add_2,)

        mod = MockModule()
        opt_mod = torch._dynamo.optimize("aot_inductor_debug")(mod)

        args = [
            ((2, 512), (2048, 4), torch.int64, "cpu", False),
            ((2, 512), (2048, 4), torch.int64, "cpu", False),
            ((2, 512, 768), (393216, 768, 1), torch.float32, "cpu", True),
        ]
        args = [
            rand_strided(sh, st, dt, dev).requires_grad_(rg)
            for (sh, st, dt, dev, rg) in args
        ]
        self.assertTrue(same_two_models(mod, opt_mod, args))

    def test_optimized_deepcopy(self):
        # See https://github.com/pytorch/pytorch/pull/88629
        class Foo(torch.nn.Module):
            def __init__(self):
                super().__init__()
                self.fc = torch.nn.Linear(in_features=2, out_features=3, bias=True)

            def forward(self, x):
                return self.fc(x)

        mod = Foo()
        opt_mod = torch._dynamo.optimize("eager")(mod)
        args = [torch.randn(1, 2)]
        self.assertTrue(same_two_models(mod, opt_mod, args))

    def test_class_member(self):
        class Foo(torch.nn.Module):
            a = 4
            b = torch.ones(3, 4)

            def __init__(self):
                super().__init__()
                self.c = 4

            def forward(self, x):
                return x.cos() + self.a + self.b + self.c

        mod = Foo()
        opt_mod = torch._dynamo.optimize("eager", nopython=True)(mod)
        args = (torch.randn(3, 4),)
        self.assertTrue(same(mod(*args), opt_mod(*args)))

    def test_named_buffers(self):
        class Foo(torch.nn.Module):
            def __init__(self):
                super().__init__()
                self.register_buffer("x", torch.ones(3))
                self.register_buffer("y", torch.ones(3))

            def forward(self, inp):
                res = 0
                for name, buffer in self.named_buffers():
                    res += buffer.sum()

                return inp.cos() + res

        mod = Foo()
        opt_mod = torch._dynamo.optimize("eager", nopython=True)(mod)
        args = (torch.randn(3, 4),)
        self.assertTrue(same(mod(*args), opt_mod(*args)))

    def test_is_symbolic_tracing(self):
        # Ensure no graph break here
        def fn(x):
            if is_fx_tracing_test():
                return x * 2
            return x * 4

        a = torch.randn(4)
        ref = fn(a)
        opt_fn = torch._dynamo.optimize("eager", nopython=True)(fn)
        res = opt_fn(a)
        self.assertTrue(same(ref, res))

    def test_tokenization(self):
        from collections import UserDict

        class BatchEncoding(UserDict):
            """
            Copied from tokenization
            """

            def __init__(
                self,
                data,
            ):
                super().__init__(data)

            def __getattr__(self, item: str):
                try:
                    return self.data[item]
                except KeyError as e:
                    raise AttributeError from e

        def tokenization(x):
            encoding = BatchEncoding({"key": x})
            return encoding["key"]

        opt_fn = torch._dynamo.optimize("eager")(tokenization)
        x = torch.rand((1, 4))
        ref = tokenization(x)
        res = opt_fn(x)
        self.assertTrue(same(ref, res))

    def test_modules(self):
        class Foo(torch.nn.Module):
            def __init__(self):
                super().__init__()
                self.fc = torch.nn.Linear(4, 3)

            def forward(self, inp):
                res = torch.zeros(3, 3)
                for mod in self.modules():
                    res += self.fc(inp)
                return res

        mod = Foo()
        args = (torch.ones(3, 4),)
        cnt = torch._dynamo.testing.CompileCounter()
        opt_mod = torch._dynamo.optimize(cnt, nopython=True)(mod)
        self.assertTrue(same(mod(*args), opt_mod(*args)))
        self.assertEqual(cnt.op_count, 5)
        self.assertEqual(cnt.frame_count, 1)

    @requires_cuda()
    def test_norm_dtype(self):
        def foo(_stack0):
            getitem = _stack0[(slice(None, None, None), -1)]
            _stack0 = None
            normalize = torch.nn.functional.normalize(getitem, p=2, dim=1)
            getitem = None
            return (normalize,)

        args = [((2, 50, 256), (1, 256, 1), torch.float16, "cuda", False)]
        args = [
            rand_strided(sh, st, dt, dev).requires_grad_(rg)
            for (sh, st, dt, dev, rg) in args
        ]

        opt_foo = torch._dynamo.optimize("aot_inductor_debug")(foo)
        with torch.cuda.amp.autocast(enabled=True):
            ref = foo(*args)[0]
            res = foo(*args)[0]
            self.assertEqual(ref.dtype, res.dtype)

            self.assertTrue(same(res, ref))

    def test_for_loop_graph_break(self):
        def inner(x):
            return torch.sin(x)

        def fn(x):
            for _ in range(100):
                inner(x)
                torch._dynamo.graph_break()
            return x

        cnt = torch._dynamo.testing.CompileCounter()
        opt_fn = torch._dynamo.optimize(cnt)(fn)
        x = torch.randn(4)
        opt_fn(x)
        self.assertEqual(cnt.frame_count, 1)
        self.assertEqual(cnt.op_count, 1)

    def test_for_loop_graph_break_before(self):
        # Checks that the backedge is calculated correctly
        def inner(x):
            return torch.sin(x)

        def fn(x):
            torch._dynamo.graph_break()
            for _ in range(100):
                inner(x)
            return x

        cnt = torch._dynamo.testing.CompileCounter()
        opt_fn = torch._dynamo.optimize(cnt)(fn)
        x = torch.randn(4)
        opt_fn(x)
        self.assertEqual(cnt.frame_count, 1)
        self.assertEqual(cnt.op_count, 100)

    def test_avoid_dupe_specialization(self):
        def f(x, y):
            return (x + y) * 1

        opt_f = torch._dynamo.optimize("aot_eager")(f)

        for b in [True, False]:
            x = torch.randn(4, requires_grad=b)
            y = torch.randn(4, requires_grad=b)
            self.assertEqual(f(x, x), opt_f(x, x))
            self.assertEqual(f(x, y), opt_f(x, y))

<<<<<<< HEAD
    def test_output_aliases_intermediate(self):
        def f(x):
            intermediate = x.mul(2)
            return intermediate.view(-1)

        opt_f = torch._dynamo.optimize("aot_eager")(f)

        for b in [True, False]:
            x = torch.randn(4, requires_grad=b)
            self.assertEqual(f(x), opt_f(x))
            self.assertEqual(f(x), opt_f(x))
=======
    def test_reformer_remove_unused_args(self):
        # This test case is very interesting.  First, let's describe
        # the bug this is testing for.  The bug we fixed is twofold:
        #
        # - We prune GraphArgs that aren't used in the output graph.
        #   However, sometimes it is possible for those GraphArgs to be
        #   utilized in shape guards (you could imagine this happening if
        #   dynamo poked some shape variables without recording them in the
        #   graph.)  If we prune those GraphArgs, we get a
        #   "s1 not in ..." error as we can no longer codegen the
        #   requested guards.
        #
        # - But in practice, Dynamo usually traces size accesses into the
        #   graph, preventing the GraphArg from getting pruned.  So how
        #   come we were running into this in practice with hf_Reformer?
        #   The answer is checkpointing!
        #
        # This brings us to the following test case.  Here's what it does:
        #
        # 1. It traces some operations, and then checkpoints before inlining
        #    the function call to g
        #
        # 2. g traces some more operations (triggering the shape guard
        #    to be created), but then it graph breaks
        #
        # 3. Because you can't graph break in an inlining function, we roll
        #    back to the outer checkpoint ("undoing" the operation that
        #    induced the shape guard) and then immediately generate a
        #    subgraph at that point.
        #
        # If we failed to checkpoint the ShapeEnv, it can still have guards
        # from the aborted speculation, which we will then still attempt to
        # codegen.
        #
        # There's an additional nuance: suppose x is used but y is not.
        # If you create a guard like y == x * 2, you will accidentally avoid
        # the "s1 not in ..." error, as y will get substituted with x * 2,
        # but x is still a GraphArg (it's used) and you don't end up with
        # the error.  This is why we must show y + y == x, not vice versa.
        # Similarly, it is also why we must not do a simple guard like x == y
        #
        # Can we actually demonstrate that checkpointing the ShapeEnv is
        # necessary?  It's not so easy to induce this case.  Dynamo is very
        # eager about adding locals to GraphArgs; any local that is in scope,
        # even if it isn't used, is added to GraphArgs (see also
        # https://github.com/pytorch/torchdynamo/issues/1925 ).  So long
        # as Dynamo eagerly guards in this way, we have an invariant that
        # all locals are guaranteed to show up in GraphArgs before the
        # inlining function call, in which case we will always have enough
        # information to codegen our guards so long as we don't prune the
        # unused GraphArgs away (and indeed, the direct fix for this bug
        # was to make sure we use original GraphArgs).  Non locals,
        # conversely, typically are static, and so won't have guards allocated
        # for them.  That being said, there may still be a way to trigger
        # this error.

        def g(x, y):
            r = torch.cat((y, y)) + x
            print("foo")
            return r

        def f(x, y):
            x = x * 3
            return g(x, y)

        opt_f = torch._dynamo.optimize("aot_eager")(f)

        x = torch.randn(4)
        y = torch.randn(2)
        self.assertEqual(f(x, y), opt_f(x, y))
>>>>>>> 6e9c20b2

    def test_while_loop_graph_break(self):
        # Repro of tacotron2 cache_size_recompilation
        def inner(x):
            return torch.sin(x)

        def fn(x):
            i = 20
            while i > 10:
                x = inner(x)
                i -= 1
                torch._dynamo.graph_break()
            return x

        cnt = torch._dynamo.testing.CompileCounter()
        opt_fn = torch._dynamo.optimize(cnt)(fn)
        x = torch.randn(4)
        opt_fn(x)
        self.assertEqual(cnt.frame_count, 1)
        self.assertEqual(cnt.op_count, 1)

    @patch.object(torch._dynamo.config, "rewrite_assert_with_torch_assert", True)
    def test_rewrite_assert_with_msg(self):
        def f(x):
            b = x.sin()
            assert x[0] == 3, "First dim need to be 3"
            return x.cos() + b

        args = (torch.Tensor([3, 4, 5]),)
        cnt = torch._dynamo.testing.CompileCounter()

        opt_f = torch._dynamo.optimize(cnt, nopython=True)(f)
        self.assertTrue(same(f(*args), opt_f(*args)))
        self.assertEqual(cnt.op_count, 6)
        self.assertEqual(cnt.frame_count, 1)

        exported, _ = torch._dynamo.export(f, torch.Tensor([3, 4, 5]))
        self.assertTrue(same(exported(*args), f(*args)))

        with self.assertRaisesRegex(AssertionError, ""):
            exported, _ = torch._dynamo.export(f, torch.Tensor([4, 4, 5]))

    @patch.object(torch._dynamo.config, "rewrite_assert_with_torch_assert", True)
    def test_not_rewrite_assert_for_other_errors(self):
        def f(x):
            b = x.sin()
            if not x.sum() <= 3:
                raise ValueError("input sum needs to be 3")
            return x.cos() + b

        args = (torch.Tensor([3, 4, 5]),)
        opt_fn = torch._dynamo.optimize("eager")(f)
        with self.assertRaisesRegex(ValueError, "input sum needs to be 3"):
            opt_fn(*args)

    # TODO (tmanlaibaatar) handle data-dependent fstring in assert statement.
    @patch.object(torch._dynamo.config, "rewrite_assert_with_torch_assert", True)
    def test_rewrite_assert_with_fstring_msg(self):
        def f(x):
            b = x.sin()
            assert x[0] == 3, f"First dim need to be {x[0]}"
            return x.cos() + b

        args = (torch.Tensor([3, 4, 5]),)
        with self.assertRaisesRegex(torch._dynamo.exc.Unsupported, "generic_jump"):
            exported, _ = torch._dynamo.export(f, torch.Tensor([3, 4, 5]))

    @patch.object(torch._dynamo.config, "rewrite_assert_with_torch_assert", True)
    def test_rewrite_assert_without_msg(self):
        def f(x):
            b = x.sin()
            assert x[0] == 3
            return x.cos() + b

        args = (torch.Tensor([3, 4, 5]),)
        exported, _ = torch._dynamo.export(f, torch.Tensor([3, 4, 5]))
        self.assertTrue(same(exported(*args), f(*args)))

        with self.assertRaisesRegex(AssertionError, ""):
            exported, _ = torch._dynamo.export(f, torch.Tensor([4, 4, 5]))

    @patch.object(torch._dynamo.config, "rewrite_assert_with_torch_assert", True)
    def test_rewrite_assert_noop(self):
        def f(x):
            b = x.sin()
            assert True
            assert x.dtype == torch.float32
            return x.cos() + b

        args = (torch.Tensor([3, 4, 5]),)
        exported, _ = torch._dynamo.export(f, torch.Tensor([3, 4, 5]))
        self.assertTrue(same(exported(*args), f(*args)))

        cnt = torch._dynamo.testing.CompileCounter()
        opt_f = torch._dynamo.optimize(cnt, nopython=True)(f)
        self.assertTrue(same(f(*args), opt_f(*args)))
        # torch._assert shouldn't be in the graph
        self.assertEqual(cnt.op_count, 3)
        self.assertEqual(cnt.frame_count, 1)

        exported, _ = torch._dynamo.export(f, torch.Tensor([4, 4, 5]))
        self.assertTrue(same(exported(*args), f(*args)))

    @patch.object(torch._dynamo.config, "rewrite_assert_with_torch_assert", False)
    def test_not_rewrite_assert(self):
        def f(x):
            b = x.sin()
            assert x[0] == 3
            return x.cos() + b

        with self.assertRaisesRegex(torch._dynamo.exc.Unsupported, "generic_jump"):
            torch._dynamo.export(f, torch.Tensor([3, 4, 5]))

    @patch.object(torch._functorch.config, "use_dynamic_shapes", True)
    def test_batchnorm_e2e(self):
        class Repro(torch.nn.Module):
            def __init__(self):
                super().__init__()
                self.bn = torch.nn.BatchNorm2d(
                    64, eps=1e-05, momentum=0.1, affine=True, track_running_stats=True
                )
                self.conv1 = torch.nn.Conv2d(
                    64,
                    64,
                    kernel_size=(3, 3),
                    stride=(1, 1),
                    padding=(1, 1),
                    bias=False,
                )

            def forward(self, x):
                x1 = self.bn(x)
                x2 = self.conv1(x1)
                out = torch.nn.functional.relu(x2)
                return (out,)

        torch.manual_seed(1337)

        m_ref = Repro()
        m_test = deepcopy(m_ref)

        @torch._dynamo.optimize("aot_inductor_debug")
        def compiled_fn(x):
            return m_test(x)

        x_ref = torch.randn(2, 64, 32, 32, requires_grad=True)
        x_test = x_ref.clone()

        # Loop multiple times: each iteration the running_mean/var on batchnorm will update,
        # which changes the output of the next iteration
        for _ in range(3):
            ref = m_ref(x_ref)
            res = compiled_fn(x_test)

            self.assertTrue(same(ref, res))

            for r in ref:
                if r.requires_grad:
                    r.sum().backward()
            for r in res:
                if r.requires_grad:
                    r.sum().backward()

            for param_ref, param_test in zip(m_ref.parameters(), m_test.parameters()):
                self.assertTrue(same(param_ref, param_test))
            # Assert running_mean/var
            for buffer_ref, buffer_test in zip(m_ref.buffers(), m_test.buffers()):
                self.assertTrue(same(buffer_ref, buffer_test))

    @patch.object(torch._dynamo.config, "dynamic_shapes", True)
    def test_dynamic_shapes_right_side(self):
        def f(x):
            return torch.ones(5 * x.shape[0])

        inp = torch.randn(6, 5)

        gm, _ = torch._dynamo.export(
            f, torch.randn(4, 5), aten_graph=True, tracing_mode="symbolic"
        )
        self.assertEqual(gm(inp).shape, f(inp).shape)


if __name__ == "__main__":
    from torch._dynamo.test_case import run_tests

    run_tests()<|MERGE_RESOLUTION|>--- conflicted
+++ resolved
@@ -1959,19 +1959,6 @@
             self.assertEqual(f(x, x), opt_f(x, x))
             self.assertEqual(f(x, y), opt_f(x, y))
 
-<<<<<<< HEAD
-    def test_output_aliases_intermediate(self):
-        def f(x):
-            intermediate = x.mul(2)
-            return intermediate.view(-1)
-
-        opt_f = torch._dynamo.optimize("aot_eager")(f)
-
-        for b in [True, False]:
-            x = torch.randn(4, requires_grad=b)
-            self.assertEqual(f(x), opt_f(x))
-            self.assertEqual(f(x), opt_f(x))
-=======
     def test_reformer_remove_unused_args(self):
         # This test case is very interesting.  First, let's describe
         # the bug this is testing for.  The bug we fixed is twofold:
@@ -2042,7 +2029,18 @@
         x = torch.randn(4)
         y = torch.randn(2)
         self.assertEqual(f(x, y), opt_f(x, y))
->>>>>>> 6e9c20b2
+
+    def test_output_aliases_intermediate(self):
+        def f(x):
+            intermediate = x.mul(2)
+            return intermediate.view(-1)
+
+        opt_f = torch._dynamo.optimize("aot_eager")(f)
+
+        for b in [True, False]:
+            x = torch.randn(4, requires_grad=b)
+            self.assertEqual(f(x), opt_f(x))
+            self.assertEqual(f(x), opt_f(x))
 
     def test_while_loop_graph_break(self):
         # Repro of tacotron2 cache_size_recompilation
