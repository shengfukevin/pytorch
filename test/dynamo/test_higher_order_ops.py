# Owner(s): ["module: dynamo"]
import enum
import functools
import pprint
import re
import unittest
import warnings

import functorch.experimental.control_flow as control_flow

import torch
import torch._dynamo.config as config

import torch._dynamo.test_case
import torch._functorch.config
import torch.nn as nn
import torch.utils._pytree as pytree
import torch.utils.checkpoint
from torch._dynamo.backends.common import aot_autograd
from torch._dynamo.testing import (
    CompileCounter,
    CompileCounterWithBackend,
    EagerAndRecordGraphs,
    normalize_gm,
)
from torch._dynamo.utils import counters, ifdynstaticdefault
from torch._higher_order_ops.wrap import wrap
from torch.testing._internal.common_utils import (
    TEST_WITH_TORCHDYNAMO,
    xfailIfTorchDynamo,
)
from torch.testing._internal.inductor_utils import HAS_CUDA
from torch.testing._internal.logging_utils import LoggingTestCase, make_logging_test


requires_cuda = unittest.skipUnless(HAS_CUDA, "requires cuda")


def check_dynamic_shape_capture():
    # This also mirrors config from `test/dynamo/test_dynamic_shapes.py:make_dynamic_cls`
    if not config.assume_static_by_default:
        return True
    return False


def count_ops(gm, args, freq, op):
    assert [node.target for node in gm.graph.nodes].count(op) == freq
    return gm


class Obj:
    pass


class MyModule(nn.Module):
    def __init__(self):
        super().__init__()
        self.existing = torch.nn.Parameter(torch.ones([]))

    def forward(self, x):
        return self.existing * x


global_obj = Obj()
global_module = MyModule()
global_var = torch.randn(3)
global_num = 3.14
global_list = []


def find_first_node(gm, func):
    for node in gm.graph.nodes:
        if node.target is func:
            return node
    return None


def op_count(gm):
    result = 0
    for node in gm.graph.nodes:
        if "call" in node.op:
            result += 1
    return result


# Checks that a dict matches a dict with "regex keys". That is,
# the keys are regex expressions.
def assert_dict_matches_regex(self, dct, dct_with_regex_keys):
    regex_keys = dct_with_regex_keys.keys()
    regex_key_to_actual_key = {}
    for regex_key in regex_keys:
        for key in dct:
            if re.match(regex_key, key):
                if regex_key in regex_key_to_actual_key:
                    raise AssertionError(
                        f"Single key regex mapped to multiple keys. Please improve your "
                        f"regex. Got: regex='{regex_key}' "
                        f"keys='{regex_key_to_actual_key[regex_key]}',"
                        f"'{key}'"
                    )
                regex_key_to_actual_key[regex_key] = key
    new_dct = {}
    for regex_key in regex_keys:
        if regex_key not in regex_key_to_actual_key:
            raise AssertionError(
                f"Got regex '{regex_key}' but could not match any key in dict with "
                f"keys {dct.keys()}"
            )
        new_dct[regex_key_to_actual_key[regex_key]] = dct_with_regex_keys[regex_key]
    self.assertEqual(dct, new_dct)


def default_args_generator(seed_value):
    flat_args, args_spec = pytree.tree_flatten(seed_value)
    for i in range(3):
        new_flat_arg = []
        for val in flat_args:
            if isinstance(val, torch.Tensor):
                new_val = val + 0.1 * i
            elif isinstance(val, int):
                new_val = val + 1 * i
            elif isinstance(val, float):
                new_val = val + 0.1 * i
            elif isinstance(val, enum.Enum):
                new_val = val
            else:
                raise AssertionError("unexpected arg type")

            new_flat_arg.append(new_val)
        new_args = pytree.tree_unflatten(new_flat_arg, args_spec)
        yield new_args


class HigherOrderOpTests(torch._dynamo.test_case.TestCase):
    def _assert_wrap_fallback(self, func, args, setup=lambda: None):
        counters.clear()
        backend = EagerAndRecordGraphs()
        cnt = CompileCounterWithBackend(backend)

        setup()
        expected = func(*args)
        setup()
        result = torch.compile(func, backend=cnt, fullgraph=False)(*args)
        num_graph_breaks = len(counters["graph_break"].keys())
        self.assertGreater(num_graph_breaks, 0)

        for gm in backend.graphs:
            for node in gm.graph.nodes:
                self.assertFalse(node.target is wrap)

        self.assertEqual(result, expected)

    def _test_wrap_simple(
        self,
        func,
        args_generator,
        expected_num_wrap_args,
        expected_opcount=2,
        return_graph=False,
    ):
        # Given a `func` that has a single call to `wrap`,
        # we check that:
        # - there are no graph breaks
        # - eager vs torch.compile has the same result (correctness)
        # - other compilation metrics, e.g, # of ops in the dynamo captured graph,
        #   the wrap has the expected number of args, etc
        #
        # we have one or multiple runs through with each of the args from args_generator,
        # and we will check:
        # - correctness and no graph breaks for every run
        # - other compilation metrics only for the first run, since automatic_dynamic_shapes
        #   may compile another dynamic version graph for the later runs
        graph = None
        for i, args in enumerate(args_generator):
            backend = EagerAndRecordGraphs()
            cnt = CompileCounterWithBackend(backend)
            expected = func(*args)
            result = torch.compile(func, fullgraph=True, backend=cnt)(*args)
            # check correctness and no graph breaks
            self.assertEqual(result, expected)
            self.assertEqual(cnt.frame_count, 1)
            self.assertEqual(len(backend.graphs), 1)
            # check other compilation metrics
            if i == 0:
                self.assertEqual(cnt.op_count, expected_opcount)
                graph = backend.graphs[0]
                wrap_node = find_first_node(graph, wrap)
                self.assertEqual(len(wrap_node.args), expected_num_wrap_args)
        # We always return/check the graph from the first run if return_graph = True
        if return_graph:
            return normalize_gm(graph.print_readable(print_output=False))

    def test_error_message_sane(self):
        foo = []

        def inner(x):
            foo.append(x)
            return x.clone()

        @torch.compile(backend="eager", fullgraph=True)
        def f(x):
            return wrap(inner, x)

        x = torch.randn(3)
        with self.assertRaisesRegex(
            torch._dynamo.exc.Unsupported,
            r"HigherOrderOperator: Mutating a variable not in the current scope \(SideEffects\)",
        ):
            f(x)

    def test_no_freevars(self):
        def f(x):
            return wrap(lambda x: torch.sin(x), x)

        x = torch.randn(3)
        self._test_wrap_simple(f, default_args_generator((x,)), 2)

    def test_enum_arg(self):
        class SomeEnum(enum.Enum):
            A = 0
            B = 1

        def g(x, val):
            if val == SomeEnum.A:
                return torch.sin(x)
            return torch.cos(x)

        def f(x, val):
            return wrap(g, x, val)

        x = torch.randn(3)
        self._test_wrap_simple(f, default_args_generator((x, SomeEnum.A)), 2)

    def test_return_captured_var(self):
        freevar = torch.randn(3)

        def test(x):
            return freevar

        def fn(x):
            return wrap(test, x)

        x = torch.randn(3)

        # Since, `x` is unused, we don't lift it to
        # be the input.
        self._test_wrap_simple(fn, default_args_generator((x,)), 2)

    def test_return_captured_vars(self):
        freevar1 = torch.randn(3)
        freevar2 = torch.randn(3)

        def test(x):
            return freevar1, freevar2, freevar1

        def fn(x):
            return wrap(test, x)

        x = torch.randn(3)

        # Since, `x` is unused, we don't lift it to
        # be the input.
        self._test_wrap_simple(fn, default_args_generator((x,)), 3, 4)

    def test_return_captured_var_used_multiple_times(self):
        freevar = torch.randn(3)

        def test(x):
            y = x + freevar
            return y, freevar

        def fn(x):
            return wrap(test, x)

        x = torch.randn(3)
        self._test_wrap_simple(fn, default_args_generator((x,)), 3, 3)

    def test_capture_untracked_global(self):
        def f(x):
            return wrap(lambda x: x + global_var, x)

        x = torch.randn(3)
        self._test_wrap_simple(f, default_args_generator((x,)), 3)

    def test_symint_input(self):
        def f(x):
            i = x.size(0)
            return wrap(lambda x, i: x.view(i), x, i)

        x = torch.randn(3, 1)
        self._test_wrap_simple(
            f,
            default_args_generator((x,)),
            ifdynstaticdefault(2, 3),
            expected_opcount=ifdynstaticdefault(2, 3),
        )

    def test_wrap_pytree_args_nested(self):
        def f(x, y, z):
            def fn(d):
                return d["x"].sin() + d["y"][0].cos() - d["y"][1][2].sin()

            return wrap(fn, d)

        x = torch.tensor(1.5)
        y = torch.tensor(2.0)
        z = torch.tensor(3.0)
        d = {"x": x, "y": (y, [x, y, z])}

        def my_args_generator(t):
            yield t
            yield t[0] + 0.1, t[1], t[2]
            yield t[0], t[1] + 0.1, t[2]

        actual_graph = self._test_wrap_simple(
            f,
            my_args_generator((x, y, z)),
            4,
            return_graph=True,
        )
        self.assertExpectedInline(
            actual_graph,
            """\
class GraphModule(torch.nn.Module):
    def forward(self, L_d_x_ : torch.Tensor, L_d_y_0_ : torch.Tensor, L_d_y_1_2_ : torch.Tensor):
        l_d_x_ = L_d_x_
        l_d_y_0_ = L_d_y_0_
        l_d_y_1_2_ = L_d_y_1_2_

        wrap_body_0 = self.wrap_body_0
        wrap = torch._higher_order_ops.wrap.wrap(wrap_body_0, l_d_x_, l_d_y_0_, l_d_y_1_2_);  wrap_body_0 = l_d_x_ = l_d_y_0_ = l_d_y_1_2_ = None
        getitem = wrap[0];  wrap = None
        return (getitem,)

    class GraphModule(torch.nn.Module):
        def forward(self, l_d_x_, l_d_y_0_, l_d_y_1_2_):
            sin = l_d_x_.sin();  l_d_x_ = None
            cos = l_d_y_0_.cos();  l_d_y_0_ = None
            add = sin + cos;  sin = cos = None
            sin_1 = l_d_y_1_2_.sin();  l_d_y_1_2_ = None
            sub = add - sin_1;  add = sin_1 = None
            return (sub,)
""",  # NOQA: B950
        )

    def test_wrap_pytree_args_with_symint_constant(self):
        def f(x, y):
            i = x.size(0)
            return wrap(lambda t: t[0].view(t[2]) + t[1], (x, y, i))

        x = torch.randn(3, 1)
        y = 0.5
        actual_graph = self._test_wrap_simple(
            f,
            default_args_generator((x, y)),
            ifdynstaticdefault(2, 3),
            expected_opcount=ifdynstaticdefault(2, 3),
            return_graph=True,
        )
        if torch._dynamo.config.assume_static_by_default:
            self.assertExpectedInline(
                actual_graph,
                """\
class GraphModule(torch.nn.Module):
    def forward(self, L_x_ : torch.Tensor):
        l_x_ = L_x_

        wrap_body_0 = self.wrap_body_0
        wrap = torch._higher_order_ops.wrap.wrap(wrap_body_0, l_x_);  wrap_body_0 = l_x_ = None
        getitem = wrap[0];  wrap = None
        return (getitem,)

    class GraphModule(torch.nn.Module):
        def forward(self, l_x_):
            view = l_x_.view(3);  l_x_ = None
            add = view + 0.5;  view = None
            return (add,)
""",
            )
        else:
            self.assertExpectedInline(
                actual_graph,
                """\
class GraphModule(torch.nn.Module):
    def forward(self, s0 : torch.SymInt, L_x_ : torch.Tensor):
        l_x_ = L_x_

        size = l_x_.size(0)

        wrap_body_0 = self.wrap_body_0
        wrap = torch._higher_order_ops.wrap.wrap(wrap_body_0, l_x_, size);  wrap_body_0 = l_x_ = size = None
        getitem = wrap[0];  wrap = None
        return (getitem,)

    class GraphModule(torch.nn.Module):
        def forward(self, l_x_, size):
            view = l_x_.view(size);  l_x_ = size = None
            add = view + 0.5;  view = None
            return (add,)
""",
            )

    def test_wrap_pytree_kwargs(self):
        def f(x, y, z):
            def fn(*, x, y, z):
                z1, z2 = z
                return (x * 2) + y + z1

            return wrap(fn, x=x, y=y, z=z)

        x = torch.randn(3)
        y = torch.randn(3, 3)

        def my_args_generator(t):
            yield t
            x1 = t[0] + 0.1
            y1 = t[1] + 0.1
            yield (x1, y1, (x1, y1))
            x2 = t[0] + 0.2
            y2 = t[0] + 0.2
            yield (x2, y2, (x2, y2))

        self._test_wrap_simple(f, my_args_generator((x, y, (x, y))), 3)

    def test_wrap_pytree_args_not_const_symint_tensor(self):
        class MyClass:
            def __init__(self, x):
                self.val = x

        def f(x, y):
            return wrap(lambda z: z[0].sin() * z[1].val.cos(), (x, y))

        x = torch.tensor(1.2)
        y = MyClass(torch.tensor(3.4))
        self._test_wrap_simple(f, [(x, y)], 3)

    def test_capture_constants(self):
        x = torch.randn(3, 3)
        y = 4.0

        def fn(x, y, z):
            if z:
                return x + y
            return x * y

        def f(x, y, z):
            return wrap(fn, x, y, z)

        args = (x, 4.0, None)
        opt_f = torch.compile(f, fullgraph=True, backend=CompileCounter())
        expected = f(*args)
        result = opt_f(*args)
        self.assertEqual(result, expected)

        # Ensure that we recompile here
        args = (x, 5.0, None)
        expected = f(*args)
        result = opt_f(*args)
        self.assertEqual(result, expected)

    def test_capture_untracked_global_nested(self):
        backend = EagerAndRecordGraphs()
        cnt = CompileCounterWithBackend(backend)

        @torch.compile(backend=cnt, fullgraph=True)
        def f(x):
            return wrap(lambda x: wrap(lambda x: x + global_var, x), x)

        x = torch.randn(3)
        result = f(x)

        self.assertEqual(result, x + global_var)
        self.assertEqual(cnt.frame_count, 1)
        self.assertEqual(cnt.op_count, 2)

        self.assertEqual(len(backend.graphs), 1)
        wrap_node = find_first_node(backend.graphs[0], wrap)
        self.assertTrue(len(wrap_node.args), 3)

        body_function = getattr(backend.graphs[0], wrap_node.args[0].name)
        self.assertEqual(op_count(body_function), 2)
        inner_wrap_node = find_first_node(body_function, wrap)
        self.assertTrue(len(inner_wrap_node.args), 3)

    def test_capture_untracked_nonlocal(self):
        x = torch.randn(3, 3)
        y = torch.randn(3, 3)

        def f(x, y):
            def g(x):
                return wrap(lambda x: x + y, x)

            self._test_wrap_simple(g, default_args_generator((x,)), 3)
            return g(x)

        f(x, y)

    def test_capture_tracked(self):
        x = torch.randn(3, 3)
        y = torch.randn(3, 3)

        def f(x, y):
            return wrap(lambda x: x + y, x)

        self._test_wrap_simple(f, default_args_generator((x, y)), 3)

    def test_capture_tracked_nested(self):
        x = torch.randn(3, 3)
        y = torch.randn(3, 3)

        def f(x, y):
            return wrap(lambda x: wrap(lambda x: x + y, x), x)

        self._test_wrap_simple(f, default_args_generator((x, y)), 3)

    def test_inlined_functions(self):
        def g(x, y):
            return x + y

        def f(x, y):
            return wrap(lambda x: g(x, y), x)

        x = torch.randn(3, 3)
        y = torch.randn(3, 3)
        self._test_wrap_simple(f, default_args_generator((x, y)), 3)

    def test_same_freevar_twice(self):
        free = torch.randn(3)

        def g(x):
            y = free.sin()
            z = free.cos()
            return y, z

        def f(x):
            return wrap(g, x)

        x = torch.randn(3)

        # Since, `x` is unused, we don't lift it to
        # be the input.
        self._test_wrap_simple(f, default_args_generator((x,)), 2, 3)

    def test_capture_value_created_in_subgraph(self):
        backend = EagerAndRecordGraphs()
        cnt = CompileCounterWithBackend(backend)

        x = torch.randn(3, 3)
        y = torch.randn(3, 3)

        def inner(x, y):
            z = x + y
            return wrap(lambda x: wrap(lambda x: x + z, x), x)

        @torch.compile(backend=cnt, fullgraph=True)
        def f(x, y):
            return wrap(inner, x, y)

        result = f(x, y)

        self.assertEqual(result, x + y + x)
        self.assertEqual(cnt.frame_count, 1)
        self.assertEqual(cnt.op_count, 2)
        self.assertEqual(len(backend.graphs), 1)

        # No changes to args of outer wrap
        gm = backend.graphs[0]
        wrap_node = find_first_node(gm, wrap)
        self.assertTrue(len(wrap_node.args), 3)

        # z was lifted to arg of inner wrap
        body_function = getattr(gm, wrap_node.args[0].name)
        # addition + wrap + getitem
        self.assertEqual(op_count(body_function), 3)
        inner_wrap_node = find_first_node(body_function, wrap)
        self.assertTrue(len(inner_wrap_node.args), 3)

        # Innermost body function: z was also lifted to arg
        body_function = getattr(body_function, inner_wrap_node.args[0].name)
        self.assertEqual(op_count(body_function), 2)
        inner_wrap_node = find_first_node(body_function, wrap)
        self.assertTrue(len(inner_wrap_node.args), 3)

    def test_side_effect_set_new_attr_global_obj(self):
        def setup():
            global global_obj
            global_obj = Obj()

        def f(x):
            def h(x):
                def g(x):
                    global_obj.foo = x + 1
                    return x.clone()

                y = wrap(g, x)
                return y + global_obj.foo

            return h(x)

        x = torch.zeros([])
        self._assert_wrap_fallback(f, (x,), setup=setup)

    def test_side_effect_set_existing_attr_global_obj(self):
        def setup():
            global global_obj
            global_obj = Obj()
            global_obj.foo = nn.Parameter(torch.tensor(4.0))

        def f(x):
            def h(x):
                def g(x):
                    global_obj.foo = x + 1
                    return x.clone()

                y = wrap(g, x)
                return y + global_obj.foo

            return h(x)

        x = torch.zeros([])
        self._assert_wrap_fallback(f, (x,), setup=setup)

    def test_side_effect_del_existing_attr_global_obj(self):
        def setup():
            global global_obj
            global_obj = Obj()
            global_obj.foo = torch.tensor(4.0)

        def f(x):
            def h(x):
                def g(x):
                    del global_obj.foo
                    return x.clone()

                y = wrap(g, x)
                return y

            return h(x)

        x = torch.zeros([])
        self._assert_wrap_fallback(f, (x,), setup=setup)

    def test_side_effect_set_new_attr_global_module(self):
        def setup():
            global global_module
            global_module = MyModule()

        def h(x):
            def g(x):
                global_module.foo = nn.Parameter(x + 1)
                return x.clone()

            y = wrap(g, x)
            return y + global_module.foo

        x = torch.zeros([])
        self._assert_wrap_fallback(h, (x,), setup=setup)

    def test_side_effect_set_existing_attr_global_module(self):
        def setup():
            global global_module
            global_module = MyModule()

        def h(x):
            def g(x):
                global_module.existing = nn.Parameter(torch.tensor(4.0))
                return global_module(x)

            y = wrap(g, x)
            return y

        x = torch.zeros([])
        self._assert_wrap_fallback(h, (x,), setup=setup)

    def test_side_effect_del_existing_attr_global_module(self):
        def setup():
            global global_module
            global_module = MyModule()

        def h(x):
            def g(x):
                del global_module.existing
                return x.clone()

            y = wrap(g, x)
            return y

        x = torch.zeros([])
        self._assert_wrap_fallback(h, (x,), setup=setup)

    def test_side_effect_mutate_global_num(self):
        def setup():
            global global_num
            global_num = 3.14

        def f(x):
            def g(x):
                global global_num
                global_num = global_num + 1
                return x + global_num

            y = wrap(g, x)
            return y + global_num

        x = torch.zeros([])
        self._assert_wrap_fallback(f, (x,), setup=setup)

    def test_side_effect_mutate_global_num_builtin(self):
        def setup():
            global global_num
            global_num = 3.14

        def f(x):
            def g(x):
                global global_num
                global_num += 1
                return x + global_num

            y = wrap(g, x)
            return y + global_num

        x = torch.zeros([])
        self._assert_wrap_fallback(f, (x,), setup=setup)

    def test_side_effect_mutate_global_tensor(self):
        def setup():
            global global_var
            global_var = torch.ones(3)

        def f(x):
            def g(x):
                global global_var
                global_var = global_var + 1
                return x + global_var

            y = wrap(g, x)
            return y + global_var

        x = torch.zeros([])
        self._assert_wrap_fallback(f, (x,), setup=setup)

    def test_side_effect_mutate_global_tensor_builtin(self):
        def setup():
            global global_var
            global_var = torch.ones(3)

        def f(x):
            def g(x):
                global global_var
                global_var += 1
                return x + global_var

            y = wrap(g, x)
            return y + global_var

        x = torch.zeros([])
        self._assert_wrap_fallback(f, (x,), setup=setup)

    def test_side_effect_mutate_global_list(self):
        def setup():
            global global_list
            global_list = []

        def f(x):
            def g(x):
                val = x + 1
                global_list.append(val)
                return global_list[-1]

            y = wrap(g, x)
            z = y + global_list[-1]
            return z

        x = torch.zeros([])
        self._assert_wrap_fallback(f, (x,), setup=setup)

    def test_side_effect_mutate_nonlocal_num(self):
        def f(x):
            def h(x):
                val = 1

                def g(x):
                    nonlocal val
                    val = val + 1
                    return x + val

                y = wrap(g, x)
                z = y + val
                return z

            return h(x)

        x = torch.zeros([])
        self._assert_wrap_fallback(f, (x,))

    def test_side_effect_set_new_attr_nonlocal_obj(self):
        def f(x):
            def h(x):
                obj = Obj()

                def g(x):
                    obj.val = x.dim()
                    return x.clone()

                y = wrap(g, x)
                z = y + obj.val
                return z

            return h(x)

        x = torch.zeros([])
        self._assert_wrap_fallback(f, (x,))

    def test_side_effect_set_existing_attr_nonlocal_obj(self):
        def f(x):
            def h(x):
                obj = Obj()
                obj.val = 3

                def g(x):
                    obj.val = x.dim()
                    return x.clone()

                y = wrap(g, x)
                z = y + obj.val
                return z

            return h(x)

        x = torch.zeros([])
        self._assert_wrap_fallback(f, (x,))

    def test_side_effect_del_existing_attr_nonlocal_obj(self):
        def f(x):
            def h(x):
                obj = Obj()
                obj.val = 3

                def g(x):
                    del obj.val
                    return x.clone()

                y = wrap(g, x)
                return y

            return h(x)

        x = torch.zeros([])
        self._assert_wrap_fallback(f, (x,))

    def test_side_effect_set_new_attr_nonlocal_module(self):
        def h(x):
            obj = MyModule()

            def g(x):
                obj.val = x.dim()
                return x.clone()

            y = wrap(g, x)
            z = y + obj.val
            return z

        x = torch.zeros([])
        self._assert_wrap_fallback(h, (x,))

    def test_side_effect_set_existing_attr_nonlocal_module(self):
        def h(x):
            obj = MyModule()

            def g(x):
                obj.existing = nn.Parameter(torch.tensor(3.14))
                return obj(x)

            y = wrap(g, x)
            return y

        x = torch.zeros([])
        self._assert_wrap_fallback(h, (x,))

    def test_side_effect_del_existing_attr_nonlocal_module(self):
        def h(x):
            obj = MyModule()

            def g(x):
                del obj.existing
                return x.clone()

            y = wrap(g, x)
            return y

        x = torch.zeros([])
        self._assert_wrap_fallback(h, (x,))

    def test_side_effect_mutate_nonlocal_tensor(self):
        def f(x):
            def h(x):
                val = torch.tensor(1.0)

                def g(x):
                    nonlocal val
                    val = val + 1
                    return x + val

                y = wrap(g, x)
                z = y + val
                return z

            return h(x)

        x = torch.zeros([])
        self._assert_wrap_fallback(f, (x,))

    def test_side_effect_mutate_nonlocal_num_builtin(self):
        def f(x):
            def h(x):
                val = 1

                def g(x):
                    nonlocal val
                    val += 1
                    return x + val

                y = wrap(g, x)
                z = y + val
                return z

            return h(x)

        x = torch.zeros([])
        self._assert_wrap_fallback(f, (x,))

    def test_side_effect_mutate_nonlocal_tensor_builtin(self):
        def f(x):
            def h(x):
                val = torch.tensor(1.0)

                def g(x):
                    nonlocal val
                    val += 1
                    return x + val

                y = wrap(g, x)
                z = y + val
                return z

            return h(x)

        x = torch.zeros([])
        self._assert_wrap_fallback(f, (x,))

    def test_side_effect_nonlocal_list_append_graph_break(self):
        def g(x):
            y = []

            def f(k):
                m = k + 1
                y.append(m)
                return k

            wrap(f, x)
            return y[0]

        x = torch.randn(3, 3)
        self._assert_wrap_fallback(g, (x,))

    def test_side_effect_nested_nonlocal_list_append_graph_break(self):
        def g(x):
            def h(x):
                y = []

                def f(k):
                    m = k + 1
                    y.append(m)
                    return k

                wrap(f, x)
                return y[0]

            return h(x)

        x = torch.randn(3, 3)
        self._assert_wrap_fallback(g, (x,))

    def test_side_effect_local_list_append_no_graph_break(self):
        def g(x):
            def f(k):
                y = []
                y.append(k + 1)
                return y[0]

            return wrap(f, x)

        x = torch.randn(3, 3)
        self._test_wrap_simple(g, default_args_generator((x,)), 2)

    def test_wrap_kwarg(self):
        def f(x, y):
            return wrap(lambda x, y: x + y, x, y=y)

        x = torch.randn(3)
        y = torch.randn(3, 3)
        self._test_wrap_simple(f, default_args_generator((x, y)), 3)

    def test_wrap_kwarg_int(self):
        def f(x, y):
            return wrap(lambda x, y: x + y, x, y=y)

        x = torch.randn(3)
        y = 8

        self._test_wrap_simple(
            f, default_args_generator((x, y)), ifdynstaticdefault(2, 3)
        )

    def test_wrap_all_kwarg(self):
        def f(y, x):
            return wrap(lambda x, y: (x * 2) + y, x=x, y=y)

        x = torch.randn(3)
        y = torch.randn(3, 3)

        self._test_wrap_simple(f, default_args_generator((x, y)), 3)

    def test_wrap_kwarg_only(self):
        def f(x, y):
            def fn(*, x, y):
                return (x * 2) + y

            return wrap(fn, x=x, y=y)

        x = torch.randn(3)
        y = torch.randn(3, 3)

        self._test_wrap_simple(f, default_args_generator((x, y)), 3)

    def test_wrap_kwarg_default(self):
        def f(x, y):
            def fn(*, x, y, z=8):
                return (x * 2) + y + z

            return wrap(fn, x=x, y=y)

        x = torch.randn(3)
        y = torch.randn(3, 3)

        self._test_wrap_simple(f, default_args_generator((x, y)), 3)

    def test_wrap_kwarg_default_if_branch(self):
        def f(x, y):
            def fn(*, x, y, z=None):
                if z is None:
                    return (x * 2) + y
                else:
                    return 2 * x

            return wrap(fn, x=x, y=y)

        x = torch.randn(3)
        y = torch.randn(3, 3)

        self._test_wrap_simple(f, default_args_generator((x, y)), 3)

    def test_wrap_kwarg_recompile(self):
        def f(x, y, z=None):
            def fn(*, x, y, z=None):
                if z is None:
                    return (x * 2) + y
                else:
                    return 2 * x

            return wrap(fn, x=x, y=y, z=z)

        x = torch.randn(3)
        y = torch.randn(3, 3)

        counters.clear()
        opt = torch.compile(f, backend="eager", fullgraph=True)
        opt(x, y)
        self.assertEqual(counters["stats"]["calls_captured"], 2)

        # verify that we `don't` recompile
        opt(x, y)
        self.assertEqual(counters["stats"]["calls_captured"], 2)

        output = opt(x, y, 8)
        self.assertEqual(counters["stats"]["calls_captured"], 4)
        self.assertEqual(output, 2 * x)

    def test_wrap_kwarg_default_else_branch(self):
        def f(x, y, z):
            def fn(*, x, y, z=None):
                if z is None:
                    return (x * 2) + y
                else:
                    return 2 * x

            return wrap(fn, x=x, y=y, z=z)

        x = torch.randn(3)
        y = torch.randn(3, 3)

        self._test_wrap_simple(f, default_args_generator((x, y, 8)), 2)

    def test_map_subgraph_name_is_valid(self):
        backend = EagerAndRecordGraphs()
        cnt = CompileCounterWithBackend(backend)

        xs = torch.randn(2, 3, 3)
        y = torch.randn(3)

        def map_f(xs, y):
            def inner(x, y):
                def inner2(x, y):
                    return x + y

                return control_flow.map(inner2, x, y)

            return control_flow.map(inner, xs, y)

        graphs = self._check_map_graph_and_extract(map_f, (xs, y))
        if graphs:
            graph, body_graph = graphs
            self.assertExpectedInline(
                graph,
                """\
def forward(self, L_xs_ : torch.Tensor, L_y_ : torch.Tensor):
    l_xs_ = L_xs_
    l_y_ = L_y_
    map_body_1 = self.map_body_1
    map_impl = torch.ops.higher_order.map_impl(map_body_1, [l_xs_], [l_y_]);  map_body_1 = l_xs_ = l_y_ = None
    getitem_1 = map_impl[0];  map_impl = None
    return (getitem_1,)""",
            )
            self.assertExpectedInline(
                body_graph,
                """\
def forward(self, getitem, l_y_):
    getitem_1 = getitem[0]
    map_body_0 = self.map_body_0
    map_impl = torch.ops.higher_order.map_impl(map_body_0, [getitem], [l_y_]);  map_body_0 = getitem = l_y_ = None
    getitem_2 = map_impl[0];  map_impl = None
    return (getitem_2,)""",
            )

    def test_map_multi_return(self):
        cnt = CompileCounter()

        def f(x):
            return control_flow.map(lambda x: (x.sin(), x.sin()), x)

        x = torch.randn(3)
        graphs = self._check_map_graph_and_extract(f, (x,))
        if graphs:
            graph, body_graph = graphs
            self.assertExpectedInline(
                graph,
                """\
def forward(self, L_x_ : torch.Tensor):
    l_x_ = L_x_
    map_body_0 = self.map_body_0
    map_impl = torch.ops.higher_order.map_impl(map_body_0, [l_x_], []);  map_body_0 = l_x_ = None
    getitem_1 = map_impl[0]
    getitem_2 = map_impl[1];  map_impl = None
    return (getitem_1, getitem_2)""",
            )
            self.assertExpectedInline(
                body_graph,
                """\
def forward(self, getitem):
    sin = getitem.sin()
    sin_1 = getitem.sin();  getitem = None
    return (sin, sin_1)""",
            )

    def test_map_pytree_return(self):
        cnt = CompileCounter()

        def _construct_pytree(a):
            return (a, [[[a]]], a, (a, (a,), a), {"a": a})

        def f(x):
            def inner_f(xs):
                return _construct_pytree(xs)

            return control_flow.map(inner_f, x)

        x = torch.randn(3)
        graphs = self._check_map_graph_and_extract(f, (x,))
        if graphs:
            graph, body_graph = graphs
            self.assertExpectedInline(
                graph,
                """\
def forward(self, L_x_ : torch.Tensor):
    l_x_ = L_x_
    map_body_0 = self.map_body_0
    map_impl = torch.ops.higher_order.map_impl(map_body_0, [l_x_], []);  map_body_0 = l_x_ = None
    getitem_1 = map_impl[0]
    getitem_2 = map_impl[1]
    getitem_3 = map_impl[2]
    getitem_4 = map_impl[3]
    getitem_5 = map_impl[4]
    getitem_6 = map_impl[5]
    getitem_7 = map_impl[6];  map_impl = None
    return (getitem_1, getitem_2, getitem_3, getitem_4, getitem_5, getitem_6, getitem_7)""",
            )
            self.assertExpectedInline(
                body_graph,
                """\
def forward(self, getitem):
    return (getitem, getitem, getitem, getitem, getitem, getitem, getitem)""",
            )

    def test_map_kwargs(self):
        cnt = CompileCounter()

        @torch.compile(backend=cnt)
        def f(x):
            return control_flow.map(lambda x: x.sin(), x=x)

        x = torch.randn(3)
        self.assertRaises(TypeError, lambda: f(x))
        self.assertEqual(cnt.frame_count, 0)

    def test_map_symint_input(self):
        backend = EagerAndRecordGraphs()
        cnt = CompileCounterWithBackend(backend)

        def fn(x, y):
            def inner(x, y):
                return torch.sin(x + y)

            return control_flow.map(inner, x, y.size(0))

        x = torch.randn(3, 1)
        y = torch.randn(3, 1)
        graphs = self._check_map_graph_and_extract(fn, (x, y))
        if graphs:
            graph, body_graph = graphs
            self.assertExpectedInline(
                graph,
                """\
def forward(self, L_x_ : torch.Tensor):
    l_x_ = L_x_
    map_body_0 = self.map_body_0
    map_impl = torch.ops.higher_order.map_impl(map_body_0, [l_x_], [3]);  map_body_0 = l_x_ = None
    getitem_1 = map_impl[0];  map_impl = None
    return (getitem_1,)""",
            )
            self.assertExpectedInline(
                body_graph,
                """\
def forward(self, getitem, const):
    add = getitem + 3;  getitem = None
    sin = torch.sin(add);  add = None
    return (sin,)""",
            )

    def test_map_lowers_to_graph(self):
        backend = EagerAndRecordGraphs()
        cnt = CompileCounterWithBackend(backend)

        def fn(x, y):
            def inner(x, y):
                return torch.sin(x + y)

            return control_flow.map(inner, x, y.size(0))

        x = torch.randn(3, 1)
        y = torch.randn(3, 1)
        graphs = self._check_map_graph_and_extract(fn, (x, y))
        if graphs:
            graph, body_graph = graphs
            self.assertExpectedInline(
                graph,
                """\
def forward(self, L_x_ : torch.Tensor):
    l_x_ = L_x_
    map_body_0 = self.map_body_0
    map_impl = torch.ops.higher_order.map_impl(map_body_0, [l_x_], [3]);  map_body_0 = l_x_ = None
    getitem_1 = map_impl[0];  map_impl = None
    return (getitem_1,)""",
            )
            self.assertExpectedInline(
                body_graph,
                """\
def forward(self, getitem, const):
    add = getitem + 3;  getitem = None
    sin = torch.sin(add);  add = None
    return (sin,)""",
            )

    def test_cond_subgraph_name_is_valid(self):
        backend = EagerAndRecordGraphs()
        cnt = CompileCounterWithBackend(backend)

        pred = torch.tensor(True)
        pred2 = torch.tensor(False)
        xs = torch.randn(2, 3, 3)
        y = torch.randn(3, 3)

        @torch.compile(backend=cnt, fullgraph=True)
        def cond_f(pred, pred2, x, y):
            def true_fn(pred2, x, y):
                return x + y

            def false_fn(pred2, x, y):
                def true_fn2(x, y):
                    return x.sin() - y.cos()

                def false_fn2(x, y):
                    return x.cos() - y.sin()

                return control_flow.cond(pred2, true_fn2, false_fn2, [x, y])

            return control_flow.cond(pred, true_fn, false_fn, [pred2, x, y])

        result = cond_f(pred, pred2, xs, y)
        self.assertEqual(result, xs + y)

        cond_gm = backend.graphs[0]
        name_set = set()
        for name, _ in cond_gm.named_modules():
            name_set.add(name)
        self.assertEqual(
            name_set,
            {
                "",
                "cond_true_1",
                "cond_false_1",
                "cond_false_1.cond_false_0",
                "cond_false_1.cond_true_0",
            },
        )

    @torch._dynamo.config.patch(
        assume_static_by_default=True,
        dynamic_shapes=True,
    )
    def test_cond_graph_break_in_one_branch(self):
        backend = EagerAndRecordGraphs()
        cnt = CompileCounterWithBackend(backend)

        class Foo(torch.nn.Module):
            def __init__(self):
                super().__init__()
                self.register_buffer("buffer", torch.ones(6, 4))

            def forward(self, x):
                def true_fn(x):
                    self.buffer += 1
                    return self.buffer.sum() + x.sum()

                def false_fn(x):
                    return (x - 1).sum()

                return control_flow.cond(x.shape[0] > 4, true_fn, false_fn, [x])

        mod_for_compile = torch.compile(Foo(), backend=cnt, dynamic=True)
        mod_for_eager = Foo()

        with self.assertRaisesRegex(
            torch._dynamo.exc.UncapturedHigherOrderOpError,
            r"Cond doesn't work unless it is captured completely with torch.compile",
        ):
            mod_for_eager(torch.ones(6, 4))

        with self.assertRaisesRegex(
            torch._dynamo.exc.UncapturedHigherOrderOpError,
            r"Cond doesn't work unless it is captured completely with torch.compile",
        ):
            mod_for_compile(torch.ones(3, 4))

    def test_cond_free_variable_in_both_branches(self):
        backend = EagerAndRecordGraphs()
        cnt = CompileCounterWithBackend(backend)

        z = torch.ones(4, 4)

        class Foo(torch.nn.Module):
            def __init__(self):
                super().__init__()
                self.register_buffer("buffer", torch.ones(6, 4))

            def forward(self, x, y):
                def true_fn(x):
                    return x.sum() + self.buffer.sum() + z.sum()

                def false_fn(x):
                    return x.sum() - z.sum() - self.buffer.sum()

                return control_flow.cond(y, true_fn, false_fn, [x])

        mod_for_compile = torch.compile(
            Foo(), backend=cnt, dynamic=True, fullgraph=True
        )
        mod_for_eager = Foo()

        self.assertEqual(
            mod_for_compile(torch.tensor(True), torch.tensor(5)),
            mod_for_eager(torch.tensor(True), torch.tensor(5)),
        )

        for node in backend.graphs[0].graph.nodes:
            if (
                node.op == "call_function"
                and node.target == torch.ops.higher_order.cond
            ):
                _, _, _, operands = node.args
                # Each branch takes 3 inputs (buffer, x, z)
                self.assertEqual(len(operands), 3)
            if node.op == "get_attr":
                if str(node.target) in ("cond_true_0, cond_false_0"):
                    num_placeholders = len(
                        [
                            node
                            for node in getattr(
                                backend.graphs[0], str(node.target)
                            ).graph.nodes
                            if node.op == "placeholder"
                        ]
                    )
                    self.assertEqual(num_placeholders, 3)

    def _check_cond_graph_and_extract(self, fn, args):
        backend = EagerAndRecordGraphs()
        cnt = CompileCounterWithBackend(backend)
        out = torch.compile(fn, backend=cnt, fullgraph=True)(*args)
        self.assertEqual(out, fn(*args))
        self.assertEqual(cnt.frame_count, 1)
        self.assertEqual(len(backend.graphs), 1)

        # Dynamic shapes produce a slightly different graph.
        if check_dynamic_shape_capture():
            return

        gm = backend.graphs[0]
        graph = gm.code.strip()
        true_graph = gm.cond_true_0.code.strip()
        false_graph = gm.cond_false_0.code.strip()
        return (graph, true_graph, false_graph)

    def _check_map_graph_and_extract(self, fn, args):
        backend = EagerAndRecordGraphs()
        cnt = CompileCounterWithBackend(backend)
        out = torch.compile(fn, backend=cnt, fullgraph=True)(*args)
        self.assertEqual(out, fn(*args))
        self.assertEqual(cnt.frame_count, 1)
        self.assertEqual(len(backend.graphs), 1)

        # Dynamic shapes produce a slightly different graph.
        if check_dynamic_shape_capture():
            return

        gm = backend.graphs[0]
        graph = gm.code.strip()
        subgraphs = []
        for module_name in gm._modules.keys():
            subgraphs.append(getattr(gm, module_name).code.strip())
        return (graph, *subgraphs)

    def test_cond_branches_no_arguments(self):
        def fn(x):
            def true_fn():
                return torch.sin(x)

            def false_fn():
                return torch.cos(x)

            return control_flow.cond(x.sum() > 0, true_fn, false_fn, tuple())

        graphs = self._check_cond_graph_and_extract(fn, (torch.randn(4, 5),))
        if graphs is not None:
            graph, true_graph, false_graph = graphs
            self.assertExpectedInline(
                graph,
                """\
def forward(self, L_x_ : torch.Tensor):
    l_x_ = L_x_
    sum_1 = l_x_.sum()
    gt = sum_1 > 0;  sum_1 = None
    cond_true_0 = self.cond_true_0
    cond_false_0 = self.cond_false_0
    cond = torch.ops.higher_order.cond(gt, cond_true_0, cond_false_0, [l_x_]);  gt = cond_true_0 = cond_false_0 = l_x_ = None
    getitem = cond[0];  cond = None
    return (getitem,)""",
            )
            self.assertExpectedInline(
                true_graph,
                """\
def forward(self, l_x_):
    l_x__1 = l_x_
    sin = torch.sin(l_x__1);  l_x__1 = None
    return (sin,)""",
            )
            self.assertExpectedInline(
                false_graph,
                """\
def forward(self, l_x_):
    l_x__1 = l_x_
    cos = torch.cos(l_x__1);  l_x__1 = None
    return (cos,)""",
            )

    def test_cond_branches_no_arguments_no_closure(self):
        def fn(x):
            def true_fn():
                return torch.ones(3, 4)

            def false_fn():
                return torch.ones(3, 4).sin()

            return control_flow.cond(x.sum() > 0, true_fn, false_fn, tuple())

        self._check_cond_graph_and_extract(fn, (torch.randn(4, 5),))
        graphs = self._check_cond_graph_and_extract(fn, (torch.randn(4, 5),))
        if graphs is not None:
            graph, true_graph, false_graph = graphs
            self.assertExpectedInline(
                graph,
                """\
def forward(self, L_x_ : torch.Tensor):
    l_x_ = L_x_
    sum_1 = l_x_.sum();  l_x_ = None
    gt = sum_1 > 0;  sum_1 = None
    cond_true_0 = self.cond_true_0
    cond_false_0 = self.cond_false_0
    cond = torch.ops.higher_order.cond(gt, cond_true_0, cond_false_0, []);  gt = cond_true_0 = cond_false_0 = None
    getitem = cond[0];  cond = None
    return (getitem,)""",
            )
            self.assertExpectedInline(
                true_graph,
                """\
def forward(self):
    ones = torch.ones(3, 4)
    return (ones,)""",
            )
            self.assertExpectedInline(
                false_graph,
                """\
def forward(self):
    ones = torch.ones(3, 4)
    sin = ones.sin();  ones = None
    return (sin,)""",
            )

    def test_cond_side_effect_in_one_branches(self):
        backend = EagerAndRecordGraphs()
        cnt = CompileCounterWithBackend(backend)

        z = [torch.ones(4, 4)]

        class Foo(torch.nn.Module):
            def __init__(self):
                super().__init__()

            def forward(self, y, x):
                def true_fn(x):
                    z.append(x)
                    z.append(x)
                    z.pop()
                    return x.sum() + z[-1].sum()

                def false_fn(x):
                    return x.sum() - z[0].sum()

                return control_flow.cond(y, true_fn, false_fn, [x])

        mod_for_eager = Foo()
        mod_for_compile = torch.compile(
            Foo(), backend=cnt, dynamic=True, fullgraph=False
        )
        with self.assertRaisesRegex(
            torch._dynamo.exc.UncapturedHigherOrderOpError,
            r"Cond doesn't work unless it is captured completely with torch.compile",
        ):
            mod_for_eager(torch.tensor(True), torch.tensor(5))

        with self.assertRaisesRegex(
            torch._dynamo.exc.UncapturedHigherOrderOpError,
            r"Cond doesn't work unless it is captured completely with torch.compile",
        ):
            mod_for_compile(torch.tensor(True), torch.tensor(5))

    def test_cond_with_constant_pred(self):
        def test(pred, x):
            def true_fn(x):
                return x

            def false_fn(x):
                return -x

            return control_flow.cond(pred, true_fn, false_fn, [x])

        opt_test = torch.compile(test, backend="eager")
        inp = torch.ones(3, 3)
        self.assertTrue(torch.allclose(test(True, inp), opt_test(True, inp)))
        self.assertTrue(torch.allclose(test(False, inp), opt_test(False, inp)))

    def test_map_graph_break(self):
        backend = EagerAndRecordGraphs()
        cnt = CompileCounterWithBackend(backend)

        class Module(torch.nn.Module):
            def __init__(self):
                super().__init__()
                self.register_buffer("w", torch.ones(6, 4))

            def forward(self, xs):
                def body(x):
                    self.w += 1
                    return x

                return control_flow.map(body, xs)

        mod = Module()

        mod_for_compile = torch.compile(mod, backend=cnt, dynamic=True, fullgraph=False)
        mod_for_eager = Module()

        res = mod_for_compile(torch.Tensor([[6, 4, 5], [3, 4, 5], [6, 6, 6]]))
        # There is graph break right when we enter body of map
        self.assertEqual(len(backend.graphs), 0)
        self.assertEqual(
            res, mod_for_eager(torch.Tensor([[6, 4, 5], [3, 4, 5], [6, 6, 6]]))
        )

    def test_map_side_effect(self):
        backend = EagerAndRecordGraphs()
        cnt = CompileCounterWithBackend(backend)

        z = [torch.ones(6, 4)]

        class Module(torch.nn.Module):
            def __init__(self):
                super().__init__()
                self.register_buffer("w", torch.ones(6, 4))

            def forward(self, xs):
                def body(x):
                    z.append(x)
                    z.append(x)
                    z.pop()
                    return x + z[-1].sum()

                return control_flow.map(body, xs)

        mod = Module()

        mod_for_compile = torch.compile(mod, backend=cnt, dynamic=True, fullgraph=False)
        mod_for_eager = Module()

        res = mod_for_compile(torch.Tensor([[6, 4, 5], [3, 4, 5], [6, 6, 6]]))
        res = mod_for_compile(torch.Tensor([[6, 4, 5], [3, 4, 5], [6, 6, 6]]))

        eager = mod_for_eager(torch.Tensor([[6, 4, 5], [3, 4, 5], [6, 6, 6]]))
        eager = mod_for_eager(torch.Tensor([[6, 4, 5], [3, 4, 5], [6, 6, 6]]))

        self.assertEqual(len(backend.graphs), 0)
        self.assertEqual(res, eager)

    def test_wrap_subgraph_name_is_valid(self):
        backend = EagerAndRecordGraphs()
        cnt = CompileCounterWithBackend(backend)

        x = torch.randn(3, 3)
        y = torch.randn(3, 3)

        def inner(x, y):
            z = x + y
            return wrap(lambda x: wrap(lambda x: x + z, x), x)

        @torch.compile(backend=cnt, fullgraph=True)
        def f(x, y):
            return wrap(inner, x, y)

        result = f(x, y)

        self.assertEqual(result, x + y + x)
        wrap_gm = backend.graphs[0]
        names = set()
        for mod_name, _ in wrap_gm.named_modules():
            names.add(mod_name)
        self.assertEqual(
            names,
            {
                "",
                "wrap_body_2",
                "wrap_body_2.wrap_body_1",
                "wrap_body_2.wrap_body_1.wrap_body_0",
            },
        )

    def test_wrap_allow_local_assign_in_body_fn(self):
        def f(arg1, arg2):
            def inner_f(arg1, arg2):
                a = arg1
                b = arg2
                ret = []
                for x in a:
                    ret.append(x + 1)
                for x in b:
                    ret.append(x + 1)
                return ret

            return wrap(inner_f, arg1, arg2)

        x = torch.ones(3)

        def my_args_generator():
            yield [x], [x.sin()]
            yield (x,), (x.sin(),)

        actual_graph = self._test_wrap_simple(
            f,
            my_args_generator(),
            3,
            3,
            return_graph=True,
        )

        # Dynamic shapes produce a slightly different graph.
        if check_dynamic_shape_capture():
            return

        self.assertExpectedInline(
            actual_graph,
            """\
class GraphModule(torch.nn.Module):
    def forward(self, L_arg1_0_ : torch.Tensor, L_arg2_0_ : torch.Tensor):
        l_arg1_0_ = L_arg1_0_
        l_arg2_0_ = L_arg2_0_

        wrap_body_0 = self.wrap_body_0
        wrap = torch._higher_order_ops.wrap.wrap(wrap_body_0, l_arg1_0_, l_arg2_0_);  wrap_body_0 = l_arg1_0_ = l_arg2_0_ = None
        getitem = wrap[0]
        getitem_1 = wrap[1];  wrap = None
        return (getitem, getitem_1)

    class GraphModule(torch.nn.Module):
        def forward(self, l_arg1_0_, l_arg2_0_):
            add = l_arg1_0_ + 1;  l_arg1_0_ = None

            add_1 = l_arg2_0_ + 1;  l_arg2_0_ = None
            return (add, add_1)
""",
        )

    def test_capture_global_num(self):
        def f(x):
            return wrap(lambda x: x + global_num, x)

        x = torch.zeros([])
        # Numbers don't get lifted, so args is still 2.
        self._test_wrap_simple(f, default_args_generator((x,)), 2)

    def test_capture_global_num_adds_guard(self):
        @torch.compile(backend="eager", fullgraph=True)
        def f(x):
            return wrap(lambda x: x + global_num, x)

        global global_num
        x = torch.zeros([])
        result = f(x)
        self.assertEqual(result, x + global_num)

        global_num = torch.randn([]).item()
        result = f(x)
        self.assertEqual(result, x + global_num)

    def test_capture_input_num(self):
        def f(x, y):
            return wrap(lambda x: x + y, x)

        x = torch.zeros([])
        y = 3.14
        # Numbers don't get lifted, so args is still 2.
        self._test_wrap_simple(f, default_args_generator((x, y)), 2)

    def test_side_effect_in_body(self):
        counters.clear()
        backend = EagerAndRecordGraphs()

        x = torch.randn([])
        y = torch.randn([])

        def inner(x):
            nonlocal y
            y = x
            return x.clone()

        @torch.compile(backend=backend)
        def f(x):
            return wrap(inner, x)

        f(x)
        self.assertEqual(y, x)
        assert_dict_matches_regex(
            self,
            dict(counters["graph_break"]),
            {
                r".*HigherOrderOperator: Mutating a variable not in the current scope \(SideEffects\)": 1
            },
        )

    def test_fallback_on_graph_break_simple(self):
        # In the future, there should be a per-HigherOrderOperator switch
        # on whether or not to fallback or raise a loud error.
        # For now we just fallback by default.
        cnt = CompileCounter()
        x = torch.randn([])

        def inner(x):
            y = x.sin()
            torch._dynamo.graph_break()
            z = y.sin()
            return z

        @torch.compile(backend=cnt)
        def f(x):
            return wrap(inner, x)

        result = f(x)
        self.assertEqual(result, inner(x))
        self.assertEqual(cnt.frame_count, 0)

    def test_fallback_on_graph_break_complicated(self):
        cnt = CompileCounter()
        x = torch.randn([])

        def inner(x):
            y = x.sin()
            y = y * global_var
            torch._dynamo.graph_break()
            z = y.sin()
            return z

        @torch.compile(backend=cnt)
        def f(x):
            x = x.clone()
            result = wrap(inner, x)
            return result.clone()

        result = f(x)
        self.assertEqual(result, inner(x))
        self.assertEqual(cnt.frame_count, 2)

    def test_modules(self):
        counters.clear()
        backend = EagerAndRecordGraphs()
        cnt = CompileCounterWithBackend(backend)
        mod = torch.nn.Linear(3, 3)
        x = torch.randn(3, 3)

        @torch.compile(backend=cnt, fullgraph=True)
        def f(x):
            return wrap(lambda x: mod(x), x)

        result = f(x)

        self.assertEqual(result, mod(x))
        self.assertEqual(cnt.frame_count, 1)

        self.assertEqual(len(backend.graphs), 1)
        wrap_node = find_first_node(backend.graphs[0], wrap)
        # 3 args - 1 for input, and other 2 for the weight and bias
        self.assertTrue(len(wrap_node.args), 3)

        # Check that the linear bias and weight are getattr in the outer graph
        self.assertTrue(len(dict(backend.graphs[0].named_parameters())) == 2)

        # Check that the inner function has one op and its a linear op
        body_function = getattr(backend.graphs[0], wrap_node.args[0].name)
        self.assertEqual(op_count(body_function), 1)
        linear_node = find_first_node(body_function, torch._C._nn.linear)
        self.assertTrue(linear_node is not None)

        # Check that the innermost graph does not have any params
        self.assertTrue(len(dict(body_function.named_parameters())) == 0)
        self.assertTrue(len(dict(body_function.named_children())) == 0)

    def test_flat_list_output(self):
        def f(x):
            return wrap(lambda x: [torch.sin(x), torch.cos(x)], x)

        x = torch.randn(3)
        self._test_wrap_simple(f, default_args_generator((x,)), 2, expected_opcount=3)

    def test_fallback_on_python_primitives_output(self):
        counters.clear()
        cnt = CompileCounter()

        @torch.compile(backend=cnt)
        def f(x):
            return wrap(lambda x: [1, torch.sin(x), 2.0], x)

        x = torch.randn(3)
        result = f(x)
        self.assertEqual(result, [1, torch.sin(x), 2.0])
        self.assertEqual(cnt.frame_count, 0)
        assert_dict_matches_regex(
            self,
            dict(counters["graph_break"]),
            {".*HigherOrderOperator body's output must consist of tensors only": 1},
        )

    def test_nested_tuple_output(self):
        def f(x):
            ((a, b),) = wrap(lambda x: ((x.sin(), x.cos()),), x)
            return a + b

        x = torch.randn(2, 3)

        counters.clear()
        graph = self._test_wrap_simple(
            f, default_args_generator((x,)), 2, 4, return_graph=True
        )
        self.assertEqual(len(counters["graph_break"]), 0)

        if check_dynamic_shape_capture():
            return

        self.assertExpectedInline(
            graph,
            """\
class GraphModule(torch.nn.Module):
    def forward(self, L_x_ : torch.Tensor):
        l_x_ = L_x_

        wrap_body_0 = self.wrap_body_0
        wrap = torch._higher_order_ops.wrap.wrap(wrap_body_0, l_x_);  wrap_body_0 = l_x_ = None
        a = wrap[0]
        b = wrap[1];  wrap = None

        add = a + b;  a = b = None
        return (add,)

    class GraphModule(torch.nn.Module):
        def forward(self, l_x_):
            sin = l_x_.sin()
            cos = l_x_.cos();  l_x_ = None
            return (sin, cos)
""",
        )

    def test_output_with_dict(self):
        def f(x):
            return wrap(lambda x: [{"a": -x}], x)

        x = torch.randn(3)

        counters.clear()
        graph = self._test_wrap_simple(
            f, default_args_generator((x,)), 2, 2, return_graph=True
        )
        self.assertEqual(len(counters["graph_break"]), 0)

        if check_dynamic_shape_capture():
            return

        self.assertExpectedInline(
            graph,
            """\
class GraphModule(torch.nn.Module):
    def forward(self, L_x_ : torch.Tensor):
        l_x_ = L_x_

        wrap_body_0 = self.wrap_body_0
        wrap = torch._higher_order_ops.wrap.wrap(wrap_body_0, l_x_);  wrap_body_0 = l_x_ = None
        getitem = wrap[0];  wrap = None
        return (getitem,)

    class GraphModule(torch.nn.Module):
        def forward(self, l_x_):
            neg = -l_x_;  l_x_ = None
            return (neg,)
""",
        )

    def test_access_module_attr(self):
        counters.clear()
        backend = EagerAndRecordGraphs()
        cnt = CompileCounterWithBackend(backend)
        mod = torch.nn.Linear(3, 3)
        x = torch.randn(3, 3)

        @torch.compile(backend=cnt, fullgraph=True)
        def f(x):
            y = mod(x)
            return wrap(lambda y: y - mod.bias, y)

        result = f(x)
        self.assertEqual(result, mod(x) - mod.bias)
        self.assertEqual(cnt.frame_count, 1)

        self.assertEqual(len(backend.graphs), 1)
        wrap_node = find_first_node(backend.graphs[0], wrap)
        self.assertTrue(len(wrap_node.args), 3)

        # Check that the linear bias and weight are getattr in the outer graph
        self.assertTrue(len(dict(backend.graphs[0].named_parameters())) == 2)

        # Check that the inner function has one op and its a linear op
        body_function = getattr(backend.graphs[0], wrap_node.args[0].name)
        self.assertEqual(op_count(body_function), 1)

        # Check that the innermost graph does not have any params
        self.assertTrue(len(dict(body_function.named_parameters())) == 0)
        self.assertTrue(len(dict(body_function.named_children())) == 0)

    def test_make_closure(self):
        def f(x, y):
            def g(x):
                return x + y

            return g(x)

        def h(x, y):
            return wrap(f, x, y)

        x = torch.randn(3, 3)
        y = torch.randn(3, 3)
        self._test_wrap_simple(h, default_args_generator((x, y)), 3)

    def test_internal_nonlocal(self):
        def f(x, y):
            w = 1

            def g(x):
                nonlocal w
                w = x
                return x

            def h(x):
                nonlocal w
                w = w + 1
                return x

            g(x)
            h(x)
            return w + y

        def h(x, y):
            return wrap(f, x, y)

        x = torch.randn(3, 3)
        y = torch.randn(3, 3)
        self._test_wrap_simple(h, default_args_generator((x, y)), 3)

    def test_capture_numpy_number(self):
        import numpy as np

        y = np.float32(1.0)

        def f(x):
            return wrap(lambda x: x + y, x)

        x = torch.randn(3)
        # np.number are lifted to graph inputs
        self._test_wrap_simple(f, default_args_generator((x,)), 3)

    def test_freevars_as_inputs_to_wrap(self):
        y = torch.randn(3)

        def f(x):
            return wrap(lambda x, y: x + y, x, y)

        x = torch.randn(3)
        self._test_wrap_simple(f, default_args_generator((x,)), 3)

    def test_lift_tensor_constant(self):
        def f(x):
            y = torch.tensor(1.0)
            return wrap(lambda x: x + y, x)

        x = torch.randn(3)
        self._test_wrap_simple(f, default_args_generator((x,)), 3, expected_opcount=3)

    def test_nested_wrap(self):
        class MockModule(torch.nn.Module):
            def __init__(self):
                super().__init__()
                self.linear = torch.nn.Linear(10, 10)

            def forward(self, x):
                return self.linear(x)

        mod = MockModule()

        # Two levels of wrap ops
        def gn(x):
            return torch.cos(x) + wrap(mod, x)

        def fn(x):
            return wrap(gn, x)

        self._test_wrap_simple(fn, default_args_generator((torch.randn(10, 10),)), 4)

    def test_fn_with_kwargs_in_torch_ops(self):
        def fn(x):
            return wrap(lambda z: torch.cos(input=z), x)

        x = torch.randn(3)
        self._test_wrap_simple(fn, default_args_generator((x,)), 2)

    def test_hooks(self):
        class ToyModel(torch.nn.Module):
            def __init__(self):
                super().__init__()
                self.net = torch.nn.Linear(10, 10)

            def forward(self, x):
                return self.net(x)

        model = ToyModel()
        forward_handles = {}
        activations = dict()

        def save_activations(mod, inp, out):
            activations[name] = inp

        for name, module in model.named_children():
            forward_handles[name] = module.register_forward_hook(save_activations)

        @torch.compile(backend="eager")
        def fn(x):
            return wrap(lambda x: model(x), x)

        for i in range(2):
            # second iteration is key, hooks would have fired during aot trace
            # on first iter
            activations.clear()
            x = torch.randn((10, 10))
            pred = fn(x)
            loss = pred.sum()
            loss.backward()

        self.assertTrue(activations.keys() == forward_handles.keys())

    def _get_source_fn_stack(self, gm, node_names):
        ret = {}
        for mod in gm.modules():
            for node in mod.graph.nodes:
                if node.name in node_names:
                    actual_stack = [
                        name for name, _ in node.meta.get("source_fn_stack", [])
                    ]
                    ret[node.name] = actual_stack
        return ret

    def test_wrap_source_fn_stack(self):
        class MockModule(torch.nn.Module):
            def __init__(self):
                super().__init__()
                self.linear = torch.nn.Linear(4, 4)

            def forward(self, x):
                return self.linear(x)

        mod = MockModule()

        def gn(x):
            return torch.cos(x) + wrap(mod, x)

        def fn(x):
            return wrap(gn, x)

        backend = EagerAndRecordGraphs()
        inp = torch.randn((4, 4))
        torch.compile(fn, backend=backend, fullgraph=True)(inp)

        gm = backend.graphs[0]
        actual_stack = self._get_source_fn_stack(gm, {"cos", "add", "linear"})
        self.assertExpectedInline(
            pprint.pformat(actual_stack),
            """\
{'add': ['wrap', 'add'],
 'cos': ['wrap', 'cos'],
 'linear': ['wrap', 'wrap', 'linear']}""",
        )

    def test_cond_source_fn_stack(self):
        backend = EagerAndRecordGraphs()

        @torch.compile(backend=backend, fullgraph=True)
        def cond_f(pred, pred2, x, y):
            def true_fn(pred2, x, y):
                return x + y

            def false_fn(pred2, x, y):
                def true_fn2(x, y):
                    return x.sin() - y.cos()

                def false_fn2(x, y):
                    return x.cos() - y.sin()

                return control_flow.cond(pred2, true_fn2, false_fn2, [x, y])

            return control_flow.cond(pred, true_fn, false_fn, [pred2, x, y])

        pred = torch.tensor(True)
        pred2 = torch.tensor(False)
        xs = torch.randn(2, 3, 3)
        y = torch.randn(3, 3)
        cond_f(pred, pred2, xs, y)

        gm = backend.graphs[0]
        actual_stack = self._get_source_fn_stack(gm, {"cos", "add", "sin", "sub"})
        self.assertExpectedInline(
            pprint.pformat(actual_stack),
            """\
{'add': ['cond', 'add'],
 'cos': ['cond', 'cond', 'cos'],
 'sin': ['cond', 'cond', 'sin'],
 'sub': ['cond', 'cond', 'sub']}""",
        )

    def test_map_source_fn_stack(self):
        backend = EagerAndRecordGraphs()

        xs = torch.randn(2, 3, 3)
        y = torch.randn(3)

        @torch.compile(backend=backend, fullgraph=True)
        def map_f(xs, y):
            def inner(x, y):
                def inner2(x, y):
                    return x + y

                return control_flow.map(inner2, x, y) * y.cos()

            return control_flow.map(inner, xs, y).sin()

        result = map_f(xs, y)

        gm = backend.graphs[0]
        actual_stack = self._get_source_fn_stack(gm, {"cos", "add", "sin"})
        self.assertExpectedInline(
            pprint.pformat(actual_stack),
            """{'add': ['map', 'map', 'add'], 'cos': ['map', 'cos'], 'sin': ['sin']}""",
        )

    @config.patch(capture_func_transforms=True)
    def test_grad_source_fn_stack(self):
        backend = EagerAndRecordGraphs()

        def fn(x):
            return x.sin().sum()

        @torch.compile(backend=backend, fullgraph=False)
        def wrapper_fn(x):
            return torch.func.grad(torch.func.grad(fn))(x)

        x = torch.randn(())

        wrapper_fn(x)
        gm = backend.graphs[0]
        actual_stack = self._get_source_fn_stack(gm, {"sum_1", "sin"})
        self.assertExpectedInline(
            pprint.pformat(actual_stack),
            """\
{'sin': ['grad_impl', 'grad_impl', 'sin'],
 'sum_1': ['grad_impl', 'grad_impl', 'sum_1']}""",
        )

    @config.patch(capture_func_transforms=True)
    def test_vmap_source_fn_stack(self):
        backend = EagerAndRecordGraphs()

        def inner_fn(x):
            return torch.func.vmap(lambda x: x.sum(0) + x.sum(1))(x)

        @torch.compile(backend=backend, fullgraph=True)
        def fn(x):
            return torch.func.vmap(lambda x: inner_fn(x.cos()))(x)

        x = torch.randn(3, 3, 3, 3)
        fn(x)
        gm = backend.graphs[0]
        actual_stack = self._get_source_fn_stack(
            gm, {"sum_1", "sum_2", "batched_output"}
        )
        self.assertExpectedInline(
            pprint.pformat(actual_stack),
            """\
{'batched_output': ['add'], 'sum_1': ['sum_1'], 'sum_2': ['sum_2']}""",
        )

    def test_cond_pytree_operands(self):
        def _construct_pytree():
            a = torch.randn(3, 3)
            b = torch.randn(3, 3)
            c = torch.randn(3, 3)
            d = torch.randn(3, 3)
            e = torch.randn(3, 3)
            f = torch.randn(3, 3)
            g = torch.randn(3, 3)
            return (a, [[[b]]], c, (d, (e,), f), {"g": g})

        pred = torch.tensor(True)
        inp = _construct_pytree()

        def _reduce_sum(flattened):
            init = 0
            for val in flattened:
                init += val
            return init

        def _reduce_max(flattened):
            init = flattened[0]
            for val in flattened:
                init = max(val, init)
            return init

        def true_fn(pytree_in):
            flattened, spec = pytree.tree_flatten(pytree_in)
            return _reduce_sum(flattened)

        def false_fn(pytree_in):
            flattened, spec = pytree.tree_flatten(pytree_in)
            return _reduce_max(flattened)

        def fn(pred, pytree_in):
            return torch.cond(pred, true_fn, false_fn, [pytree_in])

        backend = EagerAndRecordGraphs()
        cnt = CompileCounterWithBackend(backend)
        compiled_res = torch.compile(fn, backend=backend)(pred, inp)
        eager_res = fn(pred, inp)
        self.assertEqual(compiled_res, eager_res)
        graph = backend.graphs[0]

        # Dynamic shapes produce a slightly different graph.
        if check_dynamic_shape_capture():
            return

        self.assertExpectedInline(
            graph.code.strip(),
            """\
def forward(self, L_pred_ : torch.Tensor, L_pytree_in_0_ : torch.Tensor, L_pytree_in_1_0_0_0_ : torch.Tensor, L_pytree_in_2_ : torch.Tensor, L_pytree_in_3_0_ : torch.Tensor, L_pytree_in_3_1_0_ : torch.Tensor, L_pytree_in_3_2_ : torch.Tensor, L_pytree_in_4_g_ : torch.Tensor):
    l_pred_ = L_pred_
    l_pytree_in_0_ = L_pytree_in_0_
    l_pytree_in_1_0_0_0_ = L_pytree_in_1_0_0_0_
    l_pytree_in_2_ = L_pytree_in_2_
    l_pytree_in_3_0_ = L_pytree_in_3_0_
    l_pytree_in_3_1_0_ = L_pytree_in_3_1_0_
    l_pytree_in_3_2_ = L_pytree_in_3_2_
    l_pytree_in_4_g_ = L_pytree_in_4_g_
    cond_true_0 = self.cond_true_0
    cond_false_0 = self.cond_false_0
    cond = torch.ops.higher_order.cond(l_pred_, cond_true_0, cond_false_0, [l_pytree_in_0_, l_pytree_in_1_0_0_0_, l_pytree_in_2_, l_pytree_in_3_0_, l_pytree_in_3_1_0_, l_pytree_in_3_2_, l_pytree_in_4_g_]);  l_pred_ = cond_true_0 = cond_false_0 = l_pytree_in_0_ = l_pytree_in_1_0_0_0_ = l_pytree_in_2_ = l_pytree_in_3_0_ = l_pytree_in_3_1_0_ = l_pytree_in_3_2_ = l_pytree_in_4_g_ = None
    getitem = cond[0];  cond = None
    return (getitem,)""",  # noqa: B950
        )

    def test_cond_pytree_operands_with_non_tensor_leaves(self):
        def fn(pred, pytree_in):
            return torch.cond(
                pred, lambda x: x[0] + 1, lambda x: x[0] * 2, (pytree_in,)
            )

        pred = torch.tensor(True)
        for pytree_in in [(1,), ("string",), (1.0,)]:
            with self.assertRaisesRegex(
                RuntimeError,
                r"Expect operands to be a tuple of possibly nested dict/list/tuple",
            ):
                fn(pred, pytree_in)

        for pytree_in in [(1,), ("string",), (1.0,)]:
            with self.assertRaisesRegex(
                torch._dynamo.exc.UncapturedHigherOrderOpError,
                r"Cond doesn't work unless it is captured completely with torch.compile",
            ):
                torch.compile(fn, backend="eager")(pred, pytree_in)


class HigherOrderOpVmapGuardTests(LoggingTestCase):
    @config.patch(capture_func_transforms=True)
    @make_logging_test(recompiles=True)
    def test_vmap_guard_ok(self, records):
        @torch.compile(backend="eager")
        def fn(x):
            return torch.vmap(lambda x: x.sin())(x)

        x = torch.randn(3, 3, 4, 5)
        y = fn(x)
        # sanity check
        self.assertEqual(len(records), 0)
        self.assertEqual(x.sin(), y)

        # Calling the same function again won't have any effect on guards
        z = fn(x)
        self.assertEqual(len(records), 0)
        self.assertEqual(x.sin(), z)

        # calling with a different object will also not affect guards
        w = fn(z)
        self.assertEqual(len(records), 0)
        self.assertEqual(z.sin(), w)

    @xfailIfTorchDynamo
    @config.patch(capture_func_transforms=True)
    @make_logging_test(recompiles=True)
    def test_vmap_guard_fail(self, records):
        @torch.compile(backend="eager")
        def fn(x):
            return torch.vmap(lambda x: x.sin())(x)

        x = torch.zeros(3, 3, 4, 5)
        y = torch.vmap(fn)(x)
        self.assertEqual(x.sin(), y)
        self.assertEqual(len(records), 0)

        # call vmap(vmap(fn))(x) should retrigger compilation as
        # _functorch.current_level() is not the same
        x = torch.zeros(3, 3, 3, 4, 5)
        y = torch.vmap(torch.vmap(fn))(x)
        self.assertEqual(x.sin(), y)
        self.assertGreater(len(records), 0)
        record = self.getRecord(records, "maybe_current_level()")
        self.assertIn(
            """\
    triggered by the following guard failure(s):
<<<<<<< HEAD
    - torch._C._functorch.maybe_current_level() == 1                # with vmap_increment_nesting(batch_size, randomness) as vmap_level:  # _functorch/vmap.py:399 in _flat_vmap""",
=======
    - torch._C._functorch.maybe_current_level() is None             # with vmap_increment_nesting(batch_size, randomness) as vmap_level:""",
>>>>>>> 2fd899f1
            record.getMessage(),
        )


class FuncTorchHigherOrderOpTests(torch._dynamo.test_case.TestCase):
    def tearDown(self):
        # Ensure that in the case of a test failure, the next test won't fail
        # because of a previous call to _vmap_increment_nesting that wasn't undone
        # i.e. test_vmap_free_tensor fails when PYTORCH_TEST_WITH_DYNAMO=1
        # and the call to increment nesting is not undone
        if not TEST_WITH_TORCHDYNAMO:
            return

        warn = False
        while ci := torch._C._functorch.peek_interpreter_stack():
            if ci.key() == torch._C._functorch.TransformType.Vmap:
                warn = True
                torch._C._functorch._vmap_decrement_nesting()
            else:
                break

        if warn:
            msg = (
                "Interpreter stack is not empty. Test should have called "
                "'torch._C._functorch._vmap_decrement_nesting()'"
            )
            warnings.warn(msg)

    def _compile_check(self, fn, inputs, fullgraph=True, graph_idx=0):
        backend = EagerAndRecordGraphs()
        actual = fn(*inputs)
        expected = torch.compile(fn, backend=backend, fullgraph=fullgraph)(*inputs)

        self.assertEqual(actual, expected)

        wrapped_gm = backend.graphs[graph_idx]
        return wrapped_gm

    @config.patch(capture_func_transforms=True)
    def test_grad(self):
        counters.clear()

        def fn(x):
            return x.sin().sum()

        def wrapper_fn(x):
            return torch.func.grad(fn)(x)

        x = torch.randn(3, 3, 3)
        wrapped_gm = self._compile_check(wrapper_fn, (x,))

        # Dynamic shapes produce a slightly different graph.
        if check_dynamic_shape_capture():
            return

        actual = normalize_gm(wrapped_gm.print_readable(print_output=False))
        self.assertExpectedInline(
            actual,
            """\
class GraphModule(torch.nn.Module):
    def forward(self, L_x_ : torch.Tensor):
        l_x_ = L_x_

        grad_body_0 = self.grad_body_0
        grad_proxy = torch.func.grad(grad_body_0, 0, False);  grad_body_0 = None
        call = grad_proxy.__call__(l_x_);  grad_proxy = l_x_ = None
        contiguous = call.contiguous();  call = None
        return (contiguous,)

    class GraphModule(torch.nn.Module):
        def forward(self, l_x_):
            sin = l_x_.sin();  l_x_ = None
            sum_1 = sin.sum();  sin = None
            return sum_1
""",
        )

    @config.patch(capture_func_transforms=True)
    def test_grad_freevar_tensor(self):
        counters.clear()
        y = torch.randn(3, 3)

        def fn(x):
            return (x.sin() + y).sum()

        def wrapper_fn(x):
            return torch.func.grad(fn)(x)

        x = torch.randn(3, 3, 3)
        expected = wrapper_fn(x)
        actual = torch.compile(wrapper_fn, backend="aot_eager", fullgraph=True)(x)
        self.assertEqual(actual, expected)

    @config.patch(capture_func_transforms=True)
    def test_grad_freevar_python_scalar(self):
        counters.clear()
        y = 3

        def fn(x):
            return (x.sin() + y).sum()

        def wrapper_fn(x):
            return torch.func.grad(fn)(x)

        x = torch.randn(3, 3, 3)
        wrapped_gm = self._compile_check(wrapper_fn, (x,))

        # Dynamic shapes produce a slightly different graph.
        if check_dynamic_shape_capture():
            return

        actual = normalize_gm(wrapped_gm.print_readable(print_output=False))
        self.assertExpectedInline(
            actual,
            """\
class GraphModule(torch.nn.Module):
    def forward(self, L_x_ : torch.Tensor):
        l_x_ = L_x_

        grad_body_0 = self.grad_body_0
        grad_proxy = torch.func.grad(grad_body_0, 0, False);  grad_body_0 = None
        call = grad_proxy.__call__(l_x_);  grad_proxy = l_x_ = None
        contiguous = call.contiguous();  call = None
        return (contiguous,)

    class GraphModule(torch.nn.Module):
        def forward(self, l_x_):
            sin = l_x_.sin();  l_x_ = None
            add = sin + 3;  sin = None
            sum_1 = add.sum();  add = None
            return sum_1
""",
        )

    @config.patch(capture_func_transforms=True)
    def test_grad_capture_tensor(self):
        counters.clear()

        def wrapper_fn(x):
            y = torch.randn(3)

            def fn(x):
                return (x.sin() + y).sum()

            return torch.func.grad(fn)(x)

        x = torch.randn(3, 3, 3)

        wrapped_gm = self._compile_check(wrapper_fn, (x,))

        # Dynamic shapes produce a slightly different graph.
        if check_dynamic_shape_capture():
            return

        actual = normalize_gm(wrapped_gm.print_readable(print_output=False))
        self.assertExpectedInline(
            actual,
            """\
class GraphModule(torch.nn.Module):
    def forward(self, L_x_ : torch.Tensor):
        l_x_ = L_x_

        y = torch.randn(3)

        grad_body_0 = self.grad_body_0
        grad_proxy = torch.func.grad(grad_body_0, 0, False);  grad_body_0 = None
        call = grad_proxy.__call__(l_x_, y);  grad_proxy = l_x_ = None
        contiguous = call.contiguous();  call = None
        return (y, contiguous)

    class GraphModule(torch.nn.Module):
        def forward(self, l_x_, y):
            sin = l_x_.sin();  l_x_ = None
            add = sin + y;  sin = y = None
            sum_1 = add.sum();  add = None
            return sum_1
""",
        )

    @config.patch(capture_func_transforms=True)
    def test_grad_closure_scalar(self):
        counters.clear()

        def wrapper_fn(x):
            y = 3.14

            def fn(x):
                return (x.sin() + y).sum()

            return torch.func.grad(fn)(x)

        x = torch.randn(3, 3, 3)

        # Graph break because dynamo is unable to get source `fn` and
        # functools.wraps in `grad` leads to graph-break
        wrapped_gm = self._compile_check(wrapper_fn, (x,), fullgraph=False)

        # Dynamic shapes produce a slightly different graph.
        if check_dynamic_shape_capture():
            return

        actual = normalize_gm(wrapped_gm.print_readable(print_output=False))
        self.assertExpectedInline(
            actual,
            """\
class GraphModule(torch.nn.Module):
    def forward(self, L_x_ : torch.Tensor):
        l_x_ = L_x_

        grad_body_0 = self.grad_body_0
        grad_proxy = torch.func.grad(grad_body_0, 0, False);  grad_body_0 = None
        call = grad_proxy.__call__(l_x_);  grad_proxy = l_x_ = None
        contiguous = call.contiguous();  call = None
        return (contiguous,)

    class GraphModule(torch.nn.Module):
        def forward(self, l_x_):
            sin = l_x_.sin();  l_x_ = None
            add = sin + 3.14;  sin = None
            sum_1 = add.sum();  add = None
            return sum_1
""",
        )

    @config.patch(capture_func_transforms=True)
    def test_grad_has_aux(self):
        counters.clear()

        y = 3.14

        def fn(x):
            return ((x.sin() + y).sum(), x.cos())

        def wrapper_fn(x):
            return torch.func.grad(fn, has_aux=True)(x)

        x = torch.randn(3, 3, 3)
        wrapped_gm = self._compile_check(wrapper_fn, (x,))

        # Dynamic shapes produce a slightly different graph.
        if check_dynamic_shape_capture():
            return

        actual = normalize_gm(wrapped_gm.print_readable(print_output=False))
        self.assertExpectedInline(
            actual,
            """\
class GraphModule(torch.nn.Module):
    def forward(self, L_x_ : torch.Tensor):
        l_x_ = L_x_

        grad_body_0 = self.grad_body_0
        grad_proxy = torch.func.grad(grad_body_0, 0, True);  grad_body_0 = None
        call = grad_proxy.__call__(l_x_);  grad_proxy = l_x_ = None
        getitem = call[0]
        getitem_1 = call[1];  call = None
        contiguous = getitem.contiguous();  getitem = None
        return (contiguous, getitem_1)

    class GraphModule(torch.nn.Module):
        def forward(self, l_x_):
            sin = l_x_.sin()
            add = sin + 3.14;  sin = None
            sum_1 = add.sum();  add = None
            cos = l_x_.cos();  l_x_ = None
            return (sum_1, cos)
""",
        )

    @config.patch(capture_func_transforms=True)
    def test_grad_two_tensor_has_aux(self):
        counters.clear()

        def fn(x, y):
            return ((x.sin() + y).sum(), x.cos())

        def wrapper_fn(x, y):
            return torch.func.grad(fn, has_aux=True)(x, y)

        y = torch.randn(3, 3, 3)
        x = torch.randn(3, 3, 3)
        wrapped_gm = self._compile_check(wrapper_fn, (x, y))

        # Dynamic shapes produce a slightly different graph.
        if check_dynamic_shape_capture():
            return

        actual = normalize_gm(wrapped_gm.print_readable(print_output=False))
        self.assertExpectedInline(
            actual,
            """\
class GraphModule(torch.nn.Module):
    def forward(self, L_x_ : torch.Tensor, L_y_ : torch.Tensor):
        l_x_ = L_x_
        l_y_ = L_y_

        grad_body_0 = self.grad_body_0
        grad_proxy = torch.func.grad(grad_body_0, 0, True);  grad_body_0 = None
        call = grad_proxy.__call__(l_x_, l_y_);  grad_proxy = l_x_ = l_y_ = None
        getitem = call[0]
        getitem_1 = call[1];  call = None
        contiguous = getitem.contiguous();  getitem = None
        return (contiguous, getitem_1)

    class GraphModule(torch.nn.Module):
        def forward(self, l_x_, l_y_):
            sin = l_x_.sin()
            add = sin + l_y_;  sin = l_y_ = None
            sum_1 = add.sum();  add = None
            cos = l_x_.cos();  l_x_ = None
            return (sum_1, cos)
""",
        )

    @config.patch(capture_func_transforms=True)
    def test_grad_two_tensor_all_grad_has_aux(self):
        counters.clear()

        nums = (0, 1)

        def fn(x, y):
            return ((x.sin() + y).sum(), x.cos())

        def wrapper_fn_const_var(x, y):
            return torch.func.grad(fn, argnums=(0, 1), has_aux=True)(x, y)

        def wrapper_fn_tuple_var(x, y):
            return torch.func.grad(fn, argnums=nums, has_aux=True)(x, y)

        y = torch.randn(3, 3, 3)
        x = torch.randn(3, 3, 3)
        wrapped_gm_const_var = self._compile_check(wrapper_fn_const_var, (x, y))
        wrapped_gm_tuple_var = self._compile_check(wrapper_fn_tuple_var, (x, y))

        # Dynamic shapes produce a slightly different graph.
        if check_dynamic_shape_capture():
            return

        actual_const_var = normalize_gm(
            wrapped_gm_const_var.print_readable(print_output=False)
        )
        actual_tuple_var = normalize_gm(
            wrapped_gm_tuple_var.print_readable(print_output=False)
        )
        self.assertExpectedInline(
            actual_const_var,
            """\
class GraphModule(torch.nn.Module):
    def forward(self, L_x_ : torch.Tensor, L_y_ : torch.Tensor):
        l_x_ = L_x_
        l_y_ = L_y_

        grad_body_0 = self.grad_body_0
        grad_proxy = torch.func.grad(grad_body_0, (0, 1), True);  grad_body_0 = None
        call = grad_proxy.__call__(l_x_, l_y_);  grad_proxy = l_x_ = l_y_ = None
        getitem = call[0]
        getitem_1 = getitem[0]
        getitem_2 = getitem[1];  getitem = None
        getitem_3 = call[1];  call = None
        contiguous = getitem_1.contiguous();  getitem_1 = None
        contiguous_1 = getitem_2.contiguous();  getitem_2 = None
        return (contiguous, contiguous_1, getitem_3)

    class GraphModule(torch.nn.Module):
        def forward(self, l_x_, l_y_):
            sin = l_x_.sin()
            add = sin + l_y_;  sin = l_y_ = None
            sum_1 = add.sum();  add = None
            cos = l_x_.cos();  l_x_ = None
            return (sum_1, cos)
""",
        )
        self.assertExpectedInline(
            actual_tuple_var,
            """\
class GraphModule(torch.nn.Module):
    def forward(self, L_x_ : torch.Tensor, L_y_ : torch.Tensor):
        l_x_ = L_x_
        l_y_ = L_y_

        grad_body_0 = self.grad_body_0
        grad_proxy = torch.func.grad(grad_body_0, (0, 1), True);  grad_body_0 = None
        call = grad_proxy.__call__(l_x_, l_y_);  grad_proxy = l_x_ = l_y_ = None
        getitem = call[0]
        getitem_1 = getitem[0]
        getitem_2 = getitem[1];  getitem = None
        getitem_3 = call[1];  call = None
        contiguous = getitem_1.contiguous();  getitem_1 = None
        contiguous_1 = getitem_2.contiguous();  getitem_2 = None
        return (contiguous, contiguous_1, getitem_3)

    class GraphModule(torch.nn.Module):
        def forward(self, l_x_, l_y_):
            sin = l_x_.sin()
            add = sin + l_y_;  sin = l_y_ = None
            sum_1 = add.sum();  add = None
            cos = l_x_.cos();  l_x_ = None
            return (sum_1, cos)
""",
        )

    @config.patch(capture_func_transforms=True)
    def test_grad_over_grad(self):
        counters.clear()

        def fn(x):
            return x.sin().sum()

        def wrapper_fn(x):
            return torch.func.grad(torch.func.grad(fn))(x)

        x = torch.randn(())
        wrapped_gm = self._compile_check(wrapper_fn, (x,), fullgraph=False)

        if check_dynamic_shape_capture():
            return

        actual = normalize_gm(wrapped_gm.print_readable(print_output=False))
        self.assertExpectedInline(
            actual,
            """\
class GraphModule(torch.nn.Module):
    def forward(self, L_x_ : torch.Tensor):
        l_x_ = L_x_

        grad_body_1 = self.grad_body_1
        grad_proxy = torch.func.grad(grad_body_1, 0, False);  grad_body_1 = None
        call = grad_proxy.__call__(l_x_);  grad_proxy = l_x_ = None
        contiguous = call.contiguous();  call = None
        return (contiguous,)

    class GraphModule(torch.nn.Module):
        def forward(self, l_x_):
            grad_body_0 = self.grad_body_0
            grad_proxy = torch.func.grad(grad_body_0, 0, False);  grad_body_0 = None
            call = grad_proxy.__call__(l_x_);  grad_proxy = l_x_ = None
            contiguous = call.contiguous();  call = None
            return contiguous

        class GraphModule(torch.nn.Module):
            def forward(self, l_x_):
                sin = l_x_.sin();  l_x_ = None
                sum_1 = sin.sum();  sin = None
                return sum_1
""",
        )

    @config.patch(capture_func_transforms=True)
    def test_grad_with_graph_break(self):
        counters.clear()

        def fn(x):
            torch._dynamo.graph_break()
            return x.sin().sum()

        def wrapper_fn(x):
            return torch.func.grad(fn)(x)

        x = torch.randn(3, 3, 3)
        actual = wrapper_fn(x)
        expected = torch.compile(wrapper_fn, backend="aot_eager", fullgraph=False)(x)
        self.assertEqual(len(counters["graph_break"]), 1)
        self.assertEqual(actual, expected)

    @config.patch(capture_func_transforms=True)
    def test_grad_with_side_effect(self):
        counters.clear()

        foo = [1, 2]

        def fn(x):
            foo.append(3)
            return x.sin().sum()

        def wrapper_fn(x):
            return torch.func.grad(fn)(x)

        x = torch.randn(3, 3, 3)
        actual = wrapper_fn(x)
        expected = torch.compile(wrapper_fn, backend="aot_eager", fullgraph=False)(x)
        self.assertEqual(len(counters["graph_break"]), 1)
        assert_dict_matches_regex(
            self,
            dict(counters["graph_break"]),
            {
                r".*HigherOrderOperator: Mutating a variable not in the current scope \(SideEffects\)": 2
            },
        )
        self.assertEqual(actual, expected)

    @config.patch(capture_func_transforms=True)
    def test_grad_pytree(self):
        counters.clear()

        def fn(x):
            x1, x2 = x
            return x1.sin().sum() + x2

        def wrapper_fn(x):
            return torch.func.grad(fn)(x)

        x1 = torch.randn(3, 3, 3)
        x2 = torch.randn(())
        actual = wrapper_fn((x1, x2))
        expected = torch.compile(wrapper_fn, backend="aot_eager", fullgraph=False)(
            (x1, x2)
        )
        self.assertEqual(len(counters["graph_break"]), 1)
        assert_dict_matches_regex(
            self,
            dict(counters["graph_break"]),
            {".*torch.func.grad with body that accepts non-Tensors as input": 2},
        )
        self.assertEqual(actual, expected)

    @config.patch(capture_func_transforms=True)
    def test_grad_non_tensor_input(self):
        counters.clear()

        def fn(x, y):
            return x.sin().sum() + y

        def wrapper_fn(x, y):
            return torch.func.grad(fn)(x, y)

        x = torch.randn(3, 3, 3)
        y = 3.0
        wrapped_gm = self._compile_check(wrapper_fn, (x, y))

        # Dynamic shapes produce a slightly different graph.
        if check_dynamic_shape_capture():
            return

        actual = normalize_gm(wrapped_gm.print_readable(print_output=False))
        self.assertExpectedInline(
            actual,
            """\
class GraphModule(torch.nn.Module):
    def forward(self, L_x_ : torch.Tensor):
        l_x_ = L_x_

        grad_body_0 = self.grad_body_0
        grad_proxy = torch.func.grad(grad_body_0, 0, False);  grad_body_0 = None
        call = grad_proxy.__call__(l_x_, 3.0);  grad_proxy = l_x_ = None
        contiguous = call.contiguous();  call = None
        return (contiguous,)

    class GraphModule(torch.nn.Module):
        def forward(self, l_x_, const):
            sin = l_x_.sin();  l_x_ = None
            sum_1 = sin.sum();  sin = None
            add = sum_1 + 3.0;  sum_1 = None
            return add
""",
        )

    @config.patch(capture_func_transforms=True)
    def test_grad_disable_capture(self):
        counters.clear()

        with config.patch(capture_func_transforms=False):
            # We have verified above that this
            # function compiles
            def fn(x):
                return x.sin().sum()

            def wrapper_fn(x):
                return torch.func.grad(fn)(x)

            x = torch.randn(3, 3)
            actual = wrapper_fn(x)
            expected = torch.compile(wrapper_fn, backend="aot_eager", fullgraph=False)(
                x
            )
            self.assertEqual(len(counters["graph_break"]), 1)
            self.assertEqual(
                dict(counters["graph_break"]),
                {
                    "torch.func.grad capture is disabled, it can be turned "
                    "on by setting `torch._dynamo.config.capture_func_transforms=True`": 2
                },
            )
            self.assertEqual(actual, expected)

    @config.patch(capture_func_transforms=True)
    def test_grad_fn_with_kwargs(self):
        def fn(x, y):
            return (x + y).sum()

        def wrapper_fn(x, y):
            return torch.func.grad(fn)(x, y=y)

        x = torch.randn(3, 3)
        y = torch.randn(3, 3)
        actual = wrapper_fn(x, y)
        expected = torch.compile(wrapper_fn, backend="aot_eager", fullgraph=False)(x, y)
        self.assertEqual(len(counters["graph_break"]), 1)
        self.assertEqual(
            dict(counters["graph_break"]),
            {"torch.func.grad: kwargs arguments are currently unsupported.": 2},
        )
        self.assertEqual(actual, expected)

    @config.patch(capture_func_transforms=True)
    @config.patch(error_on_recompile=True)
    def test_vmap_recompile(self):
        @torch.compile(backend="eager")
        def fn(x):
            return torch.vmap(lambda x: x.sin())(x)

        x = torch.zeros(3, 3, 4, 5)
        y = torch.vmap(fn)(x)
        y = torch.vmap(fn)(x)

    @config.patch(capture_func_transforms=True)
    def test_vmap_get_wrapped(self):
        counters.clear()

        def g(x):
            return x.sin()

        @torch.compile(backend="aot_eager", fullgraph=True)
        def fn():
            return torch.vmap(g)

        x = torch.randn(3, 4)
        expected = torch.vmap(g)(x)
        wrapper = fn()
        got = wrapper(x)
        self.assertEqual(expected, got)

    @config.patch(capture_func_transforms=True)
    def test_vmap_with_conditional_graph_break(self):
        def g(x):
            if len(x.shape) < 2:
                torch._dynamo.graph_break()
                return x.sin()
            else:
                return x.cos()

        @torch.compile(backend="aot_eager")
        def fn(x):
            return torch.vmap(g)(x)

        counters.clear()
        x = torch.randn(2, 3)
        expected = x.sin()
        got = fn(x)
        self.assertEqual(expected, got)
        self.assertEqual(len(counters["graph_break"]), 1)

        counters.clear()
        y = torch.randn(2, 3, 4)
        expected = y.cos()
        got = fn(y)
        self.assertEqual(expected, got)
        self.assertEqual(len(counters["graph_break"]), 0)

    @config.patch(capture_func_transforms=True)
    def test_vmap_with_graph_break(self):
        counters.clear()

        def g(x):
            y = x.cos()
            print("hi")
            return y.sin()

        def fn(x):
            return torch.vmap(g)(x)

        x = torch.randn(3, 4)
        opt = torch.compile(fn, backend="aot_eager", fullgraph=False)
        expected = fn(x)
        got = opt(x)
        self.assertEqual(len(counters["graph_break"]), 1)
        self.assertEqual(expected, got)

    @config.patch(capture_func_transforms=True)
    def test_vmap_with_graph_break_2(self):
        counters.clear()

        def cos(x):
            print("cos")
            return x.cos()

        def sin(x):
            print("sin")
            return x.sin()

        def g(x):
            y = cos(x)
            return sin(y)

        def fn(x):
            return torch.vmap(g, randomness="same")(x)

        x = torch.randn(3, 4)
        opt = torch.compile(fn, backend="aot_eager", fullgraph=False)
        expected = fn(x)
        got = opt(x)
        self.assertEqual(len(counters["graph_break"]), 1)
        self.assertEqual(expected, got)

    def test_vmap_with_graph_break_lambda(self):
        counters.clear()

        def sin(x):
            print("sin")
            return x.sin()

        def fn(x):
            return torch.vmap(lambda x: sin(x))(x)

        x = torch.randn(3, 4)
        opt = torch.compile(fn, backend="aot_eager", fullgraph=False)
        expected = fn(x)
        got = opt(x)
        self.assertEqual(len(counters["graph_break"]), 1)
        self.assertEqual(expected, got)

    @config.patch(capture_func_transforms=True)
    def test_vmap(self):
        def fn(x):
            return torch.func.vmap(lambda x: x.sum(0) + x.sum(1))(x)

        x = torch.randn(3, 3, 3)
        wrapped_gm = self._compile_check(fn, (x,))

        # Dynamic shapes produce a slightly different graph.
        if check_dynamic_shape_capture():
            return

        actual = normalize_gm(wrapped_gm.print_readable(print_output=False))
        self.assertExpectedInline(
            actual,
            """\
class GraphModule(torch.nn.Module):
    def forward(self, L_x_ : torch.Tensor):
        arg = L_x_

        lazy_load_decompositions = torch._functorch.vmap.lazy_load_decompositions()

        _saved_tensors_hooks_disable = torch._C._autograd._saved_tensors_hooks_disable("torch.func transforms don't yet support saved tensor hooks. Please open an issue with your use case.")
        _vmap_increment_nesting = torch._C._functorch._vmap_increment_nesting(3, 'error')

        _add_batch_dim = torch._C._functorch._add_batch_dim(arg, 0, 1);  arg = None

        sum_1 = _add_batch_dim.sum(0)
        sum_2 = _add_batch_dim.sum(1);  _add_batch_dim = None
        batched_output = sum_1 + sum_2;  sum_1 = sum_2 = None

        _remove_batch_dim = torch._C._functorch._remove_batch_dim(batched_output, 1, 3, 0);  batched_output = None

        _vmap_decrement_nesting = torch._C._functorch._vmap_decrement_nesting()
        _saved_tensors_hooks_enable = torch._C._autograd._saved_tensors_hooks_enable()
        return (_remove_batch_dim,)
""",
        )

    @config.patch(capture_func_transforms=True)
    def test_vmap_free_const(self):
        y = 3

        def fn(x):
            return torch.func.vmap(lambda x: x.sum(0) + x.sum(1) + y)(x)

        x = torch.randn(3, 3, 3)
        wrapped_gm = self._compile_check(fn, (x,))

        # Dynamic shapes produce a slightly different graph.
        if check_dynamic_shape_capture():
            return

        actual = normalize_gm(wrapped_gm.print_readable(print_output=False))
        self.assertExpectedInline(
            actual,
            """\
class GraphModule(torch.nn.Module):
    def forward(self, L_x_ : torch.Tensor):
        arg = L_x_

        lazy_load_decompositions = torch._functorch.vmap.lazy_load_decompositions()

        _saved_tensors_hooks_disable = torch._C._autograd._saved_tensors_hooks_disable("torch.func transforms don't yet support saved tensor hooks. Please open an issue with your use case.")
        _vmap_increment_nesting = torch._C._functorch._vmap_increment_nesting(3, 'error')

        _add_batch_dim = torch._C._functorch._add_batch_dim(arg, 0, 1);  arg = None

        sum_1 = _add_batch_dim.sum(0)
        sum_2 = _add_batch_dim.sum(1);  _add_batch_dim = None
        add = sum_1 + sum_2;  sum_1 = sum_2 = None
        batched_output = add + 3;  add = None

        _remove_batch_dim = torch._C._functorch._remove_batch_dim(batched_output, 1, 3, 0);  batched_output = None

        _vmap_decrement_nesting = torch._C._functorch._vmap_decrement_nesting()
        _saved_tensors_hooks_enable = torch._C._autograd._saved_tensors_hooks_enable()
        return (_remove_batch_dim,)
""",
        )

    @config.patch(capture_func_transforms=True)
    def test_vmap_free_tensor(self):
        y = torch.randn(3, 3)

        def fn(x):
            return torch.func.vmap(lambda x: x.sum(0) + x.sum(1) + y)(x)

        x = torch.randn(3, 3, 3)
        wrapped_gm = self._compile_check(fn, (x,))

        # Dynamic shapes produce a slightly different graph.
        if check_dynamic_shape_capture():
            return

        actual = normalize_gm(wrapped_gm.print_readable(print_output=False))
        self.assertExpectedInline(
            actual,
            """\
class GraphModule(torch.nn.Module):
    def forward(self, L_x_ : torch.Tensor, L_y_ : torch.Tensor):
        arg = L_x_
        l_y_ = L_y_

        lazy_load_decompositions = torch._functorch.vmap.lazy_load_decompositions()

        _saved_tensors_hooks_disable = torch._C._autograd._saved_tensors_hooks_disable("torch.func transforms don't yet support saved tensor hooks. Please open an issue with your use case.")
        _vmap_increment_nesting = torch._C._functorch._vmap_increment_nesting(3, 'error')

        _add_batch_dim = torch._C._functorch._add_batch_dim(arg, 0, 1);  arg = None

        sum_1 = _add_batch_dim.sum(0)
        sum_2 = _add_batch_dim.sum(1);  _add_batch_dim = None
        add = sum_1 + sum_2;  sum_1 = sum_2 = None
        batched_output = add + l_y_;  add = l_y_ = None

        _remove_batch_dim = torch._C._functorch._remove_batch_dim(batched_output, 1, 3, 0);  batched_output = None

        _vmap_decrement_nesting = torch._C._functorch._vmap_decrement_nesting()
        _saved_tensors_hooks_enable = torch._C._autograd._saved_tensors_hooks_enable()
        return (_remove_batch_dim,)
""",
        )

    @config.patch(capture_func_transforms=True)
    def test_vmap_two_inputs(self):
        def fn(x, y):
            return torch.func.vmap(
                lambda x, y: x.sum(0) + x.sum(1) + y, in_dims=(0, 1)
            )(x, y)

        x = torch.randn(3, 3, 3)
        y = torch.randn(3, 3)
        wrapped_gm = self._compile_check(fn, (x, y))

        # Dynamic shapes produce a slightly different graph.
        if check_dynamic_shape_capture():
            return

        actual = normalize_gm(wrapped_gm.print_readable(print_output=False))
        self.assertExpectedInline(
            actual,
            """\
class GraphModule(torch.nn.Module):
    def forward(self, L_x_ : torch.Tensor, L_y_ : torch.Tensor):
        arg = L_x_
        arg_3 = L_y_

        lazy_load_decompositions = torch._functorch.vmap.lazy_load_decompositions()

        _saved_tensors_hooks_disable = torch._C._autograd._saved_tensors_hooks_disable("torch.func transforms don't yet support saved tensor hooks. Please open an issue with your use case.")
        _vmap_increment_nesting = torch._C._functorch._vmap_increment_nesting(3, 'error')

        _add_batch_dim = torch._C._functorch._add_batch_dim(arg, 0, 1);  arg = None
        _add_batch_dim_1 = torch._C._functorch._add_batch_dim(arg_3, 1, 1);  arg_3 = None

        sum_1 = _add_batch_dim.sum(0)
        sum_2 = _add_batch_dim.sum(1);  _add_batch_dim = None
        add = sum_1 + sum_2;  sum_1 = sum_2 = None
        batched_output = add + _add_batch_dim_1;  add = _add_batch_dim_1 = None

        _remove_batch_dim = torch._C._functorch._remove_batch_dim(batched_output, 1, 3, 0);  batched_output = None

        _vmap_decrement_nesting = torch._C._functorch._vmap_decrement_nesting()
        _saved_tensors_hooks_enable = torch._C._autograd._saved_tensors_hooks_enable()
        return (_remove_batch_dim,)
""",
        )

    @config.patch(capture_func_transforms=True)
    def test_vmap_two_inputs_tuple_in_dims(self):
        in_dims = (0, 1)

        def fn(x, y):
            return torch.func.vmap(
                lambda x, y: x.sum(0) + x.sum(1) + y, in_dims=in_dims
            )(x, y)

        x = torch.randn(3, 3, 3)
        y = torch.randn(3, 3)
        wrapped_gm = self._compile_check(fn, (x, y))

        # Dynamic shapes produce a slightly different graph.
        if check_dynamic_shape_capture():
            return

        actual = normalize_gm(wrapped_gm.print_readable(print_output=False))
        self.assertExpectedInline(
            actual,
            """\
class GraphModule(torch.nn.Module):
    def forward(self, L_x_ : torch.Tensor, L_y_ : torch.Tensor):
        arg = L_x_
        arg_3 = L_y_

        lazy_load_decompositions = torch._functorch.vmap.lazy_load_decompositions()

        _saved_tensors_hooks_disable = torch._C._autograd._saved_tensors_hooks_disable("torch.func transforms don't yet support saved tensor hooks. Please open an issue with your use case.")
        _vmap_increment_nesting = torch._C._functorch._vmap_increment_nesting(3, 'error')

        _add_batch_dim = torch._C._functorch._add_batch_dim(arg, 0, 1);  arg = None
        _add_batch_dim_1 = torch._C._functorch._add_batch_dim(arg_3, 1, 1);  arg_3 = None

        sum_1 = _add_batch_dim.sum(0)
        sum_2 = _add_batch_dim.sum(1);  _add_batch_dim = None
        add = sum_1 + sum_2;  sum_1 = sum_2 = None
        batched_output = add + _add_batch_dim_1;  add = _add_batch_dim_1 = None

        _remove_batch_dim = torch._C._functorch._remove_batch_dim(batched_output, 1, 3, 0);  batched_output = None

        _vmap_decrement_nesting = torch._C._functorch._vmap_decrement_nesting()
        _saved_tensors_hooks_enable = torch._C._autograd._saved_tensors_hooks_enable()
        return (_remove_batch_dim,)
""",
        )

    @config.patch(capture_func_transforms=True)
    def test_vmap_over_vmap_two_inputs(self):
        def fn(x, y):
            return torch.func.vmap(torch.func.vmap(lambda x, y: x + y, in_dims=1))(x, y)

        x = torch.randn(3, 3, 3)
        y = torch.randn(3, 3, 3)
        wrapped_gm = self._compile_check(fn, (x, y))

        # Dynamic shapes produce a slightly different graph.
        if check_dynamic_shape_capture():
            return

        actual = normalize_gm(wrapped_gm.print_readable(print_output=False))
        self.assertExpectedInline(
            actual,
            """\
class GraphModule(torch.nn.Module):
    def forward(self, L_x_ : torch.Tensor, L_y_ : torch.Tensor):
        arg = L_x_
        arg_3 = L_y_

        lazy_load_decompositions = torch._functorch.vmap.lazy_load_decompositions()

        _saved_tensors_hooks_disable = torch._C._autograd._saved_tensors_hooks_disable("torch.func transforms don't yet support saved tensor hooks. Please open an issue with your use case.")
        _vmap_increment_nesting = torch._C._functorch._vmap_increment_nesting(3, 'error')

        arg_8 = torch._C._functorch._add_batch_dim(arg, 0, 1);  arg = None
        arg_9 = torch._C._functorch._add_batch_dim(arg_3, 0, 1);  arg_3 = None

        lazy_load_decompositions_1 = torch._functorch.vmap.lazy_load_decompositions()

        _saved_tensors_hooks_disable_1 = torch._C._autograd._saved_tensors_hooks_disable("torch.func transforms don't yet support saved tensor hooks. Please open an issue with your use case.")
        _vmap_increment_nesting_1 = torch._C._functorch._vmap_increment_nesting(3, 'error')

        _add_batch_dim_2 = torch._C._functorch._add_batch_dim(arg_8, 1, 2);  arg_8 = None
        _add_batch_dim_3 = torch._C._functorch._add_batch_dim(arg_9, 1, 2);  arg_9 = None

        batched_output = _add_batch_dim_2 + _add_batch_dim_3;  _add_batch_dim_2 = _add_batch_dim_3 = None

        batched_output_1 = torch._C._functorch._remove_batch_dim(batched_output, 2, 3, 0);  batched_output = None

        _vmap_decrement_nesting = torch._C._functorch._vmap_decrement_nesting()
        _saved_tensors_hooks_disable_2 = torch._C._autograd._saved_tensors_hooks_disable("torch.func transforms don't yet support saved tensor hooks. Please open an issue with your use case.")

        _remove_batch_dim_1 = torch._C._functorch._remove_batch_dim(batched_output_1, 1, 3, 0);  batched_output_1 = None

        _vmap_decrement_nesting_1 = torch._C._functorch._vmap_decrement_nesting()
        _saved_tensors_hooks_enable = torch._C._autograd._saved_tensors_hooks_enable()
        return (_remove_batch_dim_1,)
""",
        )

    @config.patch(capture_func_transforms=True)
    def test_vmap_over_vmap_captured(self):
        x = torch.ones(2, 3)
        y = torch.ones(5, 3)

        def fn(x):
            return torch.func.vmap(torch.func.vmap(lambda y: x * y))(y)

        wrapped_gm = self._compile_check(fn, (x,))

        # Dynamic shapes produce a slightly different graph.
        if check_dynamic_shape_capture():
            return

        actual = normalize_gm(wrapped_gm.print_readable(print_output=False))
        self.assertExpectedInline(
            actual,
            """\
class GraphModule(torch.nn.Module):
    def forward(self, L_y_ : torch.Tensor, L_x_ : torch.Tensor):
        arg = L_y_
        l_x_ = L_x_

        lazy_load_decompositions = torch._functorch.vmap.lazy_load_decompositions()

        _saved_tensors_hooks_disable = torch._C._autograd._saved_tensors_hooks_disable("torch.func transforms don't yet support saved tensor hooks. Please open an issue with your use case.")
        _vmap_increment_nesting = torch._C._functorch._vmap_increment_nesting(5, 'error')

        arg_3 = torch._C._functorch._add_batch_dim(arg, 0, 1);  arg = None

        lazy_load_decompositions_1 = torch._functorch.vmap.lazy_load_decompositions()

        _saved_tensors_hooks_disable_1 = torch._C._autograd._saved_tensors_hooks_disable("torch.func transforms don't yet support saved tensor hooks. Please open an issue with your use case.")
        _vmap_increment_nesting_1 = torch._C._functorch._vmap_increment_nesting(3, 'error')

        _add_batch_dim_1 = torch._C._functorch._add_batch_dim(arg_3, 0, 2);  arg_3 = None

        batched_output = l_x_ * _add_batch_dim_1;  l_x_ = _add_batch_dim_1 = None

        batched_output_1 = torch._C._functorch._remove_batch_dim(batched_output, 2, 3, 0);  batched_output = None

        _vmap_decrement_nesting = torch._C._functorch._vmap_decrement_nesting()
        _saved_tensors_hooks_disable_2 = torch._C._autograd._saved_tensors_hooks_disable("torch.func transforms don't yet support saved tensor hooks. Please open an issue with your use case.")

        _remove_batch_dim_1 = torch._C._functorch._remove_batch_dim(batched_output_1, 1, 5, 0);  batched_output_1 = None

        _vmap_decrement_nesting_1 = torch._C._functorch._vmap_decrement_nesting()
        _saved_tensors_hooks_enable = torch._C._autograd._saved_tensors_hooks_enable()
        return (_remove_batch_dim_1,)
""",
        )

    @config.patch(capture_func_transforms=True)
    def test_vmap_multiple_outputs(self):
        x = torch.ones(2, 4, 3)

        def fn(x):
            return torch.vmap(lambda x: (x.sum(0), x.sum(1)))(x)

        wrapped_gm = self._compile_check(fn, (x,))

        # Dynamic shapes produce a slightly different graph.
        if check_dynamic_shape_capture():
            return

        actual = normalize_gm(wrapped_gm.print_readable(print_output=False))
        self.assertExpectedInline(
            actual,
            """\
class GraphModule(torch.nn.Module):
    def forward(self, L_x_ : torch.Tensor):
        arg = L_x_

        lazy_load_decompositions = torch._functorch.vmap.lazy_load_decompositions()

        _saved_tensors_hooks_disable = torch._C._autograd._saved_tensors_hooks_disable("torch.func transforms don't yet support saved tensor hooks. Please open an issue with your use case.")
        _vmap_increment_nesting = torch._C._functorch._vmap_increment_nesting(2, 'error')

        _add_batch_dim = torch._C._functorch._add_batch_dim(arg, 0, 1);  arg = None

        batched_output = _add_batch_dim.sum(0)
        batched_output_1 = _add_batch_dim.sum(1);  _add_batch_dim = None

        _remove_batch_dim = torch._C._functorch._remove_batch_dim(batched_output, 1, 2, 0);  batched_output = None
        _remove_batch_dim_1 = torch._C._functorch._remove_batch_dim(batched_output_1, 1, 2, 0);  batched_output_1 = None

        _vmap_decrement_nesting = torch._C._functorch._vmap_decrement_nesting()
        _saved_tensors_hooks_enable = torch._C._autograd._saved_tensors_hooks_enable()
        return (_remove_batch_dim, _remove_batch_dim_1)
""",
        )

    @config.patch(capture_func_transforms=True)
    def test_vmap_multiple_outputs_diff_dims(self):
        x = torch.ones(2, 4, 3)

        def fn(x):
            return torch.vmap(lambda x: (x.sum(0), x.sum(1)), out_dims=(1, 0))(x)

        wrapped_gm = self._compile_check(fn, (x,))

        # Dynamic shapes produce a slightly different graph.
        if check_dynamic_shape_capture():
            return

        actual = normalize_gm(wrapped_gm.print_readable(print_output=False))
        self.assertExpectedInline(
            actual,
            """\
class GraphModule(torch.nn.Module):
    def forward(self, L_x_ : torch.Tensor):
        arg = L_x_

        lazy_load_decompositions = torch._functorch.vmap.lazy_load_decompositions()

        _saved_tensors_hooks_disable = torch._C._autograd._saved_tensors_hooks_disable("torch.func transforms don't yet support saved tensor hooks. Please open an issue with your use case.")
        _vmap_increment_nesting = torch._C._functorch._vmap_increment_nesting(2, 'error')

        _add_batch_dim = torch._C._functorch._add_batch_dim(arg, 0, 1);  arg = None

        batched_output = _add_batch_dim.sum(0)
        batched_output_1 = _add_batch_dim.sum(1);  _add_batch_dim = None

        _remove_batch_dim = torch._C._functorch._remove_batch_dim(batched_output, 1, 2, 1);  batched_output = None
        _remove_batch_dim_1 = torch._C._functorch._remove_batch_dim(batched_output_1, 1, 2, 0);  batched_output_1 = None

        _vmap_decrement_nesting = torch._C._functorch._vmap_decrement_nesting()
        _saved_tensors_hooks_enable = torch._C._autograd._saved_tensors_hooks_enable()
        return (_remove_batch_dim, _remove_batch_dim_1)
""",
        )

    @config.patch(capture_func_transforms=True)
    def test_vmap_multiple_outputs_out_dims_tuple(self):
        x = torch.ones(2, 4, 3)
        out_dims = (1, 0)

        def fn(x):
            return torch.vmap(lambda x: (x.sum(0), x.sum(1)), out_dims=out_dims)(x)

        wrapped_gm = self._compile_check(fn, (x,))

        # Dynamic shapes produce a slightly different graph.
        if check_dynamic_shape_capture():
            return

        actual = normalize_gm(wrapped_gm.print_readable(print_output=False))
        self.assertExpectedInline(
            actual,
            """\
class GraphModule(torch.nn.Module):
    def forward(self, L_x_ : torch.Tensor):
        arg = L_x_

        lazy_load_decompositions = torch._functorch.vmap.lazy_load_decompositions()

        _saved_tensors_hooks_disable = torch._C._autograd._saved_tensors_hooks_disable("torch.func transforms don't yet support saved tensor hooks. Please open an issue with your use case.")
        _vmap_increment_nesting = torch._C._functorch._vmap_increment_nesting(2, 'error')

        _add_batch_dim = torch._C._functorch._add_batch_dim(arg, 0, 1);  arg = None

        batched_output = _add_batch_dim.sum(0)
        batched_output_1 = _add_batch_dim.sum(1);  _add_batch_dim = None

        _remove_batch_dim = torch._C._functorch._remove_batch_dim(batched_output, 1, 2, 1);  batched_output = None
        _remove_batch_dim_1 = torch._C._functorch._remove_batch_dim(batched_output_1, 1, 2, 0);  batched_output_1 = None

        _vmap_decrement_nesting = torch._C._functorch._vmap_decrement_nesting()
        _saved_tensors_hooks_enable = torch._C._autograd._saved_tensors_hooks_enable()
        return (_remove_batch_dim, _remove_batch_dim_1)
""",
        )

    @config.patch(capture_func_transforms=True)
    def test_vmap_kwargs(self):
        counters.clear()
        x = torch.ones(2, 3)
        y = torch.randn(2, 3)

        def fn(x, y):
            return torch.func.vmap(lambda x, y: x + y)(x, y=y)

        actual = fn(x, y)
        expected = torch.compile(fn, backend="aot_eager", fullgraph=False)(x, y)
        self.assertEqual(len(counters["graph_break"]), 0)
        self.assertEqual(actual, expected)

    @config.patch(capture_func_transforms=True)
    def test_vmap_pytree_inputs(self):
        counters.clear()
        x = torch.ones(2, 3)
        y = torch.randn(2, 3)

        def vmap_fn(inps):
            x = inps["x"]
            y = inps["y"]
            return x + y

        def fn(x, y):
            return torch.func.vmap(vmap_fn)({"x": x, "y": y})

        actual = fn(x, y)
        expected = torch.compile(fn, backend="aot_eager", fullgraph=False)(x, y)
        self.assertEqual(len(counters["graph_break"]), 0)
        self.assertEqual(actual, expected)

    @config.patch(capture_func_transforms=True)
    def test_vmap_side_effects(self):
        counters.clear()
        x = torch.ones(2, 3)
        y = torch.randn(2, 3)

        some_list = []

        def f(x, y):
            some_list.append(1)
            return x + y

        def wrapper_fn(x, y):
            return torch.func.vmap(f)(x, y)

        actual = wrapper_fn(x, y)
        expected = torch.compile(wrapper_fn, backend="aot_eager", fullgraph=False)(x, y)
        self.assertEqual(len(counters["graph_break"]), 0)
        self.assertEqual(actual, expected)
        self.assertEqual(some_list, [1, 1])

    @unittest.expectedFailure
    @config.patch(capture_func_transforms=True)
    def test_vmap_side_effects_append_input(self):
        counters.clear()
        x = torch.ones(2, 3)
        y = torch.randn(2, 3)

        some_list = []

        def f(x, y):
            some_list.append(x)
            return x + y

        def wrapper_fn(x, y):
            return torch.func.vmap(f)(x, y)

        actual = wrapper_fn(x, y)
        expected = torch.compile(wrapper_fn, backend="aot_eager", fullgraph=False)(x, y)
        self.assertEqual(len(counters["graph_break"]), 0)
        self.assertEqual(actual, expected)

    @config.patch(capture_func_transforms=True)
    def test_vmap_previous_illegal_op_no_graph_break(self):
        counters.clear()

        # calling .stride() would previously graph break
        def bad_fn(x):
            y = x.view((4, 3))
            y.stride()
            return y

        def wrapper_fn(x):
            return torch.func.vmap(bad_fn)(x)

        x = torch.randn(2, 3, 4)
        actual = wrapper_fn(x)
        expected = torch.compile(wrapper_fn, backend="aot_eager", fullgraph=False)(x)
        self.assertEqual(len(counters["graph_break"]), 0)
        self.assertEqual(actual, expected)

    @config.patch(capture_func_transforms=True)
    def test_vmap_disable_capture(self):
        counters.clear()

        with config.patch(capture_func_transforms=False):
            # We have verified above that this
            # function compiles
            def wrapper_fn(x):
                return torch.func.vmap(lambda x: x.sum(0) + x.sum(1))(x)

            x = torch.randn(3, 3, 3)
            actual = wrapper_fn(x)
            expected = torch.compile(wrapper_fn, backend="aot_eager", fullgraph=False)(
                x
            )
            self.assertEqual(len(counters["graph_break"]), 1)
            self.assertEqual(
                dict(counters["graph_break"]),
                {
                    "torch.func.vmap capture is disabled, it can be "
                    "turned on by setting `torch._dynamo.config.capture_func_transforms=True`": 2
                },
            )
            self.assertEqual(actual, expected)

    @config.patch(capture_func_transforms=True)
    def test_vmap_multiple_invocation_in_dims(self):
        counters.clear()

        def wrapper_fn(x, in_dims):
            return torch.func.vmap(torch.sum, in_dims)(x)

        x = torch.randn(3, 3, 3, 3)
        cnt = CompileCounter()
        opt = torch.compile(wrapper_fn, backend=cnt, fullgraph=False, dynamic=True)
        expected = wrapper_fn(x, 0), wrapper_fn(x, 1), wrapper_fn(x, 2)
        # Third invocation of `opt` makes `in_dims` as SymInt.
        actual = opt(x, 0), opt(x, 1), opt(x, 2)
        self.assertEqual(expected, actual)
        self.assertEqual(cnt.frame_count, 3)
        self.assertEqual(cnt.op_count, 33)

    @config.patch(capture_func_transforms=True)
    def test_vmap_multiple_invocation_out_dims(self):
        counters.clear()

        def wrapper_fn(x, out_dims):
            return torch.func.vmap(lambda x: torch.sum(x, 0), out_dims=out_dims)(x)

        x = torch.randn(3, 3, 3, 3)
        cnt = CompileCounter()
        opt = torch.compile(wrapper_fn, backend=cnt, fullgraph=False, dynamic=True)
        expected = wrapper_fn(x, 0), wrapper_fn(x, 1), wrapper_fn(x, 2)
        # Third invocation of `opt` makes `in_dims` as SymInt.
        actual = opt(x, 0), opt(x, 1), opt(x, 2)
        self.assertEqual(expected, actual)
        self.assertEqual(cnt.frame_count, 3)
        self.assertEqual(cnt.op_count, 30)

    @config.patch(capture_func_transforms=True)
    def test_vmap_new_tensor_in_body(self):
        def fn(x):
            return x + torch.ones(3)

        def wrapper_fn(x):
            return torch.func.vmap(fn)(x)

        x = torch.randn(
            3,
        )
        opt = torch.compile(wrapper_fn, backend="aot_eager", fullgraph=True)
        expected = wrapper_fn(x)
        actual = opt(x)
        self.assertEqual(expected, actual)

    @config.patch(capture_func_transforms=True)
    def test_vmap_new_tensor_unused_in_body(self):
        def fn(x):
            return torch.tensor(0.5)

        def wrapper_fn(x):
            return torch.func.vmap(fn)(x)

        x = torch.randn(3)
        opt = torch.compile(wrapper_fn, backend="aot_eager", fullgraph=True)
        expected = wrapper_fn(x)
        actual = opt(x)
        self.assertEqual(expected, actual)

    @config.patch(capture_func_transforms=True)
    def test_vmap_new_tensor_implicit_via_op(self):
        def wrapper_fn(x):
            return torch.func.vmap(lambda t: torch.add(t, 0.5))(x)

        x = torch.randn(3)
        opt = torch.compile(wrapper_fn, backend="aot_eager", fullgraph=True)
        expected = wrapper_fn(x)
        actual = opt(x)
        self.assertEqual(expected, actual)


class ActivationCheckpointingTests(torch._dynamo.test_case.TestCase):
    def _validate(self, fn, backend, *args, skip_check=False, fullgraph=True):
        cloned_args = []
        for arg in args:
            cloned_args.append(arg.clone().detach().requires_grad_(arg.requires_grad))

        torch.manual_seed(0)
        expected = fn(*args)
        expected.sum().backward()

        opt_fn = torch.compile(fn, fullgraph=fullgraph, backend=backend)
        torch.manual_seed(0)
        result = opt_fn(*cloned_args)
        result.sum().backward()

        if not skip_check:
            self.assertEqual(result, expected)
            for arg, cloned_arg in zip(args, cloned_args):
                self.assertEqual(arg.grad, cloned_arg.grad)

    @requires_cuda
    @torch._functorch.config.patch(functionalize_rng_ops=True)
    def test_function(self):
        def gn(x, y):
            return torch.sigmoid(torch.matmul(x, y))

        def fn(x, y):
            return torch.utils.checkpoint.checkpoint(
                gn, torch.sin(x), y, use_reentrant=True
            )

        x = torch.randn(4, 4, requires_grad=True)
        y = torch.randn(4, 4, requires_grad=True)

        fw_compiler = functools.partial(count_ops, freq=1, op=torch.ops.aten.mm.default)
        bw_compiler = functools.partial(
            count_ops, freq=3, op=torch.ops.aten.mm.default
        )  # mm recomputed in the bwd
        backend = aot_autograd(fw_compiler=fw_compiler, bw_compiler=bw_compiler)
        self._validate(fn, backend, x, y)

    @requires_cuda
    @torch._functorch.config.patch(functionalize_rng_ops=True)
    def test_function_with_kwargs(self):
        def gn(x, y):
            return torch.sigmoid(torch.matmul(x, y))

        def fn(x, y):
            return torch.utils.checkpoint.checkpoint(
                gn,
                torch.sin(x),
                y,
                use_reentrant=True,
                preserve_rng_state=False,
            )

        x = torch.randn(4, 4, requires_grad=True)
        y = torch.randn(4, 4, requires_grad=True)

        fw_compiler = functools.partial(count_ops, freq=1, op=torch.ops.aten.mm.default)
        bw_compiler = functools.partial(
            count_ops, freq=3, op=torch.ops.aten.mm.default
        )  # mm recomputed in the bwd
        backend = aot_autograd(fw_compiler=fw_compiler, bw_compiler=bw_compiler)
        self._validate(fn, backend, x, y)

    @requires_cuda
    @torch._functorch.config.patch(functionalize_rng_ops=True)
    def test_dropout(self):
        def gn(x, y):
            return torch.nn.functional.dropout(torch.matmul(x, y), p=0.2)

        def fn(x, y):
            return torch.utils.checkpoint.checkpoint(
                gn, torch.sin(x), y, use_reentrant=True
            )

        x = torch.randn(4, 4, device="cuda", requires_grad=True)
        y = torch.randn(4, 4, device="cuda", requires_grad=True)

        fw_compiler = functools.partial(
            count_ops, freq=1, op=torch.ops.rngprims.philox_rand.default
        )
        bw_compiler = functools.partial(
            count_ops, freq=1, op=torch.ops.rngprims.philox_rand.default
        )
        backend = aot_autograd(fw_compiler=fw_compiler, bw_compiler=bw_compiler)
        self._validate(
            fn, backend, x, y, skip_check=True
        )  # dropout decomp is known to diverge with eager

    @requires_cuda
    @torch._functorch.config.patch(functionalize_rng_ops=True)
    def test_dropout_inductor(self):
        def gn(x, y):
            return torch.nn.functional.dropout(torch.matmul(x, y), p=0.2)

        def fn(x, y):
            return torch.utils.checkpoint.checkpoint(
                gn, torch.sin(x), y, use_reentrant=True
            )

        x = torch.randn(4, 4, device="cuda", requires_grad=True)
        y = torch.randn(4, 4, device="cuda", requires_grad=True)

        backend = "inductor"
        self._validate(
            fn, backend, x, y, skip_check=True
        )  # dropout decomp is known to diverge with eager

    @requires_cuda
    @torch._functorch.config.patch(functionalize_rng_ops=True)
    def test_fallback(self):
        def gn(x, y):
            torch._dynamo.graph_break()
            return torch.sigmoid(torch.matmul(x, y))

        def fn(x, y):
            return torch.cos(
                torch.utils.checkpoint.checkpoint(
                    gn, torch.sin(x), y, use_reentrant=True
                ),
            )

        x = torch.randn(4, 4, requires_grad=True)
        y = torch.randn(4, 4, requires_grad=True)
        args = (x, y)

        backend = EagerAndRecordGraphs()
        cnt = CompileCounterWithBackend(backend)

        expected = fn(*args)
        result = torch.compile(fn, backend=cnt)(*args)

        self.assertEqual(result, expected)

        # One graph for torch.sin on the input, and other for torch.cos.
        self.assertEqual(cnt.frame_count, 2)
        self.assertEqual(cnt.op_count, 2)
        self.assertEqual(len(backend.graphs), 2)

    @requires_cuda
    @torch._functorch.config.patch(functionalize_rng_ops=True)
    def test_module(self):
        class MockModule(torch.nn.Module):
            def __init__(self):
                super().__init__()
                self.linear = torch.nn.Linear(10, 10)

            def forward(self, x):
                return torch.sigmoid(self.linear(x))

        mod = MockModule()

        def fn(x):
            return torch.utils.checkpoint.checkpoint(
                mod, torch.sin(x), use_reentrant=True
            )

        x = torch.randn(10, 10, requires_grad=True)

        fw_compiler = functools.partial(
            count_ops, freq=1, op=torch.ops.aten.sigmoid.default
        )
        bw_compiler = functools.partial(
            count_ops, freq=1, op=torch.ops.aten.sigmoid.default
        )
        backend = aot_autograd(fw_compiler=fw_compiler, bw_compiler=bw_compiler)
        self._validate(fn, backend, x)

    def test_override_fallthrough_dispatch_key(self):
        test_op = torch._ops.HigherOrderOperator("_fallthrough_test_only")
        default_keys = torch._ops._HIGHER_ORDER_OP_DEFAULT_FALLTHROUGH_DISPATCH_KEYS
        self.assertTrue(
            not any(test_op.non_fallthrough_keys.has(key) for key in default_keys)
        )

        foos = [lambda x=i: x for i, k in enumerate(default_keys)]
        for foo, fallthrough_key in zip(foos, default_keys):
            test_op.py_impl(fallthrough_key)(foo)

        self.assertTrue(
            all(test_op.non_fallthrough_keys.has(key) for key in default_keys)
        )
        self.assertEqual(
            list(range(len(default_keys))),
            [test_op.py_kernels[key]() for key in default_keys],
        )

    def test_cond_with_kwargs(self):
        from torch._higher_order_ops.cond import cond_op

        def test(pred, x):
            def true_fn(x):
                return x

            def false_fn(x):
                return -x

            return cond_op(pred=pred, true_fn=true_fn, false_fn=false_fn, operands=[x])

        cnt = CompileCounter()
        opt_test = torch.compile(test, backend=cnt)
        inp = torch.ones(3, 3)
        self.assertTrue(torch.allclose(test(True, inp), opt_test(True, inp)))
        self.assertEqual(cnt.frame_count, 1)
        self.assertTrue(torch.allclose(test(False, inp), opt_test(False, inp)))
        self.assertEqual(cnt.frame_count, 2)

    def test_cond_with_invalid_kwargs(self):
        from torch._higher_order_ops.cond import cond_op

        def test(pred, mode, x):
            def true_fn(x):
                return x

            def false_fn(x):
                return -x

            if mode:
                return cond_op(
                    pred=pred,
                    true_fn=true_fn,
                    false_fn=false_fn,
                    operands=[x],
                    invalid=True,
                )
            else:
                return cond_op(
                    pred,
                    pred=pred,
                    true_fn=true_fn,
                    false_fn=false_fn,
                    operands=[x],
                )

        cnt = CompileCounter()
        opt_test = torch.compile(test, backend=cnt)
        inp = torch.ones(3, 3)
        with self.assertRaises(torch._dynamo.exc.UncapturedHigherOrderOpError):
            opt_test(True, True, inp)

        with self.assertRaises(AssertionError):
            opt_test(True, False, inp)

    def test_non_aliasing_util(self):
        from torch._dynamo.variables.higher_order_ops import _assert_tensors_nonaliasing

        a = [torch.tensor(1), {"a": torch.tensor(1)}]
        b = (torch.tensor(1),)
        _assert_tensors_nonaliasing(a, b)

        with self.assertRaisesRegex(
            AssertionError, "inputs to function body cannot alias outputs"
        ):
            _assert_tensors_nonaliasing(a, a)


if __name__ == "__main__":
    from torch._dynamo.test_case import run_tests

    run_tests()<|MERGE_RESOLUTION|>--- conflicted
+++ resolved
@@ -2423,11 +2423,7 @@
         self.assertIn(
             """\
     triggered by the following guard failure(s):
-<<<<<<< HEAD
     - torch._C._functorch.maybe_current_level() == 1                # with vmap_increment_nesting(batch_size, randomness) as vmap_level:  # _functorch/vmap.py:399 in _flat_vmap""",
-=======
-    - torch._C._functorch.maybe_current_level() is None             # with vmap_increment_nesting(batch_size, randomness) as vmap_level:""",
->>>>>>> 2fd899f1
             record.getMessage(),
         )
 
