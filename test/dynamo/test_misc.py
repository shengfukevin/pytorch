--- conflicted
+++ resolved
@@ -2995,7 +2995,6 @@
 
         self.assertEqual(cnt.frame_count, 0)
 
-<<<<<<< HEAD
     def test_is_tracing(self):
         def f():
             if torch._dynamo.is_tracing():
@@ -3007,7 +3006,7 @@
 
         self.assertEqual(f(), torch.zeros(2, 2))
         self.assertEqual(opt_f(), torch.ones(2, 2))
-=======
+
     def test_guard_failure_fn(self):
         def fn(x, y, k):
             x = x + 1
@@ -3069,8 +3068,6 @@
                 guard_failure[0],
                 "tensor 'x' size mismatch at index 0. expected 2, actual 3",
             )
->>>>>>> 94d800ff
-
 
 class CustomFunc1(torch.autograd.Function):
     @staticmethod
