--- conflicted
+++ resolved
@@ -4182,15 +4182,9 @@
         input_dim_list = [2, 3]
         cases = itertools.product(
             in_channels_list, out_channels_list, use_bias_list,
-<<<<<<< HEAD
-            supported_post_ops, weight_quant_per_channel_list, output_dtype_list, post_op_algorithms)
+            supported_post_ops, weight_quant_per_channel_list, output_dtype_list, post_op_algorithms, input_dim_list)
         with override_quantized_engine('onednn'):
-            for ic, oc, use_bias, post_op, weight_quant_per_channel, output_dtype, post_op_algo in cases:
-=======
-            supported_post_ops, weight_quant_per_channel_list, output_dtype_list, input_dim_list)
-        with override_quantized_engine('onednn'):
-            for ic, oc, use_bias, post_op, weight_quant_per_channel, output_dtype, input_dim in cases:
->>>>>>> 545d2126
+            for ic, oc, use_bias, post_op, weight_quant_per_channel, output_dtype, post_op_algo, input_dim in cases:
                 used_y_scale = y_scale
                 used_y_zp = y_zp
                 fp32_out = output_dtype == torch.float32
