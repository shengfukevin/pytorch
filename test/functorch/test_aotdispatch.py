# Owner(s): ["module: functorch"]

# Copyright (c) Facebook, Inc. and its affiliates.
# All rights reserved.
#
# This source code is licensed under the BSD-style license found in the
# LICENSE file in the root directory of this source tree.

from typing import Union, Callable, List, Any
from unittest.mock import patch
from torch.testing._internal.common_utils import TestCase, run_tests, IS_ARM64, IS_WINDOWS
import os
import torch
import torch.nn as nn
import torch.utils._pytree as pytree
import unittest
import warnings
import itertools
from functools import partial
from torch.testing._internal.common_device_type import instantiate_device_type_tests
from torch.testing._internal.common_methods_invocations import op_db, wrapper_set_seed
from functorch import (
    grad, vjp, vmap, jacrev,
    make_fx
)
from functorch._src.aot_autograd import aot_module_simplified
from functorch.compile import (
    nnc_jit, compiled_function, compiled_module,
    min_cut_rematerialization_partition, aot_function, aot_module,
    nop, default_partition, default_decompositions,
    memory_efficient_fusion, get_aot_compilation_context
)
from torch._decomp import decomposition_table

from torch.testing._internal.common_device_type import ops
from common_utils import (
    decorate,
    xfail,
    skip,
    skipOps,
)
from torch._subclasses.fake_tensor import DynamicOutputShapeException
from torch.fx.experimental.proxy_tensor import is_sym_node

USE_TORCHVISION = False
try:
    import torchvision
    USE_TORCHVISION = True
except ImportError:
    warnings.warn("Couldn't import torchvision. Some of our tests use it, try "
                  "to install it with commands from pytorch.org, post-fixed with "
                  "`--no-deps` to avoid overwriting the pytorch installation",
                  UserWarning)

USE_NETWORKX = False
try:
    import networkx  # noqa: F401
    USE_NETWORKX = True
except ImportError:
    warnings.warn("Some tests use networkx but it was not installed",
                  UserWarning)

try:
    import sympy  # noqa: F401
    # TODO(jansel): these tests fail on windows
    HAS_SYMPY = not IS_WINDOWS
except ImportError:
    HAS_SYMPY = False
skipIfNoSympy = unittest.skipIf(not HAS_SYMPY, "no sympy")

# NB: numpy is a testing dependency!

class AOTTestCase(TestCase):
    def setUp(self):
        super().setUp()

class TestPythonKey(AOTTestCase):
    def test_make_fx(self, device):
        def f(x):
            return torch.sin(x)
        inp = torch.randn(3)
        fx_f = make_fx(f)(inp)

        new_inp = torch.randn(3)
        self.assertEqual(fx_f(new_inp), f(new_inp))

    def test_make_fx_grad(self, device):
        def f(x):
            return torch.sin(x).sum()
        inp = torch.randn(3)
        f = grad(f)
        fx_f = make_fx(f)(inp)

        new_inp = torch.randn(3)
        self.assertEqual(fx_f(new_inp), f(new_inp))

    def test_scalar_device(self, device):
        def f(a, b):
            return a + b
        inps = [torch.randn(3, device=device), torch.tensor(5)]
        fx_f = make_fx(f)(*inps)
        self.assertEqual(fx_f(*inps), f(*inps))

    def test_make_fx_vmap(self, device):
        def f(x):
            return torch.sin(x)
        inp = torch.randn(5, 3)
        f = vmap(f)
        fx_f = make_fx(f)(inp)
        new_inp = torch.randn(5, 3)
        self.assertEqual(fx_f(new_inp), f(new_inp))

    def test_make_fx_jacrev(self, device):
        def f(x):
            return x.sin().sum()
        inp = torch.randn(3)
        f = jacrev(jacrev(f))
        fx_f = make_fx(f)(inp)
        new_inp = torch.randn(3)
        self.assertEqual(fx_f(new_inp), f(new_inp))

    def test_make_fx_vjp(self, device):
        def f(x):
            return torch.sin(x).sum()

        primals = torch.randn(3)
        _, vjp_fn = vjp(f, primals)
        cotangent = torch.randn(())
        fx_f = make_fx(vjp_fn)(cotangent, True, True)
        new_cotangent = torch.randn(())
        self.assertEqual(fx_f(new_cotangent, True, True), vjp_fn(new_cotangent))

    def test_make_fx_functionalize(self, device):
        from functorch.experimental import functionalize

        def fn(a):
            a = a * 2
            a.relu_()
            return a

        a = torch.randn(3, device=device)
        symbolic_gm = torch.fx.symbolic_trace(fn)
        includes_method_relu_ = any(
            str(n.target) == "relu_" for n in symbolic_gm.graph.nodes
        )
        self.assertTrue(includes_method_relu_)
        # Also verifies fix for https://github.com/pytorch/pytorch/issues/84570
        gm = make_fx(functionalize(symbolic_gm))(a)
        includes_aten_relu = any(
            n.target == torch.ops.aten.relu.default for n in gm.graph.nodes
        )
        self.assertTrue(includes_aten_relu)

    def test_make_fx_no_decompose(self, device):
        # FIXME
        return self.skipTest("error: maximum recursion reached")

        def f(x):
            return torch.tanh(x).sum()

        fx_f = make_fx(grad(f))(torch.randn(5))
        ops = set([i.target for i in fx_f.graph.nodes])

        self.assertEqual(torch.ops.aten.tanh_backward in ops, True)

        fx_f = make_fx(grad(f), decomposition_table)(torch.randn(5))
        ops = set([i.target for i in fx_f.graph.nodes])
        self.assertEqual(torch.ops.aten.tanh_backward in ops, False)

    def test_nnc_jit(self, device):
        def f(x):
            return torch.sin(x)

        jit_f = nnc_jit(f)

        inp = torch.randn(3)
        self.assertEqual(jit_f(inp), f(inp))

    def test_nnc_scalar(self, device):
        def f(x):
            return torch.sin(x)

        jit_f = nnc_jit(f)

        inp = torch.randn(())
        self.assertEqual(jit_f(inp), f(inp))

    def test_nnc_pytrees(self, device):
        def f(x):
            return [torch.sin(x[0])]

        jit_f = nnc_jit(f)

        inp = [torch.randn(3)]
        self.assertEqual(jit_f(inp), f(inp))

    def test_external_calls(self, device):
        def f(a, b):
            return torch.mv(a, b)
        jit_f = nnc_jit(f)
        inp = [torch.randn(3, 3), torch.randn(3)]
        self.assertEqual(jit_f(*inp), f(*inp))

    def test_nnc_passthrough(self, device):
        def f(x, y):
            return x + y, y
        inp = (torch.randn(3), torch.randn(3))
        jit_f = nnc_jit(f)
        self.assertEqual(jit_f(*inp), f(*inp))

        def f(x):
            x['a'] = x['a'] * 2
            return x
        inp = ({'a': torch.randn(3), 'b': torch.randn(3)},)
        jit_f = nnc_jit(f)
        self.assertEqual(jit_f(*inp), f(*inp))

    @unittest.skipIf(not USE_TORCHVISION, "test requires torchvision")
    def test_resnet18_backward_trace(self, device):
        mod = torchvision.models.resnet18()

        def f(x):
            out = mod(x)
            out.sum().backward()
            return [a.grad for a in mod.parameters()]

        inp = torch.randn(3, 3, 250, 250, requires_grad=True)
        grads = f(inp)

        mod.zero_grad()
        mod(inp).sum().backward()
        grads2 = [a.grad for a in mod.parameters()]
        self.assertEqual(grads, grads2)


def _outs_and_grads(fn, graph_inps, inps):
    outs = fn(*graph_inps)
    for out in pytree.tree_flatten(outs)[0]:
        if isinstance(out, torch.Tensor) and out.requires_grad:
            out.sum().backward(retain_graph=True)
    grads = [inp.grad for inp in pytree.tree_flatten(inps)[0]]
    for inp in pytree.tree_flatten(inps)[0]:
        inp.grad = None
    return outs, grads


class TestAOTAutograd(AOTTestCase):
    # test_mutation will:
    # - Ensure that inputs are non-leaves, so our graphs can mutate them
    # - try to mutate outputs of the graph (to ensure that autograd meta is set properly on outputs)
    def verify_aot_autograd(
        self,
        f,
        inp: Union[Callable, List[Any]],
        *,
        test_mutation: bool = False,
        return_fw_graph: bool = False,
    ):
        # Some tests pass in a callable for inp, to generate the inputs
        # (useful if we want to generate complicated aliasing inputs)
        if isinstance(inp, Callable):
            inp_callable = inp
            # The callable should return a tuple of f_inputs, f_graph_inputs
            # (The idea is that we might want to compile a function with the graph inputs,
            # but test autograd backprop all the way through the actual inputs)
            inp_copy, graph_inps_copy = inp_callable()
            inp, graph_inps = inp_callable()
        else:
            inp_copy = []
            # Our input clones need to mimic when inputs are duplicates of one another
            dupes_map = {}
            for i, x in enumerate(inp):
                if x in dupes_map:
                    x_dupe_idx = dupes_map[x]
                    inp_copy.append(inp_copy[x_dupe_idx])
                else:
                    dupes_map[x] = i
                    x_copy = x.clone().detach().requires_grad_(x.requires_grad)
                    if x.requires_grad and not x.is_leaf:
                        x_copy = x_copy.clone()
                    inp_copy.append(x_copy)

            if test_mutation:
                # For graphs where we mutate inputs, need our test to make sure inputs aren't leaves
                graph_inps = [x.add(1) for x in inp]
                graph_inps_copy = [x.add(1) for x in inp_copy]
            else:
                graph_inps = inp
                graph_inps_copy = inp_copy

        # Create a copy of inputs, so we can test input mutation correctness.

        fw_graph_cell = [None]
        if isinstance(f, nn.Module):
            compiled_f = aot_module(f, fw_compiler=partial(extract_graph, graph_cell=fw_graph_cell), bw_compiler=nop)
        else:
            compiled_f = aot_function(f, fw_compiler=partial(extract_graph, graph_cell=fw_graph_cell), bw_compiler=nop)
        ref_out, ref_grad = _outs_and_grads(f, graph_inps, inp)
        test_out, test_grad = _outs_and_grads(compiled_f, graph_inps_copy, inp_copy)
        self.assertEqual(ref_grad, test_grad)

        if isinstance(ref_out, torch.Tensor):
            self.assertTrue(isinstance(test_out, torch.Tensor))
            ref_out, test_out = [ref_out], [test_out]
        for ref_o, test_o in zip(ref_out, test_out):
            if isinstance(ref_o, torch.Tensor):
                self.assertEqual(ref_o.requires_grad, test_o.requires_grad)
                self.assertEqual(ref_o.is_leaf, test_o.is_leaf)
                self.assertEqual(ref_o._is_view(), test_o._is_view())
                self.assertEqual(ref_o, test_o)
                if test_mutation:
                    # This tests that autograd meta is set properly on the output we can
                    # mutate it.
                    ref_o.mul_(2)
                    test_o.mul_(2)
                    self.assertEqual(ref_o, test_o)
        for ref_i, test_i in zip(inp, inp_copy):
            if isinstance(ref_i, torch.Tensor):
                self.assertEqual(ref_i.requires_grad, test_i.requires_grad)
                self.assertEqual(ref_i, test_i)
        if return_fw_graph:
            return fw_graph_cell[0]

    def test_single_output(self):
        def f(a, b):
            return a + b
        inp = [torch.randn(3, 3, requires_grad=True), torch.randn(3, 3)]
        self.verify_aot_autograd(f, inp)

    def test_multi_output(self):
        def f(a, b):
            return a + b, a - b
        inp = [torch.randn(3, 3, requires_grad=True), torch.randn(3, 3)]
        self.verify_aot_autograd(f, inp)

    def test_multi_output_list(self):
        def f(a, b):
            return [a + b, a - b]
        inp = [torch.randn(3, 3, requires_grad=True), torch.randn(3, 3)]
        self.verify_aot_autograd(f, inp)

    def test_input_mutation_simple(self):
        def f(a):
            a.mul_(2)
            return a * 3
        inp = [torch.ones(3, 3, requires_grad=True)]

        fw_graph = self.verify_aot_autograd(f, inp, test_mutation=True, return_fw_graph=True)
        # Things to note:
        # - the extra clone is because we need to pass the pre-mutated input to grad(),
        #   but autograd operates above functionalization so we need to manually clone.
        #   Hopefully backends can optimize this easily.
        # - The extra return arg is because the compiled forward returns (mutated inputs + outputs)
        self.assertExpectedInline(fw_graph.code.strip(), """\
def forward(self, primals_1):
    clone = torch.ops.aten.clone.default(primals_1);  primals_1 = None
    mul = torch.ops.aten.mul.Tensor(clone, 2);  clone = None
    mul_1 = torch.ops.aten.mul.Tensor(mul, 3)
    return [mul, mul_1]""")

    def test_input_mutation_is_output(self):
        def f(a):
            a.mul_(2)
            return a
        inp = [torch.ones(3, 3, requires_grad=True)]

        fw_graph = self.verify_aot_autograd(f, inp, test_mutation=True, return_fw_graph=True)
        self.assertExpectedInline(fw_graph.code.strip(), """\
def forward(self, primals_1):
    clone = torch.ops.aten.clone.default(primals_1);  primals_1 = None
    mul = torch.ops.aten.mul.Tensor(clone, 2);  clone = None
    return [mul]""")

    def test_input_mutation_multiple(self):
        def f(a, b, c):
            a.mul_(2)
            c.mul_(2)
            return a + b + c

        inp = [
            torch.ones(3, 3, requires_grad=True),
            torch.ones(3, 3, requires_grad=True),
            torch.ones(3, 3, requires_grad=True),
        ]

        fw_graph = self.verify_aot_autograd(f, inp, test_mutation=True, return_fw_graph=True)
        self.assertExpectedInline(fw_graph.code.strip(), """\
def forward(self, primals_1, primals_2, primals_3):
    clone = torch.ops.aten.clone.default(primals_1);  primals_1 = None
    clone_1 = torch.ops.aten.clone.default(primals_3);  primals_3 = None
    mul = torch.ops.aten.mul.Tensor(clone, 2);  clone = None
    mul_1 = torch.ops.aten.mul.Tensor(clone_1, 2);  clone_1 = None
    add = torch.ops.aten.add.Tensor(mul, primals_2);  primals_2 = None
    add_1 = torch.ops.aten.add.Tensor(add, mul_1);  add = None
    return [mul, mul_1, add_1]""")

    def test_input_mutation_metadata(self):
        def f(a, b):
            a.transpose_(1, 0)
            return a + b
        inp = [
            torch.ones(3, 3, requires_grad=True),
            torch.ones(3, 3, requires_grad=True),
        ]

        self.verify_aot_autograd(f, inp, test_mutation=True, return_fw_graph=True)

    def test_input_mutation_metadata2(self):
        def f(a):
            a.transpose_(1, 0)
            a.mul_(2)
            return a + 1
        inp = [torch.ones(3, 3, requires_grad=True)]

        self.verify_aot_autograd(f, inp, test_mutation=True, return_fw_graph=True)

    def test_input_mutation_resize_smaller(self):
        def f(a, b):
            a.resize_(2, 2)
            return a + b
        # tenors that require gradients cannot be resized, so only test requires_grad=False case
        inp = [
            torch.ones(3, 3),
            torch.ones(2, 2, requires_grad=True),
        ]

        self.verify_aot_autograd(f, inp, test_mutation=True, return_fw_graph=True)

    def test_input_output_view_simple(self):
        def f(a):
            return a.view(-1)
        inp = [
            torch.ones(2, 2, requires_grad=True).add(1),
        ]

        fw_graph = self.verify_aot_autograd(f, inp, test_mutation=True, return_fw_graph=True)
        # Outputs that alias inputs are pulled out of the graph entirely, so we don't compile anything here
        self.assertExpectedInline(fw_graph.code.strip(), """\
def forward(self, primals_1):
    return [4, 1, 0]""")

    def test_input_output_view_mutate_multiple(self):
        def f(a, b, c):
            a.mul_(2)
            c.mul_(3)
            return b.view(2, 2), c.view(2, 2)
        inp = [
            torch.ones(2, 2, requires_grad=True).add(1),
            torch.ones(2, 2, requires_grad=True).add(1),
            torch.ones(2, 2, requires_grad=True).add(1),
        ]

        fw_graph = self.verify_aot_autograd(f, inp, test_mutation=True, return_fw_graph=True)
        # The original function returned two outputs, both of which aliased inputs.
        # We expect two outputs in the functional graph, a_updated and c_updated.
        # The actual aliased outputs themselves aren't in the compiled forward graph;
        # Instead, they're generated outside of  the graph.
        self.assertExpectedInline(fw_graph.code.strip(), """\
def forward(self, primals_1, primals_2, primals_3):
    clone = torch.ops.aten.clone.default(primals_1);  primals_1 = None
    clone_1 = torch.ops.aten.clone.default(primals_3);  primals_3 = None
    mul = torch.ops.aten.mul.Tensor(clone, 2);  clone = None
    mul_1 = torch.ops.aten.mul.Tensor(clone_1, 3);  clone_1 = None
    return [mul, mul_1, 2, 2, 2, 1, 0, 2, 2, 2, 1, 0]""")

    def test_input_output_view_metadata_mutate_multiple(self):
        def f(a, b, c):
            b.mul_(3)
            c.t_()
            return a.view(2, 2), b.view(2, 2), c.view(2, 2)
        inp = [
            torch.ones(2, 2, requires_grad=True).add(1),
            torch.ones(2, 2, requires_grad=True).add(1),
            torch.ones(2, 2, requires_grad=True).add(1),
        ]

        fw_graph = self.verify_aot_autograd(f, inp, test_mutation=True, return_fw_graph=True)
        # Important thing to check here: of the three inputs:
        # Only the b.mul_(3) should show up in the graph (we functionalize it and return it).
        # Everything else that does not show up in the graph includes:
        # - The metadata mutation on c (we do it outside the graph)
        # - All 3 original fw outputs, which are aliases of inputs (we regenerate them outside of the graph)
        self.assertExpectedInline(fw_graph.code.strip(), """\
def forward(self, primals_1, primals_2, primals_3):
    clone = torch.ops.aten.clone.default(primals_2);  primals_2 = None
    mul = torch.ops.aten.mul.Tensor(clone, 3);  clone = None
    return [mul, 2, 2, 1, 2, 0, 2, 2, 2, 1, 0, 2, 2, 2, 1, 0, 2, 2, 1, 2, 0]""")

    def test_input_mutation_and_output_view(self):
        def f(a):
            a.add_(1)
            return a.view(-1)
        inp = [
            torch.ones(2, 2, requires_grad=True).add(1),
        ]

        fw_graph = self.verify_aot_autograd(f, inp, test_mutation=True, return_fw_graph=True)
        # Here, total # of outputs is 1 because:
        # - num_mutated_inps = 1 (a_updated)
        # - num_fw_outputs = 0 (the output is an alias of the input, so we move it outside the compiled fw)
        self.assertExpectedInline(fw_graph.code.strip(), """\
def forward(self, primals_1):
    clone = torch.ops.aten.clone.default(primals_1);  primals_1 = None
    add = torch.ops.aten.add.Tensor(clone, 1);  clone = None
    return [add, 4, 1, 0]""")


    def test_input_mutation_output_view_multiple(self):
        def f(a, b, c, d):
            b.transpose_(1, 0)
            c.add_(1)
            return d + 1, b.diagonal(), a + c
        inp = [
            torch.arange(4, requires_grad=True, dtype=torch.float32).view(2, 2).add(1),
            torch.arange(4, requires_grad=True, dtype=torch.float32).view(2, 2).add(1),
            torch.ones(2, 2, requires_grad=True).add(1),
            torch.ones(2, 2, requires_grad=True).add(1),
        ]

        fw_graph = self.verify_aot_autograd(f, inp, test_mutation=True, return_fw_graph=True)
        self.assertExpectedInline(fw_graph.code.strip(), """\
def forward(self, primals_1, primals_2, primals_3, primals_4):
    clone = torch.ops.aten.clone.default(primals_3);  primals_3 = None
    add = torch.ops.aten.add.Tensor(clone, 1);  clone = None
    add_1 = torch.ops.aten.add.Tensor(primals_4, 1);  primals_4 = None
    add_2 = torch.ops.aten.add.Tensor(primals_1, add);  primals_1 = None
    return [add, add_1, add_2, 2, 2, 1, 2, 0, 2, 3, 0]""")

    def test_output_aliases_intermediate_single(self):
        def f(a):
            out = torch.mul(a, 3)
            return out.view(-1)
        inp = [torch.ones(3, 3, requires_grad=True)]

        fw_graph = self.verify_aot_autograd(f, inp, test_mutation=True, return_fw_graph=True)
        # In AOTAutograd, we are obligated to make the compiled forward directly return `out`,
        # and reconstruct `out.view(-1)` as a fresh output.
        self.assertExpectedInline(fw_graph.code.strip(), """\
def forward(self, primals_1):
    mul = torch.ops.aten.mul.Tensor(primals_1, 3);  primals_1 = None
    return [mul, 9, 1, 0]""")

    def test_output_aliases_intermediate_multiple(self):
        def f(a):
            out = torch.mul(a, 3)
            # AOTAutograd should manually generate these two output views in the epilogue.
            return out.view(-1), out.view(-1)
        inp = [torch.ones(3, 3, requires_grad=True)]

        fw_graph = self.verify_aot_autograd(f, inp, test_mutation=True, return_fw_graph=True)
        self.assertExpectedInline(fw_graph.code.strip(), """\
def forward(self, primals_1):
    mul = torch.ops.aten.mul.Tensor(primals_1, 3);  primals_1 = None
    return [mul, mul, 9, 1, 0, 9, 1, 0]""")

    def test_output_aliases_intermediate_and_returned(self):
        def f(a):
            out = torch.mul(a, 3)
            # AOTAutograd should manually generate the first output (a view of an intermediate)
            # but not the second (which is itself the intermediate for the first)
            return out.view(-1), out
        inp = [torch.ones(3, 3, requires_grad=True)]

        fw_graph = self.verify_aot_autograd(f, inp, test_mutation=True, return_fw_graph=True)
        self.assertExpectedInline(fw_graph.code.strip(), """\
def forward(self, primals_1):
    mul = torch.ops.aten.mul.Tensor(primals_1, 3);  primals_1 = None
    return [mul, mul, 9, 1, 0]""")

    def test_output_aliases_intermediate_multiple_mixed(self):
        def f(a):
            out1 = torch.mul(a, 3)
            out2 = torch.mul(a, 4)
            # AOTAutograd should manually generate these two output views in the epilogue.
            return out1.view(-1), out2.transpose(1, 0), out1.transpose(1, 0)
        inp = [torch.ones(3, 3, requires_grad=True)]

        fw_graph = self.verify_aot_autograd(f, inp, test_mutation=True, return_fw_graph=True)
        self.assertExpectedInline(fw_graph.code.strip(), """\
def forward(self, primals_1):
    mul = torch.ops.aten.mul.Tensor(primals_1, 3)
    mul_1 = torch.ops.aten.mul.Tensor(primals_1, 4);  primals_1 = None
    return [mul, mul_1, mul, 9, 1, 0, 3, 3, 1, 3, 0, 3, 3, 1, 3, 0]""")

    def test_output_all_alias_types(self):
        # There are 3 types of aliasing that require us to return metadata in the compiled fw:
        # (1) outputs that are views of inputs
        # (2) outputs that are views of intermediates
        # (3) inputs that get metadata mutations
        # test all 3 of them here
        def f(a):
            a.transpose_(1, 0)
            tmp = a.mul(2)
            return tmp.squeeze(), tmp.transpose(1, 0), a.unsqueeze(0)
        inp = [torch.ones(1, 2, 4, requires_grad=True)]

        fw_graph = self.verify_aot_autograd(f, inp, test_mutation=True, return_fw_graph=True)
        # TODO: make this test run with dynamic shapes so it is more meaningful
        # metadata output order: (a_updated_meta, out1_meta, out2_meta, out3_meta)
        self.assertExpectedInline(fw_graph.code.strip(), """\
def forward(self, primals_1):
    view = torch.ops.aten.view.default(primals_1, [1, 2, 4]);  primals_1 = None
    transpose = torch.ops.aten.transpose.int(view, 1, 0);  view = None
    mul = torch.ops.aten.mul.Tensor(transpose, 2);  transpose = None
    return [mul, mul, 2, 1, 4, 4, 8, 1, 0, 2, 4, 4, 1, 0, 1, 2, 4, 8, 4, 1, 0, 1, 2, 1, 4, 8, 4, 8, 1, 0]""")

    def test_input_data_and_metadata_mutation(self):
        def f(a):
            a.t_()
            a[0].mul_(2)
            return a.view(a.shape)
        inp = [torch.ones(3, 3, requires_grad=True)]

        fw_graph = self.verify_aot_autograd(f, inp, test_mutation=True, return_fw_graph=True)
        self.assertExpectedInline(fw_graph.code.strip(), """\
def forward(self, primals_1):
    clone = torch.ops.aten.clone.default(primals_1);  primals_1 = None
    t = torch.ops.aten.t.default(clone)
    select = torch.ops.aten.select.int(t, 0, 0);  t = None
    mul = torch.ops.aten.mul.Tensor(select, 2);  select = None
    t_1 = torch.ops.aten.t.default(clone);  clone = None
    select_scatter = torch.ops.aten.select_scatter.default(t_1, mul, 0, 0);  t_1 = mul = None
    t_2 = torch.ops.aten.t.default(select_scatter);  select_scatter = None
    t_3 = torch.ops.aten.t.default(t_2);  t_2 = None
    return [t_3, 3, 3, 1, 3, 0]""")

    def test_view_and_inplace_view(self):
        def f(a, b):
            a.t_()
            return b.view(b.shape), a.view(a.shape)
        inp = [
            torch.ones(3, 3, requires_grad=True),
            torch.ones(3, 3, requires_grad=True)
        ]

        fw_graph = self.verify_aot_autograd(f, inp, test_mutation=True, return_fw_graph=True)
        self.assertExpectedInline(fw_graph.code.strip(), """\
def forward(self, primals_1, primals_2):
    return [3, 3, 1, 3, 0, 3, 3, 3, 1, 0, 3, 3, 1, 3, 0]""")

    def test_view_detach(self):
        def f(a):
            tmp = a.detach()
            a.mul_(2)
            return a, tmp
        inp = [
            torch.ones(3, 3, requires_grad=True),
        ]

        self.verify_aot_autograd(f, inp, test_mutation=True, return_fw_graph=True)

    def test_input_inplace_requires_grad_true(self):
        def f(a, b):
            a.requires_grad_(True)
            return a.mul(3), b.mul(4)
        inp = [
            # First inp doesnt require grad, but we switch it on
            torch.ones(3, 3, requires_grad=False),
            torch.ones(3, 3, requires_grad=True),
        ]

        fw_graph = self.verify_aot_autograd(f, inp, test_mutation=True, return_fw_graph=True)
        self.assertExpectedInline(fw_graph.code.strip(), """\
def forward(self, primals_1, primals_2):
    mul = torch.ops.aten.mul.Tensor(primals_1, 3);  primals_1 = None
    mul_1 = torch.ops.aten.mul.Tensor(primals_2, 4);  primals_2 = None
    return [mul, mul_1]""")

    def test_input_data_and_metadata_mutation_aliases_other_input(self):
        # a and b are aliased
        def f(a, b):
            a.t_()
            b.mul_(2)
            return a.mul(3)

        def inp_callable():
            base = torch.ones(2, 2, requires_grad=True)
            # Note: in our test, the add() is important because we need the graph inputs to be non-leaves so we can mutate them.
            x = base.add(1)
            inp1 = x.view(-1)
            inp2 = x.view(-1)
            return [base], [inp1, inp2]

        fw_graph = self.verify_aot_autograd(f, inp_callable, test_mutation=True, return_fw_graph=True)
        # Important parts of the graph:
        # - the compiled graph takes in a base, and we generate a and b (the views) off of the base
        # - clone() is still in the graph, because we need to call grad() on the original (non-mutated) inputs
        # - We re-generate the views *after* the clone, to preserve view relationships.
        self.assertExpectedInline(fw_graph.code.strip(), """\
def forward(self, primals_1):
    clone = torch.ops.aten.clone.default(primals_1);  primals_1 = None
    as_strided_1 = torch.ops.aten.as_strided.default(clone, [4], [1], 0)
    mul = torch.ops.aten.mul.Tensor(as_strided_1, 2);  as_strided_1 = None
    as_strided_scatter = torch.ops.aten.as_strided_scatter.default(clone, mul, [4], [1], 0);  clone = None
    as_strided_5 = torch.ops.aten.as_strided.default(as_strided_scatter, [4], [1], 0);  as_strided_scatter = None
    t_1 = torch.ops.aten.t.default(as_strided_5);  as_strided_5 = None
    mul_1 = torch.ops.aten.mul.Tensor(t_1, 3);  t_1 = None
    return [mul, mul_1, 4, 1, 0]""")

    def test_input_mutation_aliases_other_input(self):
        def f(a, b):
            a.add_(1)
            return a + b

        def inp_callable():
            base = torch.ones(2, 2, requires_grad=True)
            # Note: in our test, the add() is important because we need the graph inputs to be non-leaves so we can mutate them.
            x = base.add(1)
            inp1 = x[0]
            inp2 = x[1]
            return [base], [inp1, inp2]

        fw_graph = self.verify_aot_autograd(f, inp_callable, test_mutation=True, return_fw_graph=True)
        # Important parts of the graph:
        # - the compiled graph takes in a base, and we generate a and b (the views) off of the base
        # - clone() is still in the graph, because we need to call grad() on the original (non-mutated) inputs
        # - We re-generate the views *after* the clone, to preserve view relationships.
        self.assertExpectedInline(fw_graph.code.strip(), """\
def forward(self, primals_1):
    clone = torch.ops.aten.clone.default(primals_1);  primals_1 = None
    as_strided = torch.ops.aten.as_strided.default(clone, [2], [1], 0)
    add = torch.ops.aten.add.Tensor(as_strided, 1);  as_strided = None
    as_strided_scatter = torch.ops.aten.as_strided_scatter.default(clone, add, [2], [1], 0);  clone = None
    as_strided_4 = torch.ops.aten.as_strided.default(as_strided_scatter, [2], [1], 2);  as_strided_scatter = None
    add_1 = torch.ops.aten.add.Tensor(add, as_strided_4);  as_strided_4 = None
    return [add, add_1]""")

    def test_input_mutation_aliases_other_input2(self):
        def f(a, b):
            a.add_(1)
            return a + b

        def inp_callable():
            base = torch.ones(2, 2, requires_grad=True)
            x = base.add(1)
            inp1 = x[0]
            # Here, one of the aliased inputs is the base itself
            inp2 = x
            return [base], [inp1, inp2]

        fw_graph = self.verify_aot_autograd(f, inp_callable, test_mutation=True, return_fw_graph=True)
        self.assertExpectedInline(fw_graph.code.strip(), """\
def forward(self, primals_1):
    clone = torch.ops.aten.clone.default(primals_1);  primals_1 = None
    as_strided = torch.ops.aten.as_strided.default(clone, [2], [1], 0)
    add = torch.ops.aten.add.Tensor(as_strided, 1);  as_strided = None
    as_strided_scatter = torch.ops.aten.as_strided_scatter.default(clone, add, [2], [1], 0);  clone = None
    as_strided_4 = torch.ops.aten.as_strided.default(as_strided_scatter, [2, 2], [2, 1], 0);  as_strided_scatter = None
    add_1 = torch.ops.aten.add.Tensor(add, as_strided_4);  as_strided_4 = None
    return [add, add_1]""")

    def test_input_mutation_aliases_and_output_alias(self):
        def f(a, b):
            # Here, we need to take care:that because and b are aliased
            # (1) since a and b are aliased, we generate a view off of "updated b"
            # (2) We're returning a view, which doesn't show up in the graph
            a.add_(1)
            return b.view(b.shape)

        def inp_callable():
            base = torch.ones(2, 2, requires_grad=True)
            x = base.add(1)
            return [base], [x.view(-1), x.view(-1)]

        fw_graph = self.verify_aot_autograd(f, inp_callable, test_mutation=True, return_fw_graph=True)
        self.assertExpectedInline(fw_graph.code.strip(), """\
def forward(self, primals_1):
    clone = torch.ops.aten.clone.default(primals_1);  primals_1 = None
    as_strided = torch.ops.aten.as_strided.default(clone, [4], [1], 0);  clone = None
    add = torch.ops.aten.add.Tensor(as_strided, 1);  as_strided = None
    return [add, 4, 1, 0]""")

    def test_input_aliased_with_mutation_output_alias(self):
        def f(a, b, c):
            # a and c alias
            c.mul_(2)
            # The main thing we're testing here is that
            # (1) We need to reconstruct c.view(-1) from the 3rd input to the forward
            # (2) But we need to be careful to do this *before* converting aliased inputs into synthetic bases.
            #     The original fw takes in 3 args, but the compiled fw takes in only 2 args.
            return b.add(1), c.view(-1)

        def inp_callable():
            base1 = torch.ones(2, 2, requires_grad=True)
            base2 = torch.ones(2, 2, requires_grad=True)
            x = base1.add(1)
            y = base2.add(1)
            return [base1, base2], [x.view(-1), y, x.view(-1)]

        fw_graph = self.verify_aot_autograd(f, inp_callable, test_mutation=True, return_fw_graph=True)
        self.assertExpectedInline(fw_graph.code.strip(), """\
def forward(self, primals_1, primals_2):
    clone = torch.ops.aten.clone.default(primals_1);  primals_1 = None
    as_strided_1 = torch.ops.aten.as_strided.default(clone, [4], [1], 0);  clone = None
    mul = torch.ops.aten.mul.Tensor(as_strided_1, 2);  as_strided_1 = None
    add = torch.ops.aten.add.Tensor(primals_2, 1);  primals_2 = None
    return [mul, add, 4, 1, 0]""")

    def test_input_metadata_mutation_aliases(self):
        def f(a, b):
            # a and b alias, and we do a metadata mutation on a
            # Since we're not mutating data, then b isn't affected at all.
            # We expect aot autograd to not bother with constructing a synthetic base.
            a.t_()
            return a + b

        def inp_callable():
            base = torch.ones(2, 2, requires_grad=True)
            x = base.add(1)
            return [base], [x.view(-1), x.view(-1)]

        fw_graph = self.verify_aot_autograd(f, inp_callable, test_mutation=True, return_fw_graph=True)
        # Expectation: fwd() takes in 2 args, and we don't construct a synthetic base.
        self.assertExpectedInline(fw_graph.code.strip(), """\
def forward(self, primals_1, primals_2):
    view = torch.ops.aten.view.default(primals_1, [4]);  primals_1 = None
    t = torch.ops.aten.t.default(view);  view = None
    add = torch.ops.aten.add.Tensor(t, primals_2);  t = primals_2 = None
    return [add, 4, 1, 0]""")

    def test_input_mutation_aliases_and_none_require_gradients(self):
        def f(a, b, c):
            # a and b alias, but neither require gradients (so they don't have a _base)
            # aot autograd should construct the synthetic base from `torch.Tensor(a.storage())`
            a.mul_(2)
            return b + 1, c + 1

        def inp_callable():
            base = torch.ones(2, 2)
            c_arg = torch.ones(2, 2, requires_grad=True)
            x = base.add(1)
            return [base, c_arg], [x.view(-1), x.view(-1), c_arg]

        fw_graph = self.verify_aot_autograd(f, inp_callable, test_mutation=True, return_fw_graph=True)
        self.assertExpectedInline(fw_graph.code.strip(), """\
def forward(self, primals_1, primals_2):
    clone = torch.ops.aten.clone.default(primals_1);  primals_1 = None
    as_strided = torch.ops.aten.as_strided.default(clone, [4], [1], 0)
    mul = torch.ops.aten.mul.Tensor(as_strided, 2);  as_strided = None
    as_strided_scatter = torch.ops.aten.as_strided_scatter.default(clone, mul, [4], [1], 0);  clone = None
    as_strided_2 = torch.ops.aten.as_strided.default(as_strided_scatter, [4], [1], 0);  as_strided_scatter = None
    add = torch.ops.aten.add.Tensor(as_strided_2, 1);  as_strided_2 = None
    add_1 = torch.ops.aten.add.Tensor(primals_2, 1);  primals_2 = None
    return [mul, add, add_1]""")

    def test_input_mutation_aliases_bases_out_of_order(self):
        # This tests our calling convention: if b and d are aliased, then the outer calling convention
        # that we send to the compiled forward becomes:
        # (b_d_base, a, c)
        # Importantly, even though a and c alias in our test, neither inputs are mutated,
        # So we don't need to do the base construction / deconstruction
        def f(a, b, c, d):
            b.add_(1)
            d.t_()
            return a + c + d, b.view(-1)

        def inp_callable():
            base1 = torch.ones(2, 2, requires_grad=True)
            base2 = torch.ones(2, 2, requires_grad=True)
            x1 = base1.add(1)
            x2 = base2.add(1)
            # a and c alias, b and d alias
            return [base1, base2], [x1.view(-1), x2.view(-1), x1.view(-1), x2.view(-1)]

        fw_graph = self.verify_aot_autograd(f, inp_callable, test_mutation=True, return_fw_graph=True)
        # 3 graph inputs: (b_d_base, a, c)
        # 2 returns: (b_updated, a+c+d)
        # (there are 2 original fw outs, but one is a view of b so it's not part of the graph)
        # (there are also 2 input mutations, but one is a metadata-only mutation so the compiled forward doesn't return it)
        self.assertExpectedInline(fw_graph.code.strip(), """\
def forward(self, primals_1, primals_2, primals_3):
    clone = torch.ops.aten.clone.default(primals_1);  primals_1 = None
    as_strided = torch.ops.aten.as_strided.default(clone, [4], [1], 0)
    add = torch.ops.aten.add.Tensor(as_strided, 1);  as_strided = None
    add_1 = torch.ops.aten.add.Tensor(primals_2, primals_3);  primals_2 = primals_3 = None
    as_strided_scatter = torch.ops.aten.as_strided_scatter.default(clone, add, [4], [1], 0);  clone = None
    as_strided_4 = torch.ops.aten.as_strided.default(as_strided_scatter, [4], [1], 0);  as_strided_scatter = None
    t_1 = torch.ops.aten.t.default(as_strided_4);  as_strided_4 = None
    add_2 = torch.ops.aten.add.Tensor(add_1, t_1);  add_1 = t_1 = None
    return [add, add_2, 4, 1, 0, 4, 1, 0]""")

    # Mondo test that tests a combination of:
    # input is mutated, that aliases another input (so we make a synthetic base)
    # an output is an alias of another output
    # an output is an alias of an intermediate
    def test_input_mutation_alias_everything(self):
        # a and c are aliased
        def f(a, b, c):
            c.add_(1)  # mutates c
            b.t_()  # metadata mutate b
            tmp = a + c
            out1 = tmp.view(-1)
            out2 = b.t()
            out3 = out1.unsqueeze(0)
            # out1 and out3 are aliases of an intermediate, and alias each other!
            # out2 aliases an input, so we don't return it
            return out1, out2, out3

        def inp_callable():
            base1 = torch.ones(2, 2, requires_grad=True)
            base2 = torch.ones(2, 2, requires_grad=True)
            # Note: in our test, the add() is important because we need the graph inputs to be non-leaves so we can mutate them.
            base1_ = base1.add(1)
            base2_ = base2.add(1)
            a = base1_.view(-1)
            b = base2_
            c = base1_.view(-1)
            return [base1, base2], [a, b, c]

        fw_graph = self.verify_aot_autograd(f, inp_callable, test_mutation=True, return_fw_graph=True)
        # Expected:
        # - 2 inputs in the forward: synthetic_base_a_c, b
        # - 1 output in the forward: "tmp"
        #   out2 is an alias of an input, and will be generated off of b outside of the compiled fn
        #   out1 and out3 are aliases of tmp, that we generate outside of the compiled function
        self.assertExpectedInline(fw_graph.code.strip(), """\
def forward(self, primals_1, primals_2):
    clone = torch.ops.aten.clone.default(primals_1);  primals_1 = None
    as_strided_1 = torch.ops.aten.as_strided.default(clone, [4], [1], 0)
    add = torch.ops.aten.add.Tensor(as_strided_1, 1);  as_strided_1 = None
    as_strided_scatter = torch.ops.aten.as_strided_scatter.default(clone, add, [4], [1], 0);  clone = None
    as_strided_4 = torch.ops.aten.as_strided.default(as_strided_scatter, [4], [1], 0);  as_strided_scatter = None
    add_1 = torch.ops.aten.add.Tensor(as_strided_4, add);  as_strided_4 = None
    return [add, add_1, add_1, 2, 2, 1, 2, 0, 4, 1, 0, 2, 2, 2, 1, 0, 1, 4, 4, 1, 0]""")

    def test_no_grad_input_output(self):
        def f(a, b):
            return a.cos(), b.cos(), a * b

        inp_thunks = [lambda: torch.randn(5, requires_grad=True), lambda: torch.randn(5, requires_grad=False)]
        for inps in itertools.product(inp_thunks, repeat=2):
            inps = [i() for i in inps]
            self.verify_aot_autograd(f, inps)

    def test_some_output_requires_grad_input_doesnt(self):
        def f(a, b):
            a_view = a.view(-1)
            a_view.requires_grad_(True)
            return a_view
        inp = [torch.randn(3, 3), torch.randn(3, 3, requires_grad=True)]
        self.verify_aot_autograd(f, inp)

    def test_some_outputs_dont_require_grad_view(self):
        def f(a, b):
            return a.detach(), b
        inp = [torch.randn(3, 3, requires_grad=True), torch.randn(3, 3, requires_grad=True)]
        self.verify_aot_autograd(f, inp)

    def test_some_outputs_dont_require_grad_non_view(self):
        def f(a, b):
            return a.add(1).detach(), b
        inp = [torch.randn(3, 3, requires_grad=True), torch.randn(3, 3, requires_grad=True)]
        self.verify_aot_autograd(f, inp)

    def test_inner_grad(self):
        def foo(x):
            y = torch.exp(x)
            z = torch.autograd.grad(y, x)
            return z
        inps = [torch.randn((), requires_grad=True)]
        self.verify_aot_autograd(foo, inps)

    def test_grad_context(self):
        def foo(x):
            return x * 2
        inps = [torch.randn((), requires_grad=True)]
        graph_size = None

        def get_graph_size(fx_g, _):
            nonlocal graph_size
            graph_size = len(fx_g.graph.nodes)
            return fx_g

        f = aot_function(foo, nop, get_graph_size)
        with torch.set_grad_enabled(False):
            f(*inps)
        self.assertIsNone(graph_size)

        f = aot_function(foo, nop, get_graph_size)
        with torch.set_grad_enabled(True):
            out = f(*inps)
            self.assertIsNone(graph_size)
            out.sum().backward()
            self.assertTrue(graph_size > 2)

    def test_output_dict(self):
        def f(x):
            return {'a': x, 'b': x}
        inp = [torch.randn(3, 3, requires_grad=True)]
        self.verify_aot_autograd(f, inp)

        def f(x, y):
            return {'a': x, 'b': y + x}
        inp = [torch.randn(3, requires_grad=True), torch.randn(3)]
        self.verify_aot_autograd(f, inp)

        def f(x):
            new_d = {}
            for k in x:
                new_d[k] = x[k] * 2
            return new_d

        def inp_callable():
            inps = [{'a': torch.randn(3, requires_grad=True), 'b': torch.randn(3, requires_grad=True)}]
            return inps, inps

        self.verify_aot_autograd(f, inp_callable)

    def test_module(self):
        mod = nn.Sequential(nn.Linear(32, 32), nn.ReLU())
        compiled_mod = compiled_module(mod, nop, nop)
        inp = torch.randn(32, 32)
        ref_out = mod(inp)
        ref_out.sum().backward()
        ref_grads = sorted([(name, p.grad) for name, p in mod.named_parameters()])
        out = compiled_mod(inp)
        out.sum().backward()
        grads = sorted([(name, p.grad) for name, p in mod.named_parameters()])
        self.assertEqual((out, grads), (ref_out, ref_grads))

    def test_batchnorm(self):
        mod = compiled_module(nn.BatchNorm2d(4), nop, nop)
        x = torch.ones(1, 4, 2, 2)
        mod(x).sum().backward()

    def test_list_codegen(self):
        def list_nop(f, _):
            def g(inps):
                return f(*inps)
            g._boxed_call = True
            return g

        def f(a, b, c):
            return a.sin() * b.cos() * c.sin()
        f = aot_function(f, list_nop)
        inp = [torch.randn(5, requires_grad=True) for _ in range(3)]
        f(*inp).sum().backward()

    def test_compilation_context(self):
        def f(x):
            return x.sin().sin()
        count = []

        def compiler(fx_g, _):
            context = get_aot_compilation_context()
            count.append((context[0], len(fx_g.graph.nodes)))
            return fx_g

        f = aot_function(f, compiler)
        out = f(torch.randn(5, requires_grad=True))
        f = aot_function(f, compiler)
        f(torch.randn(5))
        out.sum().backward()
        self.assertEqual(count, [(['forward'], 4), (['inference'], 4), (['backward'], 8)])

    def test_dupe_arg(self):
        def f(x, y):
            return x + y

        x = torch.randn(3, 3, requires_grad=True)
        self.verify_aot_autograd(f, [x, x])

    def test_resize_input(self):
        def f(x, y):
            y.resize_(4)
            y.zero_()
            self.assertEqual(x.shape, (4,))
            return y

        # NB: don't use verify_aot_autograd as the inputs get
        # mutated and I don't trust verify to do it right

        compiled_f = aot_function(f, nop)
        ref_x = torch.randn(0)
        ref_out = f(ref_x, ref_x)

        test_x = torch.randn(0)
        test_out = compiled_f(test_x, test_x)

        self.assertEqual(ref_out, test_out)

    def test_custom_autograd(self):
        class CustomFn(torch.autograd.Function):
            @staticmethod
            def forward(ctx, x):
                return x.clone()

            @staticmethod
            def backward(ctx, grad_output):
                return grad_output + 1

        def f(x):
            return CustomFn.apply(x)

        self.verify_aot_autograd(f, [torch.randn(3)])

    @unittest.skipIf(not torch.cuda.is_available(), "CUDA is unavailable")
    def test_autocast_disable_guard(self):
        guard = torch._C._DisableAutocast()
        try:
            x = torch.rand([4, 4]).cuda()
            y = x @ x
            self.assertEqual(y.dtype, torch.float32)
        finally:
            del guard

    @unittest.skipIf(not torch.cuda.is_available(), "CUDA is unavailable")
    def test_nonidempotent_amp(self):
        def f(self_s_emb, add_3):
            einsum_2 = torch.functional.einsum('ah,th->t', self_s_emb, add_3)
            log_softmax_2 = einsum_2.log_softmax(-1)
            return (log_softmax_2,)

        args = [torch.rand((1, 256), dtype=torch.float32, device='cuda'), torch.rand((30, 256), dtype=torch.float16, device='cuda')]
        with torch.cuda.amp.autocast(enabled=True):
            self.verify_aot_autograd(f, args)

        args = [e.requires_grad_(True) for e in args]
        with torch.cuda.amp.autocast(enabled=True):
            self.verify_aot_autograd(f, args)

    @unittest.skipIf(not torch.cuda.is_available(), "CUDA is unavailable")
    def test_batch_norm_amp(self):
        device = "cuda"
        input_dtype = torch.float16
        param_dtype = torch.float32
        weight, bias = [torch.ones(64, device=device, dtype=param_dtype, requires_grad=True) for _ in range(2)]
        running_mean, running_var = [torch.ones(64, device=device, dtype=param_dtype) for _ in range(2)]

        def bn(x):
            return torch.ops.aten.cudnn_batch_norm(
                x,
                weight,
                bias,
                running_mean,
                running_var,
                False,
                0.1,
                1e-05,
            )
        inp = torch.ones(torch.Size([16, 64, 112, 112]), dtype=input_dtype, device=device)

        ref = bn(inp)
        cudnn_batch_norm_decomp = torch._decomp.get_decompositions({torch.ops.aten.cudnn_batch_norm})
        aot_fn = make_fx(bn, decomposition_table=cudnn_batch_norm_decomp)(inp)
        res = aot_fn(inp)
        for a, b in zip(ref, res):
            assert torch.allclose(a, b)

    @patch("functorch.compile.config.use_dynamic_shapes", True)
    @patch("functorch.compile.config.use_fake_tensor", True)
    @skipIfNoSympy
    def test_output_op_depending_on_symint(self):
        """
        It won't be obvious from reading this test what it's testing for.  We should probably make it into a more
        focused unit test.

        An issue with the following program was the expand op would end up depending on a symint whose proxy was
        incorrectly associated with one of the grad tensors rather than input tensors.  It broke partitioner logic
        and the net result was aot_function failed to produce a function and threw an exception instead.
        """
        inp = torch.randn(5, requires_grad=True)

        def f(x):
            return x.expand(x.shape)

        # TODO(whc) make this work (test setup is wrong somehow)
        # joint_forward_backward = create_joint_forward_backward(f)
        # out = f(inp)
        # joint_inputs =  ([inp], [out.detach().contiguous()])
        # fx_g = make_fx(joint_forward_backward)(*joint_inputs)
        # TODO: assert outputs of fwd graph trace to correct symint

        # e2e test that fails without symint clone fix
        af = aot_function(f, nop, partition_fn=partial(min_cut_rematerialization_partition, compiler="inductor"))
        out = af(inp)
        self.assertEqual(out, f(inp))


def extract_graph(fx_g, _, graph_cell):
    graph_cell[0] = fx_g
    return fx_g


def get_ins_outs(fx_g):
    ins = []
    outs = []
    for n in fx_g.graph.nodes:
        if n.op == 'placeholder':
            ins.append(n)
        elif n.op == 'output':
            outs = tuple(n.args[0])
    return ins, outs


def get_num_ins_outs(fx_g):
    return tuple(len(i) for i in get_ins_outs(fx_g))


def get_fw_bw_graph(f, inps, partitioner=min_cut_rematerialization_partition):
    fw_graph_cell = [None]
    bw_graph_cell = [None]
    aot_function(f,
                 fw_compiler=partial(extract_graph, graph_cell=fw_graph_cell),
                 bw_compiler=partial(extract_graph, graph_cell=bw_graph_cell),
                 partition_fn=partitioner,
                 decompositions=default_decompositions)(*inps).sum().backward()
    return (fw_graph_cell[0], bw_graph_cell[0])


class TestPartitioning(AOTTestCase):
    @unittest.skipIf(not USE_NETWORKX, "networkx not available")
    def test_recompute_partitioning(self):
        def fn(a, b):
            return torch.sin(torch.sin(a)) + b

        # Reference calculation
        ref_a = torch.rand(10, 10, requires_grad=True)
        ref_b = torch.rand(10, 10, requires_grad=True)
        ref = fn(ref_a, ref_b)
        ref.sum().backward()

        # Compiled function calculation
        res_a = ref_a.clone().detach().requires_grad_(True)
        res_b = ref_b.clone().detach().requires_grad_(True)

        def compile_fn(x, _):
            return x

        compiled_fn = compiled_function(fn, compile_fn, compile_fn, min_cut_rematerialization_partition)
        res = compiled_fn(res_a, res_b)
        res.sum().backward()
        assert torch.allclose(ref, res, atol=1e-3, rtol=1e-3)
        assert torch.allclose(ref_a.grad, res_a.grad, atol=1e-3, rtol=1e-3)
        assert torch.allclose(ref_b.grad, res_b.grad, atol=1e-3, rtol=1e-3)

    def test_meta_tensor_inplace_op(self):
        # Following module results in inplace ops while tracing. The test checks
        # that the meta tensor information is stored for inplace ops.
        class MockModule(torch.nn.Module):
            def __init__(self):
                super().__init__()
                self.weight = torch.nn.Parameter(torch.randn(3072, 768, requires_grad=True))
                self.bias = torch.nn.Parameter(torch.randn(3072, requires_grad=True))

            def forward(self, add_4):
                linear_4 = torch.nn.functional.linear(add_4, self.weight, bias=self.bias)
                gelu = torch.nn.functional.gelu(linear_4)
                return gelu

        def check_meta_tensor(fx_g, _):
            for node in fx_g.graph.nodes:
                if node.op != 'output':
                    assert 'tensor_meta' in node.meta
            return fx_g

        inp0 = torch.randn(16, 128, 768, requires_grad=True)
        inputs = [inp0, ]
        mod = MockModule().to(device="cpu")
        aot_mod = aot_module(mod, fw_compiler=check_meta_tensor)
        aot_mod(*inputs)

    def test_default_partitioner_getitem(self):
        mod = nn.LayerNorm([10])

        def f(x, mod_weight, mod_bias):
            return torch.nn.functional.layer_norm(x, [10], mod_weight, mod_bias, eps=1e-6)

        fw_graph, bw_graph = get_fw_bw_graph(f, [torch.randn(3, 10, requires_grad=True), mod.weight, mod.bias],
                                             partitioner=default_partition)
        self.assertEqual(get_num_ins_outs(fw_graph), (3, 6))
        self.assertEqual(get_num_ins_outs(bw_graph), (6, 3))

    @patch("functorch.compile.config.use_dynamic_shapes", True)
    @patch("functorch.compile.config.use_fake_tensor", True)
    @unittest.skipIf(not USE_NETWORKX, "networkx not available")
    @skipIfNoSympy
    def test_min_cut_partitioner_save_shape(self):

        def f(x):
            s = x.sum(dim=1)
            return s

        inp = [torch.ones([10, 10], requires_grad=True)]
        fw_graph, bw_graph = get_fw_bw_graph(f, inp)
        _, fw_output = get_ins_outs(fw_graph)
        self.assertEqual(get_num_ins_outs(fw_graph), (1, 3))
        self.assertEqual(get_num_ins_outs(bw_graph), (3, 1))
        self.assertEqual(str(fw_output[0]), "sum_1")
        # make sure we don't do the suboptimal thing of saving the bigger primals input to sum,
        # rather than saving the sizes of the primals input for use in backward expand
        self.assertEqual(str(fw_output[1]), "sym_size")
        self.assertEqual(str(fw_output[2]), "sym_size_1")

        inp = [
            torch.randn(10, requires_grad=True),
            torch.randn((3, 10), requires_grad=True),
            torch.randn((2, 10), requires_grad=True),
        ]

        def f(a, b, c):
            # tried to test what happens if we save a size tuple in the graph;
            # turns out we never will due to how we trace, but this is probably
            # still a good test case for various size manipulations
            sb = torch.ops.aten.sym_size(b)
            sc = c.size()
            x = sb[0] + sc[0]
            a_sz = (x, a.size(0))
            return torch.cat([a.expand(a_sz), b, c])
        fw_graph, bw_graph = get_fw_bw_graph(f, inp)
        self.assertEqual(get_num_ins_outs(fw_graph), (3, 5))
        self.assertEqual(get_num_ins_outs(bw_graph), (5, 3))
        _, outs = get_ins_outs(fw_graph)
        self.assertTrue(all([is_sym_node(n) for n in outs[1:]]))

    @patch("functorch.compile.config.use_dynamic_shapes", True)
    @patch("functorch.compile.config.use_fake_tensor", True)
    @skipIfNoSympy
    def test_default_partitioner_output_tensor_shape_tensor(self):

        inp = [
            torch.randn(10, requires_grad=True),
            torch.randn((3, 10), requires_grad=True),
            torch.randn((2, 10), requires_grad=True),
            torch.randn((10, 1), requires_grad=True),
        ]

        def f(a, b, c, d):
            # Try to force symints intermixed with outputs in the function's returns
            sb = b.size()
            sc = c.size()
            x = sb[0] + sc[0]
            a_sz = (x, a.size(0))
            cat = torch.cat([a.expand(a_sz), b, c])
            mm = torch.mm(cat, d)
            mm2 = torch.mm(mm, a.view(mm.size(1), a.size(0)))  # this saves 4 new ints for backward. why?
            # and what do i have to do to make it save a tensor for backward?
            return cat, sb, c, mm2

        fw_graph_cell = [None]
        bw_graph_cell = [None]
        compiled_outs = aot_function(
            f,
            fw_compiler=partial(extract_graph, graph_cell=fw_graph_cell),
            bw_compiler=partial(extract_graph, graph_cell=bw_graph_cell),
            partition_fn=default_partition,
            decompositions=default_decompositions)(*inp)
        fw_graph = fw_graph_cell[0]
        (compiled_outs[0].sum() + compiled_outs[2].sum()).backward()
        bw_graph = bw_graph_cell[0]

        # 12 outs because:
        # - 5 original outputs -> 4 graph outputs (the 3rd output is an input alias, gets moved outside)
        # - 8 saved outputs for backward: 5 tensors, 3 symints
        self.assertEqual(get_num_ins_outs(fw_graph), (4, 12))
        self.assertEqual(get_num_ins_outs(bw_graph), (12, 4))
        _, fw_graph_out_nodes = get_ins_outs(fw_graph)
        self.assertEqual(
            # fw outputs include b.size() which expands to 2 symints,
            #
            # TODO(whc)- are the saved-tensors/saved-symints correct here?
            # i just made the test pass based on what default partition did
<<<<<<< HEAD
            # Of the 5 original forward outputs, the 4th (c) is an input,
            # which won't show up in the compiled forward graph
            [False, True, True, False] + [False] * 5 + [True] * 3,
=======
            [False, True, True, False, False] + [False] * 4 + [True] * 4,
>>>>>>> 1d6a188d
            [is_sym_node(n) for n in fw_graph_out_nodes]
        )

        real_outs = f(*inp)
        self.assertEqual(compiled_outs, real_outs)
        self.assertTrue(isinstance(real_outs[1], torch.Size))

        # TODO(whc) we should learn to return torch.Sizes
        self.assertFalse(isinstance(compiled_outs[1], torch.Size))

    @patch("functorch.compile.config.use_dynamic_shapes", True)
    @patch("functorch.compile.config.use_fake_tensor", True)
    @unittest.skipIf(not USE_NETWORKX, "networkx not available")
    @skipIfNoSympy
    def test_min_cut_partitioner_output_tensor_shape_tensor(self):

        inp = [
            torch.randn(10, requires_grad=True),
            torch.randn((3, 10), requires_grad=True),
            torch.randn((2, 10), requires_grad=True),
            torch.randn((10, 1), requires_grad=True),
        ]

        def f(a, b, c, d):
            # Try to force symints intermixed with outputs in the function's returns
            sb = b.size()
            sc = c.size()
            x = sb[0] + sc[0]
            a_sz = (x, a.size(0))
            cat = torch.cat([a.expand(a_sz), b, c])
            mm = torch.mm(cat, d)
            mm2 = torch.mm(mm, a.view(mm.size(1), a.size(0)))  # this saves 4 new ints for backward. why?
            # and what do i have to do to make it save a tensor for backward?
            return cat, sb, c, mm2

        fw_graph_cell = [None]
        bw_graph_cell = [None]
        compiled_outs = aot_function(
            f,
            fw_compiler=partial(extract_graph, graph_cell=fw_graph_cell),
            bw_compiler=partial(extract_graph, graph_cell=bw_graph_cell),
            partition_fn=min_cut_rematerialization_partition,
            decompositions=default_decompositions)(*inp)
        fw_graph = fw_graph_cell[0]
        (compiled_outs[0].sum() + compiled_outs[2].sum()).backward()
        bw_graph = bw_graph_cell[0]

        self.assertEqual(get_num_ins_outs(fw_graph), (4, 12))
        self.assertEqual(get_num_ins_outs(bw_graph), (12, 4))
        _, fw_graph_out_nodes = get_ins_outs(fw_graph)
        self.assertEqual(
            # fw outputs include b.size() which expands to 2 symints,
            # then 4 tensors (transposes of matricies used for mm) are saved
            # finally 4 symints are saved
            [False, True, True, False] + [False] * 4 + [True] * 4,
            [is_sym_node(n) for n in fw_graph_out_nodes]
        )

        real_outs = f(*inp)
        self.assertEqual(compiled_outs, real_outs)
        self.assertTrue(isinstance(real_outs[1], torch.Size))

        # TODO(whc) we should learn to return torch.Sizes
        self.assertFalse(isinstance(compiled_outs[1], torch.Size))

    @unittest.skipIf(not USE_NETWORKX, "networkx not available")
    def test_min_cut_partitioner(self):
        def f(x):
            return x.cos().cos().cos()

        fw_graph, bw_graph = get_fw_bw_graph(f, [torch.randn(3, requires_grad=True)])
        self.assertEqual(get_num_ins_outs(fw_graph), (1, 2))
        self.assertEqual(get_num_ins_outs(bw_graph), (2, 1))

        def f(a, b, c, d):
            x = a + b + c + d
            return x.cos().cos()

        fw_graph, bw_graph = get_fw_bw_graph(f, [torch.randn(3, requires_grad=True) for _ in range(4)])
        self.assertEqual(get_num_ins_outs(fw_graph), (4, 2))
        self.assertEqual(get_num_ins_outs(bw_graph), (2, 4))

        def f(x):
            return torch.mm(x, torch.ones(x.shape)).tanh().tanh()
        fw_graph, bw_graph = get_fw_bw_graph(f, [torch.randn(5, 5, requires_grad=True)])
        self.assertEqual(get_num_ins_outs(fw_graph), (1, 3))

        ins, outs = get_ins_outs(fw_graph)
        self.assertEqual(outs[1].target, torch.ops.aten.mm.default)

    @unittest.skipIf(not USE_NETWORKX, "networkx not available")
    def test_min_cut_partitioner_recomputable_ops(self):
        def f(x):
            return x * x * x

        recomputable_ops = []
        partition_fn = partial(min_cut_rematerialization_partition, recomputable_ops=recomputable_ops)

        fw_graph, bw_graph = get_fw_bw_graph(f, [torch.randn(3, requires_grad=True)], partition_fn)
        # Expected forward graph:
        # opcode         name       target           args                        kwargs
        # -------------  ---------  ---------------  --------------------------  --------
        # placeholder    primals_1  primals_1        ()                          {}
        # call_function  mul        aten.mul.Tensor  (primals_1, primals_1)      {}
        # call_function  mul_1      aten.mul.Tensor  (mul, primals_1)            {}
        # output         output     output           ([mul_1, primals_1, mul],)  {}
        self.assertEqual(get_num_ins_outs(fw_graph), (1, 3))
        # Expected backward graph:
        # opcode         name        target           args                     kwargs
        # -------------  ----------  ---------------  -----------------------  --------
        # placeholder    primals_1   primals_1        ()                       {}
        # placeholder    mul         mul              ()                       {}
        # placeholder    tangents_1  tangents_1       ()                       {}
        # call_function  mul_2       aten.mul.Tensor  (tangents_1, mul)        {}
        # call_function  mul_3       aten.mul.Tensor  (tangents_1, primals_1)  {}
        # call_function  mul_4       aten.mul.Tensor  (mul_3, primals_1)       {}
        # call_function  add         aten.add.Tensor  (mul_2, mul_4)           {}
        # call_function  add_1       aten.add.Tensor  (add, mul_4)             {}
        # output         output      output           ([add_1],)               {}
        self.assertEqual(get_num_ins_outs(bw_graph), (3, 1))

        recomputable_ops = [torch.ops.aten.mul]
        partition_fn = partial(min_cut_rematerialization_partition, recomputable_ops=recomputable_ops)
        fw_graph, bw_graph = get_fw_bw_graph(f, [torch.randn(3, requires_grad=True)], partition_fn)
        # Expected forward graph:
        # opcode         name       target           args                    kwargs
        # -------------  ---------  ---------------  ----------------------  --------
        # placeholder    primals_1  primals_1        ()                      {}
        # call_function  mul        aten.mul.Tensor  (primals_1, primals_1)  {}
        # call_function  mul_1      aten.mul.Tensor  (mul, primals_1)        {}
        # output         output     output           ([mul_1, primals_1],)   {}
        self.assertEqual(get_num_ins_outs(fw_graph), (1, 2))
        # Expected backward graph:
        # opcode         name        target           args                     kwargs
        # -------------  ----------  ---------------  -----------------------  --------
        # placeholder    primals_1   primals_1        ()                       {}
        # placeholder    tangents_1  tangents_1       ()                       {}
        # call_function  mul         aten.mul.Tensor  (primals_1, primals_1)   {} # RECOMPUTED
        # call_function  mul_2       aten.mul.Tensor  (tangents_1, mul)        {}
        # call_function  mul_3       aten.mul.Tensor  (tangents_1, primals_1)  {}
        # call_function  mul_4       aten.mul.Tensor  (mul_3, primals_1)       {}
        # call_function  add         aten.add.Tensor  (mul_2, mul_4)           {}
        # call_function  add_1       aten.add.Tensor  (add, mul_4)             {}
        # output         output      output           ([add_1],)               {}
        self.assertEqual(get_num_ins_outs(bw_graph), (2, 1))

    def test_contiguous(self):
        # The test simulates the condition where transpose followed by view
        # happens in the backward pass.
        # https://discuss.pytorch.org/t/error-on-transpose-and-view/434
        def f(x):
            return x.view(2, 3).t()

        inp = torch.randn(6, requires_grad=True)
        out = aot_function(f, nop)(inp)
        torch.autograd.grad(out, inp, torch.randn(3, 2))

    def test_preserve_random(self):
        def fn(x):
            return torch.nn.functional.dropout(x, 0.5) + x

        x = torch.randn(4)

        torch.manual_seed(0)
        ref = fn(x)

        torch.manual_seed(0)
        aot_fn = aot_function(fn, nop)
        res = aot_fn(x)

        assert torch.allclose(ref, res)

    @unittest.skipIf(not torch.cuda.is_available(), "CUDA is unavailable")
    @unittest.skipIf(not USE_TORCHVISION, "test requires torchvision")
    def test_autocast(self):
        mod = torchvision.models.resnet18().cuda()
        mod.train()

        x = torch.randn(16, 3, 32, 32, device="cuda")
        aot_mod = memory_efficient_fusion(mod)

        # Ensure that AOT Autograd works with AMP
        with torch.cuda.amp.autocast(True):
            res = aot_mod(x)
        res.sum().backward()

class TestAOTModuleSimplified(AOTTestCase):
    def test_aot_module_simplified(self):
        class MockModule(torch.nn.Module):
            def __init__(self):
                super().__init__()
                self.linear = torch.nn.Linear(20, 30)

            def forward(self, x, y):
                return (self.linear(x) + y, )

        mod = MockModule()
        mod.zero_grad()

        x = torch.randn(128, 20, requires_grad=True)
        y = torch.randn(128, 30, requires_grad=True)
        inputs = [x, y]
        cloned_inputs = [x.detach().clone().requires_grad_(True) for x in inputs]

        ref = mod(*inputs)
        ref[0].sum().backward()

        aot_mod = aot_module_simplified(mod, nop)
        aot_mod.zero_grad()
        res = aot_mod(*cloned_inputs)
        res[0].sum().backward()

        assert torch.allclose(ref[0], res[0])
        assert torch.allclose(inputs[0].grad, cloned_inputs[0].grad)
        assert torch.allclose(inputs[1].grad, cloned_inputs[1].grad)

    def test_aot_module_simplified_preserves_stack_trace(self):
        class MockModule(torch.nn.Module):
            def __init__(self):
                super().__init__()
                self.linear = torch.nn.Linear(20, 30)

            def forward(self, x, y):
                z = self.linear(x)
                z = z + y
                z = z.relu()
                return (z, )

        tracer = torch.fx.Tracer()
        tracer.record_stack_traces = True
        graph = tracer.trace(MockModule())
        mod = torch.fx.GraphModule(tracer.root, graph)

        for node in mod.graph.nodes:
            if node.op == 'output':
                continue
            self.assertTrue(node.stack_trace is not None)
            assert 'test_aotdispatch.py' in node.stack_trace

        def assert_compiler(gm: torch.fx.GraphModule, _):
            for node in gm.graph.nodes:
                if node.op == 'output' or node.op == 'placeholder':
                    continue
                self.assertTrue(node.stack_trace is not None)
                assert 'test_aotdispatch.py' in node.stack_trace
            return gm.forward  # return a python callable

        aot_mod = aot_module_simplified(mod, fw_compiler=assert_compiler, bw_compiler=assert_compiler)

        x = torch.randn(128, 20, requires_grad=True)
        y = torch.randn(128, 30, requires_grad=True)
        inputs = [x, y]
        res = aot_mod(*inputs)
        res[0].sum().backward()

# entries in here don't work and need to be fixed.
# Each one of these is a bug (or needs to be investigated)
aot_autograd_failures = {
    # data-dependent control flow
    xfail('cov'),
    xfail('istft'),
    xfail('nn.functional.gaussian_nll_loss'),
    xfail('tensor_split'),
    xfail('corrcoef'),
    xfail('quantile'),
    xfail('nanquantile'),
    xfail('narrow'),
    xfail('index_reduce'),
    xfail('istft'),
    xfail('linalg.eig'),
    xfail('scatter_reduce', 'prod'),

    skip('as_strided_scatter'),

    # Too annoying to generate random inputs
    xfail('cholesky'),
    xfail('linalg.cholesky'),

    # Given input size: (s0xs1x2). Calculated output size: ...
    skip('max_pool2d_with_indices_backward'),

    # Misc
    xfail('to_sparse'),
    xfail('corrcoef'),
    xfail('cov'),
    xfail('chalf'),  # RuntimeError: "sum_cpu" not implemented for 'ComplexHalf'
    xfail('sparse.sampled_addmm'),
    skip('nn.functional.binary_cross_entropy_with_logits'),  # seems to fail sometimes?
    skip('nn.functional.margin_ranking_loss'),  # seems flaky
    skip('linalg.lu_solve'),  # flaky
    skip('linalg.householder_product'),  # flaky
    decorate('matmul', decorator=unittest.skipIf(IS_ARM64, 'flaky')),
    decorate('__rmatmul__', decorator=unittest.skipIf(IS_ARM64, 'flaky')),

    # SEGFAULTS
    skip('nn.functional.batch_norm', ''),  # '0 is not tracked with proxy for <torch.fx.experimental.proxy_te..
}

symbolic_aot_autograd_failures = {
    xfail('__rmatmul__', ''),  # Cannot call sizes() on tensor with symbolic sizes/strides
    xfail('addmv', ''),  # aten.addmv.default - couldn't find symbolic meta function/decomposition
    xfail('addr', ''),  # Cannot call sizes() on tensor with symbolic sizes/strides
    xfail('amax', ''),  # Cannot call sizes() on tensor with symbolic sizes/strides
    xfail('amin', ''),  # Cannot call sizes() on tensor with symbolic sizes/strides
    xfail('baddbmm', ''),  # aten.baddbmm.default - couldn't find symbolic meta function/decomposition
    xfail('block_diag', ''),  # Cannot call sizes() on tensor with symbolic sizes/strides
    xfail('cartesian_prod', ''),  # Cannot call numel() on tensor with symbolic sizes/strides
    xfail('cdist', ''),  # Cannot call sizes() on tensor with symbolic sizes/strides
    xfail('cholesky_inverse', ''),  # could not find kernel
    xfail('cholesky_solve', ''),  # could not find kernel
    xfail('column_stack', ''),  # Cannot call sizes() on tensor with symbolic sizes/strides
    xfail('combinations', ''),  # aten.masked_select.default
    xfail('cross', ''),  # aten.linalg_cross.default - couldn't find symbolic meta function/decomposition
    xfail('cummax', ''),  # aten.cummax.default - couldn't find symbolic meta function/decomposition
    xfail('cummin', ''),  # aten.cummin.default - couldn't find symbolic meta function/decomposition
    xfail('cumprod', ''),  # aten.cumprod.default - couldn't find symbolic meta function/decomposition
    xfail('cumsum', ''),  # aten.cumsum.default - couldn't find symbolic meta function/decomposition
    xfail('cumulative_trapezoid', ''),  # Cannot call sizes() on tensor with symbolic sizes/strides
    xfail('diff', ''),  # aten.zeros_like.default - couldn't find symbolic meta function/decomposition
    xfail('digamma', ''),  # aten.polygamma.default - couldn't find symbolic meta function/decomposition
    xfail('dsplit', ''),  # Cannot call sizes() on tensor with symbolic sizes/strides
    xfail('fft.fft2', ''),  # Cannot call sizes() on tensor with symbolic sizes/strides
    xfail('fft.fft', ''),  # Cannot call sizes() on tensor with symbolic sizes/strides
    xfail('fft.fftn', ''),  # Cannot call sizes() on tensor with symbolic sizes/strides
    xfail('fft.fftshift', ''),  # Cannot call sizes() on tensor with symbolic sizes/strides
    xfail('fft.hfft2', ''),  # Cannot call sizes() on tensor with symbolic sizes/strides
    xfail('fft.hfft', ''),  # Cannot call sizes() on tensor with symbolic sizes/strides
    xfail('fft.hfftn', ''),  # Cannot call sizes() on tensor with symbolic sizes/strides
    xfail('fft.ifft2', ''),  # Cannot call sizes() on tensor with symbolic sizes/strides
    xfail('fft.ifft', ''),  # Cannot call sizes() on tensor with symbolic sizes/strides
    xfail('fft.ifftn', ''),  # Cannot call sizes() on tensor with symbolic sizes/strides
    xfail('fft.ifftshift', ''),  # Cannot call sizes() on tensor with symbolic sizes/strides
    xfail('fft.ihfft2', ''),  # Cannot call sizes() on tensor with symbolic sizes/strides
    xfail('fft.ihfft', ''),  # Cannot call sizes() on tensor with symbolic sizes/strides
    xfail('fft.ihfftn', ''),  # Cannot call sizes() on tensor with symbolic sizes/strides
    xfail('fft.irfft2', ''),  # Cannot call sizes() on tensor with symbolic sizes/strides
    xfail('fft.irfft', ''),  # Cannot call sizes() on tensor with symbolic sizes/strides
    xfail('fft.irfftn', ''),  # Cannot call sizes() on tensor with symbolic sizes/strides
    xfail('fft.rfft2', ''),  # Cannot call sizes() on tensor with symbolic sizes/strides
    xfail('fft.rfft', ''),  # Cannot call sizes() on tensor with symbolic sizes/strides
    xfail('fft.rfftn', ''),  # Cannot call sizes() on tensor with symbolic sizes/strides
    xfail('frexp', ''),  # aten.frexp.Tensor - couldn't find symbolic meta function/decomposition
    xfail('gradient', ''),  # Cannot call sizes() on tensor with symbolic sizes/strides
    xfail('hsplit', ''),  # Cannot call sizes() on tensor with symbolic sizes/strides
    xfail('i0', ''),  # aten.i0.default - couldn't find symbolic meta function/decomposition
    xfail('index_put', ''),  # Cannot call sizes() on tensor with symbolic sizes/strides
    xfail('inner', ''),  # Cannot call sizes() on tensor with symbolic sizes/strides
    xfail('kron', ''),  # Cannot call sizes() on tensor with symbolic sizes/strides
    xfail('kthvalue', ''),  # Cannot call sizes() on tensor with symbolic sizes/strides
    xfail('linalg.cholesky_ex', ''),  # aten.linalg_cholesky_ex.default - couldn't find symbolic meta functio...
    xfail('linalg.cond', ''),  # Cannot call numel() on tensor with symbolic sizes/strides
    xfail('linalg.cross', ''),  # aten.linalg_cross.default - couldn't find symbolic meta function/decomposition
    xfail('linalg.det', ''),  # aten._linalg_det.default - couldn't find symbolic meta function/decomposition
    xfail('linalg.det', 'singular'),  # aten._linalg_det.default - couldn't find symbolic meta function/deco...
    xfail('linalg.eigh', ''),  # aten._linalg_eigh.default - couldn't find symbolic meta function/decomposition
    xfail('linalg.eigvals', ''),  # aten.linalg_eig.default - couldn't find symbolic meta function/decomposition
    xfail('linalg.eigvalsh', ''),  # aten._linalg_eigh.default - couldn't find symbolic meta function/decompo...
    xfail('linalg.householder_product', ''),  # aten.linalg_householder_product.default - couldn't find symbo...
    xfail('linalg.inv', ''),  # aten.linalg_inv_ex.default - couldn't find symbolic meta function/decomposition
    xfail('linalg.inv_ex', ''),  # aten.linalg_inv_ex.default - couldn't find symbolic meta function/decompos...
    xfail('linalg.lstsq', ''),  # aten.linalg_lstsq.default - couldn't find symbolic meta function/decomposition
    xfail('linalg.lstsq', 'grad_oriented'),  # aten.linalg_lstsq.default - couldn't find symbolic meta funct...
    xfail('linalg.lu', ''),  # aten.linalg_lu.default - couldn't find symbolic meta function/decomposition
    xfail('linalg.lu_factor', ''),  # aten.linalg_lu_factor_ex.default - couldn't find symbolic meta function...
    xfail('linalg.lu_factor_ex', ''),  # aten.linalg_lu_factor_ex.default - couldn't find symbolic meta funct...
    xfail('linalg.lu_solve', ''),  # aten.linalg_lu_solve.default - couldn't find symbolic meta function/deco...
    xfail('linalg.matrix_norm', ''),  # Cannot call sizes() on tensor with symbolic sizes/strides
    xfail('linalg.matrix_power', ''),  # Cannot call sizes() on tensor with symbolic sizes/strides
    xfail('linalg.multi_dot', ''),  # Cannot call sizes() on tensor with symbolic sizes/strides
    xfail('linalg.norm', ''),  # Cannot call sizes() on tensor with symbolic sizes/strides
    xfail('linalg.norm', 'subgradients_at_zero'),  # Cannot call sizes() on tensor with symbolic sizes/strides
    xfail('linalg.pinv', ''),  # aten.linalg_pinv.atol_rtol_tensor - couldn't find symbolic meta function/dec...
    xfail('linalg.pinv', 'hermitian'),  # aten.linalg_pinv.atol_rtol_tensor - couldn't find symbolic meta fu...
    xfail('linalg.qr', ''),  # aten.linalg_qr.default - couldn't find symbolic meta function/decomposition
    xfail('linalg.slogdet', ''),  # aten._linalg_slogdet.default - couldn't find symbolic meta function/decom...
    xfail('linalg.solve', ''),  # aten._linalg_solve_ex.default - couldn't find symbolic meta function/decomp...
    xfail('linalg.solve_ex', ''),  # aten._linalg_solve_ex.default - couldn't find symbolic meta function/dec...
    xfail('linalg.solve_triangular', ''),  # aten.linalg_solve_triangular.default - couldn't find symbolic me...
    xfail('linalg.svd', ''),  # aten._linalg_svd.default - couldn't find symbolic meta function/decomposition
    xfail('linalg.svdvals', ''),  # aten._linalg_svd.default - couldn't find symbolic meta function/decomposi...
    xfail('linalg.tensorinv', ''),  # Cannot call sizes() on tensor with symbolic sizes/strides
    xfail('linalg.tensorsolve', ''),  # Cannot call sizes() on tensor with symbolic sizes/strides
    xfail('linalg.vander', ''),  # Cannot call sizes() on tensor with symbolic sizes/strides
    xfail('logaddexp2', ''),  # aten.logaddexp2.default - couldn't find symbolic meta function/decomposition
    xfail('logaddexp', ''),  # aten.logaddexp.default - couldn't find symbolic meta function/decomposition
    xfail('logcumsumexp', ''),  # aten.logcumsumexp.default - couldn't find symbolic meta function/decomposition
    xfail('logdet', ''),  # Cannot call sizes() on tensor with symbolic sizes/strides
    xfail('logsumexp', ''),  # Cannot call sizes() on tensor with symbolic sizes/strides
    xfail('lu', ''),  # aten.linalg_lu_factor_ex.default - couldn't find symbolic meta function/decomposition
    xfail('lu_solve', ''),  # aten.linalg_lu_solve.default - couldn't find symbolic meta function/decomposition
    xfail('lu_unpack', ''),  # aten.lu_unpack.default - couldn't find symbolic meta function/decomposition
    xfail('masked.amax', ''),  # Cannot call sizes() on tensor with symbolic sizes/strides
    xfail('masked.amin', ''),  # Cannot call sizes() on tensor with symbolic sizes/strides
    xfail('masked.cumprod', ''),  # aten.cumprod.default - couldn't find symbolic meta function/decomposition
    xfail('masked.cumsum', ''),  # aten.cumsum.default - couldn't find symbolic meta function/decomposition
    xfail('masked_fill', ''),  # could not find kernel
    xfail('masked.logaddexp', ''),  # aten.logaddexp.default - couldn't find symbolic meta function/decomposi...
    xfail('masked.logsumexp', ''),  # Cannot call sizes() on tensor with symbolic sizes/strides
    xfail('masked.prod', ''),  # Cannot call sizes() on tensor with symbolic sizes/strides
    xfail('masked_scatter', ''),  # Cannot call sizes() on tensor with symbolic sizes/strides
    xfail('masked_select', ''),  # aten.masked_select.default - couldn't find symbolic meta function/decompos...
    xfail('matmul', ''),  # Cannot call sizes() on tensor with symbolic sizes/strides
    xfail('matrix_exp', ''),  # aten.linalg_matrix_exp.default - couldn't find symbolic meta function/decompo...
    xfail('median', ''),  # could not find kernel
    xfail('nan_to_num', ''),  # Cannot cast FakeTensor(FakeTensor(..., device='meta', size=()), cpu) to number
    xfail('meshgrid', 'list_of_tensors'),  # Cannot call numel() on tensor with symbolic sizes/strides
    xfail('meshgrid', 'variadic_tensors'),  # Cannot call numel() on tensor with symbolic sizes/strides
    xfail('min', 'reduction_with_dim'),  # Cannot call sizes() on tensor with symbolic sizes/strides
    xfail('mode', ''),  # Cannot call sizes() on tensor with symbolic sizes/strides
    xfail('mv', ''),  # Cannot call sizes() on tensor with symbolic sizes/strides
    xfail('nn.functional._scaled_dot_product_attention', ''),  # Cannot call sizes() on tensor with symbolic ...
    xfail('nn.functional.adaptive_avg_pool3d', ''),  # aten._adaptive_avg_pool3d_backward.default - couldn't ...
    xfail('nn.functional.adaptive_max_pool1d', ''),  # Cannot call sizes() on tensor with symbolic sizes/strides
    xfail('nn.functional.adaptive_max_pool2d', ''),  # aten.adaptive_max_pool2d.default - couldn't find symbo...
    xfail('nn.functional.adaptive_max_pool3d', ''),  # argument 'output_size' (position 2...
    xfail('nn.functional.avg_pool3d', ''),  # aten.avg_pool3d.default - couldn't find symbolic meta function/...
    xfail('nn.functional.bilinear', ''),  # Cannot call sizes() on tensor with symbolic sizes/strides
    xfail('nn.functional.binary_cross_entropy', ''),  # aten.fill_.Scalar - couldn't find symbolic meta funct...
    xfail('nn.functional.cosine_similarity', ''),  # Cannot call sizes() on tensor with symbolic sizes/strides
    xfail('nn.functional.cross_entropy', ''),  # Cannot call sizes() on tensor with symbolic sizes/strides
    xfail('nn.functional.ctc_loss', ''),  # aten._ctc_loss.Tensor - couldn't find symbolic meta function/deco...
    xfail('nn.functional.embedding_bag', ''),  # Cannot call sizes() on tensor with symbolic sizes/strides
    xfail('nn.functional.fractional_max_pool2d', ''),  # rand() received an invalid combination of arguments - g...
    xfail('nn.functional.fractional_max_pool3d', ''),  # rand() received an invalid combination of arguments - g...
    xfail('nn.functional.grid_sample', ''),  # RuntimeError: aten.grid_sampler_3d.default - couldn't find sym ...
    xfail('nn.functional.group_norm', ''),  # Cannot call sizes() on tensor with symbolic sizes/strides
    xfail('nn.functional.interpolate', 'area'),  # Cannot call sizes() on tensor with symbolic sizes/strides
    xfail('nn.functional.interpolate', 'bicubic'),  # Cannot call sizes() on tensor with symbolic sizes/strides
    xfail('nn.functional.interpolate', 'linear'),  # Cannot call sizes() on tensor with symbolic sizes/strides
    xfail('nn.functional.interpolate', 'nearest'),  # Cannot call sizes() on tensor with symbolic sizes/strides
    xfail('nn.functional.interpolate', 'trilinear'),  # Cannot call sizes() on tensor with symbolic sizes/st...
    xfail('nn.functional.max_pool1d', ''),  # Cannot call sizes() on tensor with symbolic sizes/strides
    xfail('nn.functional.max_pool3d', ''),  # aten.max_pool3d_with_indices.default - couldn't find symbolic m...
    xfail('nn.functional.max_unpool1d', ''),  # aten.max_unpool2d.default - couldn't find symbolic meta funct...
    xfail('nn.functional.max_unpool1d', 'grad'),  # aten.max_unpool2d.default - couldn't find symbolic meta ...
    xfail('nn.functional.max_unpool2d', ''),  # aten.max_unpool2d.default - couldn't find symbolic meta funct...
    xfail('nn.functional.max_unpool2d', 'grad'),  # aten.max_unpool2d.default - couldn't find symbolic meta ...
    xfail('nn.functional.max_unpool3d', ''),  # aten.max_unpool3d.default - couldn't find symbolic meta funct...
    xfail('nn.functional.max_unpool3d', 'grad'),  # aten.max_unpool3d.default - couldn't find symbolic meta ...
    xfail('nn.functional.multi_margin_loss', ''),  # could not find kernel
    xfail('nn.functional.multilabel_margin_loss', ''),  # could not find kernel
    xfail('nn.functional.nll_loss', ''),  # Cannot call sizes() on tensor with symbolic sizes/strides
    xfail('nn.functional.pad', 'reflect'),  # aten.reflection_pad1d.default - couldn't find symbolic meta fu...
    xfail('nn.functional.pad', 'replicate'),  # aten.replication_pad1d.default - couldn't find symbolic meta...
    xfail('nn.functional.pdist', ''),  # could not find kernel
    xfail('nn.functional.pixel_shuffle', ''),  # aten.pixel_shuffle.default - couldn't find symbolic meta fun...
    xfail('nn.functional.pixel_unshuffle', ''),  # aten.pixel_unshuffle.default - couldn't find symbolic meta...
    xfail('nn.functional.prelu', ''),  # Cannot call sizes() on tensor with symbolic sizes/strides
    xfail('nn.functional.rrelu', ''),  # aten.rrelu_with_noise.default - couldn't find symbolic meta function...
    xfail('nn.functional.smooth_l1_loss', ''),  # could not find kernel
    xfail('nn.functional.upsample_nearest', ''),  # Cannot call sizes() on tensor with symbolic sizes/strides
    xfail('norm', 'nuc'),  # aten._linalg_svd.default - couldn't find symbolic meta function/decomposition
    xfail('normal', ''),  # Cannot call sizes() on tensor with symbolic sizes/strides
    xfail('normal', 'number_mean'),  # Cannot call sizes() on tensor with symbolic sizes/strides
    xfail('ormqr', ''),  # aten.ormqr.default - couldn't find symbolic meta function/decomposition
    xfail('outer', ''),  # Cannot call sizes() on tensor with symbolic sizes/strides
    xfail('pca_lowrank', ''),  # could not find kernel
    xfail('pinverse', ''),  # aten.linalg_pinv.atol_rtol_tensor - couldn't find symbolic meta function/decomp...
    xfail('polar', ''),  # could not find kernel
    xfail('polygamma', 'polygamma_n_0'),  # aten.polygamma.default - couldn't find symbolic meta function/de...
    xfail('polygamma', 'polygamma_n_1'),  # aten.polygamma.default - couldn't find symbolic meta function/de...
    xfail('polygamma', 'polygamma_n_2'),  # aten.polygamma.default - couldn't find symbolic meta function/de...
    xfail('polygamma', 'polygamma_n_3'),  # aten.polygamma.default - couldn't find symbolic meta function/de...
    xfail('polygamma', 'polygamma_n_4'),  # aten.polygamma.default - couldn't find symbolic meta function/de...
    xfail('prod', ''),  # Cannot call numel() on tensor with symbolic sizes/strides
    xfail('put', ''),  # Cannot call sizes() on tensor with symbolic sizes/strides
    xfail('qr', ''),  # aten.linalg_qr.default - couldn't find symbolic meta function/decomposition
    xfail('renorm', ''),  # aten.renorm.default - couldn't find symbolic meta function/decomposition
    xfail('repeat_interleave', ''),  # aten.repeat_interleave.Te...
    xfail('reshape_as', ''),  # Cannot call sizes() on tensor with symbolic sizes/strides
    xfail('roll', ''),  # narrow() received an invalid combination of arguments - got (FakeTensor, int, torch._C...
    xfail('segment_reduce', 'lengths'),  # aten.segment_reduce.default - couldn't find symbolic meta functio...
    xfail('segment_reduce', 'offsets'),  # aten.segment_reduce.default - couldn't find symbolic meta functio...
    xfail('sgn', ''),  # Cannot call sizes() on tensor with symbolic sizes/strides
    xfail('special.i1', ''),  # aten.i0.default - couldn't find symbolic meta function/decomposition
    xfail('special.polygamma', 'special_polygamma_n_0'),  # aten.polygamma.default - couldn't find symbolic ...
    xfail('std', ''),  # Cannot call numel() on tensor with symbolic sizes/strides
    xfail('std_mean', ''),  # Cannot call numel() on tensor with symbolic sizes/strides
    xfail('stft', ''),  # Cannot call sizes() on tensor with symbolic sizes/strides
    xfail('sum_to_size', ''),  # Cannot call sizes() on tensor with symbolic sizes/strides
    xfail('svd', ''),  # aten._linalg_svd.default - couldn't find symbolic meta function/decomposition
    xfail('svd_lowrank', ''),  # could not find kernel
    xfail('symeig', ''),  # aten.symeig.default - couldn't find symbolic meta function/decomposition
    xfail('take_along_dim', ''),  # Cannot call sizes() on tensor with symbolic sizes/strides
    xfail('take', ''),  # aten.take.default - couldn't find symbolic meta function/decomposition
    xfail('tensordot', ''),  # Cannot call sizes() on tensor with symbolic sizes/strides
    xfail('trace', ''),  # Cannot call sizes() on tensor with symbolic sizes/strides
    xfail('trapezoid', ''),  # Cannot call sizes() on tensor with symbolic sizes/strides
    xfail('trapz', ''),  # Cannot call sizes() on tensor with symbolic sizes/strides
    xfail('triangular_solve', ''),  # aten.triangular_solve.default - couldn't find symbolic meta function/de...
    xfail('unflatten', ''),  # Cannot call sizes() on tensor with symbolic sizes/strides
    xfail('var', ''),  # Cannot call numel() on tensor with symbolic sizes/strides
    xfail('var_mean', ''),  # Cannot call numel() on tensor with symbolic sizes/strides
    xfail('view_as', ''),  # Cannot call sizes() on tensor with symbolic sizes/strides
    xfail('vsplit', ''),  # Cannot call sizes() on tensor with symbolic sizes/strides
}

def _test_aot_autograd_helper(self, device, dtype, op):
    if not op.supports_autograd:
        self.skipTest("Op does not support autograd")

    sample_inputs_itr = op.sample_inputs(device, dtype, requires_grad=True)
    for sample_input in sample_inputs_itr:
        t_args = [sample_input.input] + list(sample_input.args)
        t_kwargs = sample_input.kwargs
        flat_args, args_spec = pytree.tree_flatten((t_args, t_kwargs))
        sentinel_val = -42
        is_tensor_spec = [sentinel_val if isinstance(arg, torch.Tensor) else arg for arg in flat_args]
        args = [arg for arg in flat_args if isinstance(arg, torch.Tensor)]

        def f(args):
            cur_flat_args = list(is_tensor_spec)
            args = iter(args)
            for idx, v in enumerate(cur_flat_args):
                if v == sentinel_val:
                    cur_flat_args[idx] = next(args)
            c_args, c_kwargs = pytree.tree_unflatten(cur_flat_args, args_spec)
            return op.op(*c_args, **c_kwargs)

        def call_forwards_backwards(f):
            out = wrapper_set_seed(f, args)
            if isinstance(out, tuple):
                sm = 0
                for i in out:
                    sm += i.sum()
                sm.backward()
            else:
                out.sum().backward()

        def reset_grads():
            def f(x):
                x.grad = None
            pytree.tree_map(f, args)

        def get_grads(args):
            return pytree.tree_map(lambda x: x.grad, args)

        compiled_f = compiled_function(f, nop, nop)

        try:
            reset_grads()
            call_forwards_backwards(compiled_f)
            compiled_grad = get_grads(args)

            reset_grads()
            call_forwards_backwards(f)
            orig_grad = get_grads(args)
            self.assertEqual(orig_grad, compiled_grad)

            def create_new_arg(x):
                if isinstance(x, torch.Tensor) and x.dtype == torch.float32:
                    return x.detach().uniform_(0, 1).requires_grad_(x.requires_grad)
                return x

            args = pytree.tree_map(create_new_arg, args)

            reset_grads()
            call_forwards_backwards(compiled_f)
            compiled_grad = get_grads(args)

            reset_grads()
            call_forwards_backwards(f)
            orig_grad = get_grads(args)
            self.assertEqual(orig_grad, compiled_grad)
        except DynamicOutputShapeException:
            self.skipTest("Dynamic output shape operation in trace")

combined_symbolic_aot_autograd_failures = aot_autograd_failures
if not os.environ.get('SUPPRESS_XFAILS', False):
    combined_symbolic_aot_autograd_failures |= symbolic_aot_autograd_failures

class TestEagerFusionOpInfo(AOTTestCase):
    @ops(op_db, allowed_dtypes=(torch.float,))
    @skipOps('TestEagerFusionOpInfo', 'test_aot_autograd_exhaustive', aot_autograd_failures)
    def test_aot_autograd_exhaustive(self, device, dtype, op):
        _test_aot_autograd_helper(self, device, dtype, op)

    @ops(op_db, allowed_dtypes=(torch.float,))
    @skipIfNoSympy
    @patch("functorch.compile.config.use_dynamic_shapes", True)
    @patch("functorch.compile.config.use_fake_tensor", True)
    @patch("functorch.compile.config.use_functionalize", True)
    @skipOps('TestEagerFusionOpInfo', 'test_aot_autograd_symbolic_exhaustive',
             combined_symbolic_aot_autograd_failures)
    def test_aot_autograd_symbolic_exhaustive(self, device, dtype, op):
        _test_aot_autograd_helper(self, device, dtype, op)

only_for = ("cpu")
instantiate_device_type_tests(
    TestPythonKey,
    globals(),
    only_for=only_for,
)
instantiate_device_type_tests(TestEagerFusionOpInfo, globals(), only_for=only_for)


if __name__ == '__main__':
    run_tests()<|MERGE_RESOLUTION|>--- conflicted
+++ resolved
@@ -1360,13 +1360,7 @@
             #
             # TODO(whc)- are the saved-tensors/saved-symints correct here?
             # i just made the test pass based on what default partition did
-<<<<<<< HEAD
-            # Of the 5 original forward outputs, the 4th (c) is an input,
-            # which won't show up in the compiled forward graph
-            [False, True, True, False] + [False] * 5 + [True] * 3,
-=======
             [False, True, True, False, False] + [False] * 4 + [True] * 4,
->>>>>>> 1d6a188d
             [is_sym_node(n) for n in fw_graph_out_nodes]
         )
 
